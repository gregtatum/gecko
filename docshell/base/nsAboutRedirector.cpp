/* -*- Mode: C++; tab-width: 8; indent-tabs-mode: nil; c-basic-offset: 2 -*- */
/* vim: set ts=8 sts=2 et sw=2 tw=80: */
/* This Source Code Form is subject to the terms of the Mozilla Public
 * License, v. 2.0. If a copy of the MPL was not distributed with this
 * file, You can obtain one at http://mozilla.org/MPL/2.0/. */

#include "nsAboutRedirector.h"
#include "nsNetUtil.h"
#include "nsAboutProtocolUtils.h"
#include "nsBaseChannel.h"
#include "mozilla/ArrayUtils.h"
#include "nsIProtocolHandler.h"
#include "nsXULAppAPI.h"
#include "mozilla/Preferences.h"

#define ABOUT_CONFIG_ENABLED_PREF "general.aboutConfig.enable"

NS_IMPL_ISUPPORTS(nsAboutRedirector, nsIAboutModule)

struct RedirEntry {
  const char* id;
  const char* url;
  uint32_t flags;
};

class CrashChannel final : public nsBaseChannel {
 public:
  explicit CrashChannel(nsIURI* aURI) { SetURI(aURI); }

  nsresult OpenContentStream(bool async, nsIInputStream** stream,
                             nsIChannel** channel) override {
    nsAutoCString spec;
    mURI->GetSpec(spec);

    if (spec.EqualsASCII("about:crashparent") && XRE_IsParentProcess()) {
      MOZ_CRASH("Crash via about:crashparent");
    }

    if (spec.EqualsASCII("about:crashcontent") && XRE_IsContentProcess()) {
      MOZ_CRASH("Crash via about:crashcontent");
    }

    NS_WARNING("Unhandled about:crash* URI or wrong process");
    return NS_ERROR_NOT_IMPLEMENTED;
  }

 protected:
  virtual ~CrashChannel() = default;
};

/*
  Entries which do not have URI_SAFE_FOR_UNTRUSTED_CONTENT will run with chrome
  privileges. This is potentially dangerous. Please use
  URI_SAFE_FOR_UNTRUSTED_CONTENT in the third argument to each map item below
  unless your about: page really needs chrome privileges. Security review is
  required before adding new map entries without
  URI_SAFE_FOR_UNTRUSTED_CONTENT.

  URI_SAFE_FOR_UNTRUSTED_CONTENT is not enough to let web pages load that page,
  for that you need MAKE_LINKABLE.

  NOTE: changes to this redir map need to be accompanied with changes to
    docshell/build/components.conf
 */
static const RedirEntry kRedirMap[] = {
    {"about", "chrome://global/content/aboutAbout.html", 0},
#ifndef PINEBUILD
    {"addons", "chrome://mozapps/content/extensions/aboutaddons.html",
<<<<<<< HEAD
     nsIAboutModule::ALLOW_SCRIPT},
#endif
=======
     nsIAboutModule::ALLOW_SCRIPT | nsIAboutModule::IS_SECURE_CHROME_UI},
>>>>>>> 7cdfebfa
    {"buildconfig", "chrome://global/content/buildconfig.html",
     nsIAboutModule::URI_SAFE_FOR_UNTRUSTED_CONTENT |
         nsIAboutModule::IS_SECURE_CHROME_UI},
    {"checkerboard", "chrome://global/content/aboutCheckerboard.html",
     nsIAboutModule::URI_SAFE_FOR_UNTRUSTED_CONTENT |
         nsIAboutModule::ALLOW_SCRIPT},
#ifndef MOZ_WIDGET_ANDROID
    {"config", "chrome://global/content/aboutconfig/aboutconfig.html",
     nsIAboutModule::IS_SECURE_CHROME_UI},
#else
    {"config", "chrome://geckoview/content/config.xhtml",
     nsIAboutModule::IS_SECURE_CHROME_UI},
#endif
#ifdef MOZ_CRASHREPORTER
    {"crashes", "chrome://global/content/crashes.html",
     nsIAboutModule::IS_SECURE_CHROME_UI},
#endif
    {"credits", "https://www.mozilla.org/credits/",
     nsIAboutModule::URI_SAFE_FOR_UNTRUSTED_CONTENT |
         nsIAboutModule::URI_MUST_LOAD_IN_CHILD},
    {"httpsonlyerror", "chrome://global/content/httpsonlyerror/errorpage.html",
     nsIAboutModule::URI_SAFE_FOR_UNTRUSTED_CONTENT |
         nsIAboutModule::URI_CAN_LOAD_IN_CHILD | nsIAboutModule::ALLOW_SCRIPT |
         nsIAboutModule::HIDE_FROM_ABOUTABOUT},
    {"license", "chrome://global/content/license.html",
     nsIAboutModule::URI_SAFE_FOR_UNTRUSTED_CONTENT |
         nsIAboutModule::IS_SECURE_CHROME_UI},
    {"logo", "chrome://branding/content/about.png",
     nsIAboutModule::URI_SAFE_FOR_UNTRUSTED_CONTENT |
         // Linkable for testing reasons.
         nsIAboutModule::MAKE_LINKABLE},
    {"memory", "chrome://global/content/aboutMemory.xhtml",
     nsIAboutModule::ALLOW_SCRIPT},
    {"certificate", "chrome://global/content/certviewer/certviewer.html",
     nsIAboutModule::ALLOW_SCRIPT |
         nsIAboutModule::URI_SAFE_FOR_UNTRUSTED_CONTENT |
         nsIAboutModule::URI_MUST_LOAD_IN_CHILD |
         nsIAboutModule::URI_CAN_LOAD_IN_PRIVILEGEDABOUT_PROCESS |
         nsIAboutModule::IS_SECURE_CHROME_UI},
    {"mozilla", "chrome://global/content/mozilla.html",
     nsIAboutModule::URI_SAFE_FOR_UNTRUSTED_CONTENT},
    {"neterror", "chrome://global/content/netError.xhtml",
     nsIAboutModule::URI_SAFE_FOR_UNTRUSTED_CONTENT |
         nsIAboutModule::URI_CAN_LOAD_IN_CHILD | nsIAboutModule::ALLOW_SCRIPT |
         nsIAboutModule::HIDE_FROM_ABOUTABOUT},
    {"networking", "chrome://global/content/aboutNetworking.html",
     nsIAboutModule::ALLOW_SCRIPT},
    {"performance", "chrome://global/content/aboutPerformance.html",
     nsIAboutModule::ALLOW_SCRIPT | nsIAboutModule::IS_SECURE_CHROME_UI},
    {"plugins", "chrome://global/content/plugins.html",
     nsIAboutModule::URI_MUST_LOAD_IN_CHILD |
         nsIAboutModule::IS_SECURE_CHROME_UI},
    {"processes", "chrome://global/content/aboutProcesses.html",
     nsIAboutModule::ALLOW_SCRIPT | nsIAboutModule::IS_SECURE_CHROME_UI},
    // about:serviceworkers always wants to load in the parent process because
    // the only place nsIServiceWorkerManager has any data is in the parent
    // process.
    //
    // There is overlap without about:debugging, but about:debugging is not
    // available on mobile at this time, and it's useful to be able to know if
    // a ServiceWorker is registered directly from the mobile browser without
    // having to connect the device to a desktop machine and all that entails.
    {"serviceworkers", "chrome://global/content/aboutServiceWorkers.xhtml",
     nsIAboutModule::ALLOW_SCRIPT},
#ifndef ANDROID
    {"profiles", "chrome://global/content/aboutProfiles.xhtml",
     nsIAboutModule::ALLOW_SCRIPT | nsIAboutModule::IS_SECURE_CHROME_UI},
#endif
    // about:srcdoc is unresolvable by specification.  It is included here
    // because the security manager would disallow srcdoc iframes otherwise.
    {"srcdoc", "about:blank",
     nsIAboutModule::URI_SAFE_FOR_UNTRUSTED_CONTENT |
         nsIAboutModule::HIDE_FROM_ABOUTABOUT |
         // Needs to be linkable so content can touch its own srcdoc frames
         nsIAboutModule::MAKE_LINKABLE | nsIAboutModule::URI_CAN_LOAD_IN_CHILD},
    {"support", "chrome://global/content/aboutSupport.xhtml",
     nsIAboutModule::ALLOW_SCRIPT | nsIAboutModule::IS_SECURE_CHROME_UI},
#ifdef XP_WIN
    {"third-party", "chrome://global/content/aboutThirdParty.html",
     nsIAboutModule::ALLOW_SCRIPT},
#endif
#ifndef MOZ_GLEAN_ANDROID
    {"glean", "chrome://global/content/aboutGlean.html",
     nsIAboutModule::HIDE_FROM_ABOUTABOUT | nsIAboutModule::ALLOW_SCRIPT},
#endif
    {"telemetry", "chrome://global/content/aboutTelemetry.xhtml",
     nsIAboutModule::ALLOW_SCRIPT | nsIAboutModule::IS_SECURE_CHROME_UI},
    {"url-classifier", "chrome://global/content/aboutUrlClassifier.xhtml",
     nsIAboutModule::ALLOW_SCRIPT},
    {"webrtc", "chrome://global/content/aboutwebrtc/aboutWebrtc.html",
     nsIAboutModule::ALLOW_SCRIPT},
    {"printpreview", "about:blank",
     nsIAboutModule::URI_SAFE_FOR_UNTRUSTED_CONTENT |
         nsIAboutModule::HIDE_FROM_ABOUTABOUT |
         nsIAboutModule::URI_CAN_LOAD_IN_CHILD},
    {"crashparent", "about:blank", nsIAboutModule::HIDE_FROM_ABOUTABOUT},
    {"crashcontent", "about:blank",
     nsIAboutModule::HIDE_FROM_ABOUTABOUT |
         nsIAboutModule::URI_CAN_LOAD_IN_CHILD |
         nsIAboutModule::URI_MUST_LOAD_IN_CHILD}};
static const int kRedirTotal = mozilla::ArrayLength(kRedirMap);

NS_IMETHODIMP
nsAboutRedirector::NewChannel(nsIURI* aURI, nsILoadInfo* aLoadInfo,
                              nsIChannel** aResult) {
  NS_ENSURE_ARG_POINTER(aURI);
  NS_ENSURE_ARG_POINTER(aLoadInfo);
  NS_ASSERTION(aResult, "must not be null");

  nsAutoCString path;
  nsresult rv = NS_GetAboutModuleName(aURI, path);
  NS_ENSURE_SUCCESS(rv, rv);

  nsCOMPtr<nsIIOService> ioService = do_GetIOService(&rv);
  NS_ENSURE_SUCCESS(rv, rv);

  if (path.EqualsASCII("crashparent") || path.EqualsASCII("crashcontent")) {
    bool isExternal;
    aLoadInfo->GetLoadTriggeredFromExternal(&isExternal);
    if (isExternal) {
      return NS_ERROR_NOT_AVAILABLE;
    }

    nsCOMPtr<nsIChannel> channel = new CrashChannel(aURI);
    channel->SetLoadInfo(aLoadInfo);
    channel.forget(aResult);
    return NS_OK;
  }

  if (path.EqualsASCII("config") &&
      !mozilla::Preferences::GetBool(ABOUT_CONFIG_ENABLED_PREF, true)) {
    return NS_ERROR_NOT_AVAILABLE;
  }

  for (int i = 0; i < kRedirTotal; i++) {
    if (!strcmp(path.get(), kRedirMap[i].id)) {
      nsCOMPtr<nsIChannel> tempChannel;
      nsCOMPtr<nsIURI> tempURI;
      rv = NS_NewURI(getter_AddRefs(tempURI), kRedirMap[i].url);
      NS_ENSURE_SUCCESS(rv, rv);

      rv = NS_NewChannelInternal(getter_AddRefs(tempChannel), tempURI,
                                 aLoadInfo);
      NS_ENSURE_SUCCESS(rv, rv);

      // If tempURI links to an external URI (i.e. something other than
      // chrome:// or resource://) then set result principal URI on the
      // load info which forces the channel principal to reflect the displayed
      // URL rather then being the systemPrincipal.
      bool isUIResource = false;
      rv = NS_URIChainHasFlags(tempURI, nsIProtocolHandler::URI_IS_UI_RESOURCE,
                               &isUIResource);
      NS_ENSURE_SUCCESS(rv, rv);

      bool isAboutBlank = NS_IsAboutBlank(tempURI);

      if (!isUIResource && !isAboutBlank) {
        aLoadInfo->SetResultPrincipalURI(tempURI);
      }

      tempChannel->SetOriginalURI(aURI);

      tempChannel.forget(aResult);
      return rv;
    }
  }

  NS_ERROR("nsAboutRedirector called for unknown case");
  return NS_ERROR_ILLEGAL_VALUE;
}

NS_IMETHODIMP
nsAboutRedirector::GetURIFlags(nsIURI* aURI, uint32_t* aResult) {
  NS_ENSURE_ARG_POINTER(aURI);

  nsAutoCString name;
  nsresult rv = NS_GetAboutModuleName(aURI, name);
  NS_ENSURE_SUCCESS(rv, rv);

  for (int i = 0; i < kRedirTotal; i++) {
    if (name.EqualsASCII(kRedirMap[i].id)) {
      *aResult = kRedirMap[i].flags;
      return NS_OK;
    }
  }

  NS_ERROR("nsAboutRedirector called for unknown case");
  return NS_ERROR_ILLEGAL_VALUE;
}

NS_IMETHODIMP
nsAboutRedirector::GetChromeURI(nsIURI* aURI, nsIURI** chromeURI) {
  NS_ENSURE_ARG_POINTER(aURI);

  nsAutoCString name;
  nsresult rv = NS_GetAboutModuleName(aURI, name);
  NS_ENSURE_SUCCESS(rv, rv);

  for (const auto& redir : kRedirMap) {
    if (name.EqualsASCII(redir.id)) {
      return NS_NewURI(chromeURI, redir.url);
    }
  }

  NS_ERROR("nsAboutRedirector called for unknown case");
  return NS_ERROR_ILLEGAL_VALUE;
}

nsresult nsAboutRedirector::Create(nsISupports* aOuter, REFNSIID aIID,
                                   void** aResult) {
  RefPtr<nsAboutRedirector> about = new nsAboutRedirector();
  return about->QueryInterface(aIID, aResult);
}<|MERGE_RESOLUTION|>--- conflicted
+++ resolved
@@ -66,12 +66,8 @@
     {"about", "chrome://global/content/aboutAbout.html", 0},
 #ifndef PINEBUILD
     {"addons", "chrome://mozapps/content/extensions/aboutaddons.html",
-<<<<<<< HEAD
-     nsIAboutModule::ALLOW_SCRIPT},
-#endif
-=======
-     nsIAboutModule::ALLOW_SCRIPT | nsIAboutModule::IS_SECURE_CHROME_UI},
->>>>>>> 7cdfebfa
+     nsIAboutModule::ALLOW_SCRIPT | nsIAboutModule::IS_SECURE_CHROME_UI},
+#endif
     {"buildconfig", "chrome://global/content/buildconfig.html",
      nsIAboutModule::URI_SAFE_FOR_UNTRUSTED_CONTENT |
          nsIAboutModule::IS_SECURE_CHROME_UI},
