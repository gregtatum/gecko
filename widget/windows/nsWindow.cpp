/* -*- Mode: C++; tab-width: 2; indent-tabs-mode: nil; c-basic-offset: 2 -*- */
/* vim:set ts=2 sts=2 sw=2 et cin: */
/* This Source Code Form is subject to the terms of the Mozilla Public
 * License, v. 2.0. If a copy of the MPL was not distributed with this
 * file, You can obtain one at http://mozilla.org/MPL/2.0/. */

/*
 * nsWindow - Native window management and event handling.
 *
 * nsWindow is organized into a set of major blocks and
 * block subsections. The layout is as follows:
 *
 *  Includes
 *  Variables
 *  nsIWidget impl.
 *     nsIWidget methods and utilities
 *  nsSwitchToUIThread impl.
 *     nsSwitchToUIThread methods and utilities
 *  Moz events
 *     Event initialization
 *     Event dispatching
 *  Native events
 *     Wndproc(s)
 *     Event processing
 *     OnEvent event handlers
 *  IME management and accessibility
 *  Transparency
 *  Popup hook handling
 *  Misc. utilities
 *  Child window impl.
 *
 * Search for "BLOCK:" to find major blocks.
 * Search for "SECTION:" to find specific sections.
 *
 * Blocks should be split out into separate files if they
 * become unmanageable.
 *
 * Related source:
 *
 *  nsWindowDefs.h     - Definitions, macros, structs, enums
 *                       and general setup.
 *  nsWindowDbg.h/.cpp - Debug related code and directives.
 *  nsWindowGfx.h/.cpp - Graphics and painting.
 *
 */

/**************************************************************
 **************************************************************
 **
 ** BLOCK: Includes
 **
 ** Include headers.
 **
 **************************************************************
 **************************************************************/

#include "gfx2DGlue.h"
#include "gfxEnv.h"
#include "gfxPlatform.h"

#include "mozilla/AppShutdown.h"
#include "mozilla/AutoRestore.h"
#include "mozilla/PreXULSkeletonUI.h"
#include "mozilla/Logging.h"
#include "mozilla/MathAlgorithms.h"
#include "mozilla/MiscEvents.h"
#include "mozilla/MouseEvents.h"
#include "mozilla/ScopeExit.h"
#include "mozilla/SwipeTracker.h"
#include "mozilla/TouchEvents.h"
#include "mozilla/TimeStamp.h"

#include "mozilla/ipc/MessageChannel.h"
#include <algorithm>
#include <limits>

#include "nsWindow.h"
#include "nsAppRunner.h"

#include <shellapi.h>
#include <windows.h>
#include <wtsapi32.h>
#include <process.h>
#include <commctrl.h>
#include <dbt.h>
#include <unknwn.h>
#include <psapi.h>
#include <rpc.h>

#include "mozilla/Logging.h"
#include "prtime.h"
#include "prenv.h"

#include "mozilla/WidgetTraceEvent.h"
#include "nsContentUtils.h"
#include "nsISupportsPrimitives.h"
#include "nsITheme.h"
#include "nsIObserverService.h"
#include "nsIScreenManager.h"
#include "imgIContainer.h"
#include "nsIFile.h"
#include "nsIRollupListener.h"
#include "nsIClipboard.h"
#include "WinMouseScrollHandler.h"
#include "nsFontMetrics.h"
#include "nsIFontEnumerator.h"
#include "nsFont.h"
#include "nsRect.h"
#include "nsThreadUtils.h"
#include "nsNativeCharsetUtils.h"
#include "nsGkAtoms.h"
#include "nsCRT.h"
#include "nsAppDirectoryServiceDefs.h"
#include "nsWidgetsCID.h"
#include "nsTHashtable.h"
#include "nsHashKeys.h"
#include "nsString.h"
#include "mozilla/Components.h"
#include "nsNativeThemeWin.h"
#include "nsWindowsDllInterceptor.h"
#include "nsLayoutUtils.h"
#include "nsView.h"
#include "nsWindowGfx.h"
#include "gfxWindowsPlatform.h"
#include "gfxDWriteFonts.h"
#include "Layers.h"
#include "nsPrintfCString.h"
#include "mozilla/Preferences.h"
#include "SystemTimeConverter.h"
#include "WinTaskbar.h"
#include "WidgetUtils.h"
#include "WinContentSystemParameters.h"
#include "WinWindowOcclusionTracker.h"
#include "nsIWidgetListener.h"
#include "mozilla/dom/Document.h"
#include "mozilla/dom/MouseEventBinding.h"
#include "mozilla/dom/Touch.h"
#include "mozilla/gfx/2D.h"
#include "mozilla/gfx/GPUProcessManager.h"
#include "mozilla/intl/LocaleService.h"
#include "mozilla/layers/WebRenderLayerManager.h"
#include "mozilla/WindowsVersion.h"
#include "mozilla/TextEvents.h"  // For WidgetKeyboardEvent
#include "mozilla/TextEventDispatcherListener.h"
#include "mozilla/widget/nsAutoRollup.h"
#include "mozilla/widget/PlatformWidgetTypes.h"
#include "nsStyleConsts.h"
#include "nsBidiKeyboard.h"
#include "nsStyleConsts.h"
#include "gfxConfig.h"
#include "InProcessWinCompositorWidget.h"
#include "InputDeviceUtils.h"
#include "ScreenHelperWin.h"
#include "mozilla/StaticPrefs_apz.h"
#include "mozilla/StaticPrefs_dom.h"
#include "mozilla/StaticPrefs_gfx.h"
#include "mozilla/StaticPrefs_layout.h"

#include "nsIGfxInfo.h"
#include "nsUXThemeConstants.h"
#include "KeyboardLayout.h"
#include "nsNativeDragTarget.h"
#include <mmsystem.h>  // needed for WIN32_LEAN_AND_MEAN
#include <zmouse.h>
#include <richedit.h>

#if defined(ACCESSIBILITY)

#  ifdef DEBUG
#    include "mozilla/a11y/Logging.h"
#  endif

#  include "oleidl.h"
#  include <winuser.h>
#  include "nsAccessibilityService.h"
#  include "mozilla/PresShell.h"
#  include "mozilla/a11y/DocAccessible.h"
#  include "mozilla/a11y/LazyInstantiator.h"
#  include "mozilla/a11y/Platform.h"
#  if !defined(WINABLEAPI)
#    include <winable.h>
#  endif  // !defined(WINABLEAPI)
#endif    // defined(ACCESSIBILITY)

#include "nsIWinTaskbar.h"
#define NS_TASKBAR_CONTRACTID "@mozilla.org/windows-taskbar;1"

#include "nsIWindowsUIUtils.h"

#include "nsWindowDefs.h"

#include "nsCrashOnException.h"

#include "nsIContent.h"

#include "mozilla/BackgroundHangMonitor.h"
#include "WinIMEHandler.h"

#include "npapi.h"

#include <d3d11.h>

#include "InkCollector.h"

// ERROR from wingdi.h (below) gets undefined by some code.
// #define ERROR               0
// #define RGN_ERROR ERROR
#define ERROR 0

#if !defined(SM_CONVERTIBLESLATEMODE)
#  define SM_CONVERTIBLESLATEMODE 0x2003
#endif

#if !defined(WM_DPICHANGED)
#  define WM_DPICHANGED 0x02E0
#endif

#include "mozilla/gfx/DeviceManagerDx.h"
#include "mozilla/layers/APZInputBridge.h"
#include "mozilla/layers/InputAPZContext.h"
#include "mozilla/layers/KnowsCompositor.h"
#include "InputData.h"

#include "mozilla/TaskController.h"
#include "mozilla/Telemetry.h"
#include "mozilla/webrender/WebRenderAPI.h"
#include "mozilla/layers/IAPZCTreeManager.h"

#include "DirectManipulationOwner.h"

using namespace mozilla;
using namespace mozilla::dom;
using namespace mozilla::gfx;
using namespace mozilla::layers;
using namespace mozilla::widget;
using namespace mozilla::plugins;

/**************************************************************
 **************************************************************
 **
 ** BLOCK: Variables
 **
 ** nsWindow Class static initializations and global variables.
 **
 **************************************************************
 **************************************************************/

/**************************************************************
 *
 * SECTION: nsWindow statics
 *
 **************************************************************/

bool nsWindow::sDropShadowEnabled = true;
uint32_t nsWindow::sInstanceCount = 0;
bool nsWindow::sSwitchKeyboardLayout = false;
BOOL nsWindow::sIsOleInitialized = FALSE;
HCURSOR nsWindow::sCustomHCursor = nullptr;
nsIWidget::Cursor nsWindow::sCurrentCursor = {};
nsWindow* nsWindow::sCurrentWindow = nullptr;
bool nsWindow::sJustGotDeactivate = false;
bool nsWindow::sJustGotActivate = false;
bool nsWindow::sIsInMouseCapture = false;

// imported in nsWidgetFactory.cpp
TriStateBool nsWindow::sCanQuit = TRI_UNKNOWN;

// Hook Data Memebers for Dropdowns. sProcessHook Tells the
// hook methods whether they should be processing the hook
// messages.
HHOOK nsWindow::sMsgFilterHook = nullptr;
HHOOK nsWindow::sCallProcHook = nullptr;
HHOOK nsWindow::sCallMouseHook = nullptr;
bool nsWindow::sProcessHook = false;
UINT nsWindow::sRollupMsgId = 0;
HWND nsWindow::sRollupMsgWnd = nullptr;
UINT nsWindow::sHookTimerId = 0;

// Mouse Clicks - static variable definitions for figuring
// out 1 - 3 Clicks.
POINT nsWindow::sLastMousePoint = {0};
POINT nsWindow::sLastMouseMovePoint = {0};
LONG nsWindow::sLastMouseDownTime = 0L;
LONG nsWindow::sLastClickCount = 0L;
BYTE nsWindow::sLastMouseButton = 0;

bool nsWindow::sHaveInitializedPrefs = false;
bool nsWindow::sIsRestoringSession = false;

bool nsWindow::sFirstTopLevelWindowCreated = false;

TriStateBool nsWindow::sHasBogusPopupsDropShadowOnMultiMonitor = TRI_UNKNOWN;

static SystemTimeConverter<DWORD>& TimeConverter() {
  static SystemTimeConverter<DWORD> timeConverterSingleton;
  return timeConverterSingleton;
}

namespace mozilla {

class CurrentWindowsTimeGetter {
 public:
  explicit CurrentWindowsTimeGetter(HWND aWnd) : mWnd(aWnd) {}

  DWORD GetCurrentTime() const { return ::GetTickCount(); }

  void GetTimeAsyncForPossibleBackwardsSkew(const TimeStamp& aNow) {
    DWORD currentTime = GetCurrentTime();
    if (sBackwardsSkewStamp && currentTime == sLastPostTime) {
      // There's already one inflight with this timestamp. Don't
      // send a duplicate.
      return;
    }
    sBackwardsSkewStamp = Some(aNow);
    sLastPostTime = currentTime;
    static_assert(sizeof(WPARAM) >= sizeof(DWORD),
                  "Can't fit a DWORD in a WPARAM");
    ::PostMessage(mWnd, MOZ_WM_SKEWFIX, sLastPostTime, 0);
  }

  static bool GetAndClearBackwardsSkewStamp(DWORD aPostTime,
                                            TimeStamp* aOutSkewStamp) {
    if (aPostTime != sLastPostTime) {
      // The SKEWFIX message is stale; we've sent a new one since then.
      // Ignore this one.
      return false;
    }
    MOZ_ASSERT(sBackwardsSkewStamp);
    *aOutSkewStamp = sBackwardsSkewStamp.value();
    sBackwardsSkewStamp = Nothing();
    return true;
  }

 private:
  static Maybe<TimeStamp> sBackwardsSkewStamp;
  static DWORD sLastPostTime;
  HWND mWnd;
};

Maybe<TimeStamp> CurrentWindowsTimeGetter::sBackwardsSkewStamp;
DWORD CurrentWindowsTimeGetter::sLastPostTime = 0;

}  // namespace mozilla

/**************************************************************
 *
 * SECTION: globals variables
 *
 **************************************************************/

static const char* sScreenManagerContractID =
    "@mozilla.org/gfx/screenmanager;1";

extern mozilla::LazyLogModule gWindowsLog;

// True if we have sent a notification that we are suspending/sleeping.
static bool gIsSleepMode = false;

static NS_DEFINE_CID(kCClipboardCID, NS_CLIPBOARD_CID);

// General purpose user32.dll hook object
static WindowsDllInterceptor sUser32Intercept;

// 2 pixel offset for eTransparencyBorderlessGlass which equals the size of
// the default window border Windows paints. Glass will be extended inward
// this distance to remove the border.
static const int32_t kGlassMarginAdjustment = 2;

// When the client area is extended out into the default window frame area,
// this is the minimum amount of space along the edge of resizable windows
// we will always display a resize cursor in, regardless of the underlying
// content.
static const int32_t kResizableBorderMinSize = 3;

// Getting this object from the window server can be expensive. Keep it
// around, also get it off the main thread. (See bug 1640852)
StaticRefPtr<IVirtualDesktopManager> gVirtualDesktopManager;
static bool gInitializedVirtualDesktopManager = false;

// We should never really try to accelerate windows bigger than this. In some
// cases this might lead to no D3D9 acceleration where we could have had it
// but D3D9 does not reliably report when it supports bigger windows. 8192
// is as safe as we can get, we know at least D3D10 hardware always supports
// this, other hardware we expect to report correctly in D3D9.
#define MAX_ACCELERATED_DIMENSION 8192

// On window open (as well as after), Windows has an unfortunate habit of
// sending rather a lot of WM_NCHITTEST messages. Because we have to do point
// to DOM target conversions for these, we cache responses for a given
// coordinate this many milliseconds:
#define HITTEST_CACHE_LIFETIME_MS 50

#if defined(ACCESSIBILITY)

namespace mozilla {

/**
 * Windows touchscreen code works by setting a global WH_GETMESSAGE hook and
 * injecting tiptsf.dll. The touchscreen process then posts registered messages
 * to our main thread. The tiptsf hook picks up those registered messages and
 * uses them as commands, some of which call into UIA, which then calls into
 * MSAA, which then sends WM_GETOBJECT to us.
 *
 * We can get ahead of this by installing our own thread-local WH_GETMESSAGE
 * hook. Since thread-local hooks are called ahead of global hooks, we will
 * see these registered messages before tiptsf does. At this point we can then
 * raise a flag that blocks a11y before invoking CallNextHookEx which will then
 * invoke the global tiptsf hook. Then when we see WM_GETOBJECT, we check the
 * flag by calling TIPMessageHandler::IsA11yBlocked().
 *
 * For Windows 8, we also hook tiptsf!ProcessCaretEvents, which is an a11y hook
 * function that also calls into UIA.
 */
class TIPMessageHandler {
 public:
  ~TIPMessageHandler() {
    if (mHook) {
      ::UnhookWindowsHookEx(mHook);
    }
  }

  static void Initialize() {
    if (!IsWin8OrLater()) {
      return;
    }

    if (sInstance) {
      return;
    }

    sInstance = new TIPMessageHandler();
    ClearOnShutdown(&sInstance);
  }

  static bool IsA11yBlocked() {
    if (!sInstance) {
      return false;
    }

    return sInstance->mA11yBlockCount > 0;
  }

 private:
  TIPMessageHandler() : mHook(nullptr), mA11yBlockCount(0) {
    MOZ_ASSERT(NS_IsMainThread());

    // Registered messages used by tiptsf
    mMessages[0] = ::RegisterWindowMessage(L"ImmersiveFocusNotification");
    mMessages[1] = ::RegisterWindowMessage(L"TipCloseMenus");
    mMessages[2] = ::RegisterWindowMessage(L"TabletInputPanelOpening");
    mMessages[3] = ::RegisterWindowMessage(L"IHM Pen or Touch Event noticed");
    mMessages[4] = ::RegisterWindowMessage(L"ProgrammabilityCaretVisibility");
    mMessages[5] = ::RegisterWindowMessage(L"CaretTrackingUpdateIPHidden");
    mMessages[6] = ::RegisterWindowMessage(L"CaretTrackingUpdateIPInfo");

    mHook = ::SetWindowsHookEx(WH_GETMESSAGE, &TIPHook, nullptr,
                               ::GetCurrentThreadId());
    MOZ_ASSERT(mHook);

    // On touchscreen devices, tiptsf.dll will have been loaded when STA COM was
    // first initialized.
    if (!IsWin10OrLater() && GetModuleHandle(L"tiptsf.dll") &&
        !sProcessCaretEventsStub) {
      sTipTsfInterceptor.Init("tiptsf.dll");
      DebugOnly<bool> ok = sProcessCaretEventsStub.Set(
          sTipTsfInterceptor, "ProcessCaretEvents", &ProcessCaretEventsHook);
      MOZ_ASSERT(ok);
    }

    if (!sSendMessageTimeoutWStub) {
      sUser32Intercept.Init("user32.dll");
      DebugOnly<bool> hooked = sSendMessageTimeoutWStub.Set(
          sUser32Intercept, "SendMessageTimeoutW", &SendMessageTimeoutWHook);
      MOZ_ASSERT(hooked);
    }
  }

  class MOZ_RAII A11yInstantiationBlocker {
   public:
    A11yInstantiationBlocker() {
      if (!TIPMessageHandler::sInstance) {
        return;
      }
      ++TIPMessageHandler::sInstance->mA11yBlockCount;
    }

    ~A11yInstantiationBlocker() {
      if (!TIPMessageHandler::sInstance) {
        return;
      }
      MOZ_ASSERT(TIPMessageHandler::sInstance->mA11yBlockCount > 0);
      --TIPMessageHandler::sInstance->mA11yBlockCount;
    }
  };

  friend class A11yInstantiationBlocker;

  static LRESULT CALLBACK TIPHook(int aCode, WPARAM aWParam, LPARAM aLParam) {
    if (aCode < 0 || !sInstance) {
      return ::CallNextHookEx(nullptr, aCode, aWParam, aLParam);
    }

    MSG* msg = reinterpret_cast<MSG*>(aLParam);
    UINT& msgCode = msg->message;

    for (uint32_t i = 0; i < ArrayLength(sInstance->mMessages); ++i) {
      if (msgCode == sInstance->mMessages[i]) {
        A11yInstantiationBlocker block;
        return ::CallNextHookEx(nullptr, aCode, aWParam, aLParam);
      }
    }

    return ::CallNextHookEx(nullptr, aCode, aWParam, aLParam);
  }

  static void CALLBACK ProcessCaretEventsHook(HWINEVENTHOOK aWinEventHook,
                                              DWORD aEvent, HWND aHwnd,
                                              LONG aObjectId, LONG aChildId,
                                              DWORD aGeneratingTid,
                                              DWORD aEventTime) {
    A11yInstantiationBlocker block;
    sProcessCaretEventsStub(aWinEventHook, aEvent, aHwnd, aObjectId, aChildId,
                            aGeneratingTid, aEventTime);
  }

  static LRESULT WINAPI SendMessageTimeoutWHook(HWND aHwnd, UINT aMsgCode,
                                                WPARAM aWParam, LPARAM aLParam,
                                                UINT aFlags, UINT aTimeout,
                                                PDWORD_PTR aMsgResult) {
    // We don't want to handle this unless the message is a WM_GETOBJECT that we
    // want to block, and the aHwnd is a nsWindow that belongs to the current
    // thread.
    if (!aMsgResult || aMsgCode != WM_GETOBJECT ||
        static_cast<DWORD>(aLParam) != OBJID_CLIENT ||
        !WinUtils::GetNSWindowPtr(aHwnd) ||
        ::GetWindowThreadProcessId(aHwnd, nullptr) != ::GetCurrentThreadId() ||
        !IsA11yBlocked()) {
      return sSendMessageTimeoutWStub(aHwnd, aMsgCode, aWParam, aLParam, aFlags,
                                      aTimeout, aMsgResult);
    }

    // In this case we want to fake the result that would happen if we had
    // decided not to handle WM_GETOBJECT in our WndProc. We hand the message
    // off to DefWindowProc to accomplish this.
    *aMsgResult = static_cast<DWORD_PTR>(
        ::DefWindowProcW(aHwnd, aMsgCode, aWParam, aLParam));

    return static_cast<LRESULT>(TRUE);
  }

  static WindowsDllInterceptor sTipTsfInterceptor;
  static WindowsDllInterceptor::FuncHookType<WINEVENTPROC>
      sProcessCaretEventsStub;
  static WindowsDllInterceptor::FuncHookType<decltype(&SendMessageTimeoutW)>
      sSendMessageTimeoutWStub;
  static StaticAutoPtr<TIPMessageHandler> sInstance;

  HHOOK mHook;
  UINT mMessages[7];
  uint32_t mA11yBlockCount;
};

WindowsDllInterceptor TIPMessageHandler::sTipTsfInterceptor;
WindowsDllInterceptor::FuncHookType<WINEVENTPROC>
    TIPMessageHandler::sProcessCaretEventsStub;
WindowsDllInterceptor::FuncHookType<decltype(&SendMessageTimeoutW)>
    TIPMessageHandler::sSendMessageTimeoutWStub;
StaticAutoPtr<TIPMessageHandler> TIPMessageHandler::sInstance;

}  // namespace mozilla

#endif  // defined(ACCESSIBILITY)

namespace mozilla {

// This task will get the VirtualDesktopManager from the generic thread pool
// since doing this on the main thread on startup causes performance issues.
//
// See bug 1640852.
//
// This should be fine and should not require any locking, as when the main
// thread will access it, if it races with this function it will either find
// it to be null or to have a valid value.
class InitializeVirtualDesktopManagerTask : public Task {
 public:
  InitializeVirtualDesktopManagerTask() : Task(false, kDefaultPriorityValue) {}

#ifdef MOZ_COLLECTING_RUNNABLE_TELEMETRY
  bool GetName(nsACString& aName) override {
    aName.AssignLiteral("InitializeVirtualDesktopManagerTask");
    return true;
  }
#endif

  virtual bool Run() override {
#ifndef __MINGW32__
    if (!IsWin10OrLater()) {
      return true;
    }

    RefPtr<IVirtualDesktopManager> desktopManager;
    HRESULT hr = ::CoCreateInstance(
        CLSID_VirtualDesktopManager, NULL, CLSCTX_INPROC_SERVER,
        __uuidof(IVirtualDesktopManager), getter_AddRefs(desktopManager));
    if (FAILED(hr)) {
      return true;
    }

    gVirtualDesktopManager = desktopManager;
#endif
    return true;
  }
};

}  // namespace mozilla

/**************************************************************
 **************************************************************
 **
 ** BLOCK: nsIWidget impl.
 **
 ** nsIWidget interface implementation, broken down into
 ** sections.
 **
 **************************************************************
 **************************************************************/

/**************************************************************
 *
 * SECTION: nsWindow construction and destruction
 *
 **************************************************************/

nsWindow::nsWindow(bool aIsChildWindow)
    : nsWindowBase(),
      mResizeState(NOT_RESIZING),
      mIsChildWindow(aIsChildWindow),
      mDesktopId("DesktopIdMutex") {
  if (!gInitializedVirtualDesktopManager) {
    TaskController::Get()->AddTask(
        MakeAndAddRef<InitializeVirtualDesktopManagerTask>());
    gInitializedVirtualDesktopManager = true;
  }

  mIconSmall = nullptr;
  mIconBig = nullptr;
  mWnd = nullptr;
  mLastKillFocusWindow = nullptr;
  mTransitionWnd = nullptr;
  mPaintDC = nullptr;
  mPrevWndProc = nullptr;
  mNativeDragTarget = nullptr;
  mDeviceNotifyHandle = nullptr;
  mInDtor = false;
  mIsVisible = false;
  mIsTopWidgetWindow = false;
  mDisplayPanFeedback = false;
  mTouchWindow = false;
  mFutureMarginsToUse = false;
  mCustomNonClient = false;
  mHideChrome = false;
  mFullscreenMode = false;
  mMousePresent = false;
  mSimulatedClientArea = false;
  mDestroyCalled = false;
  mIsEarlyBlankWindow = false;
  mIsShowingPreXULSkeletonUI = false;
  mResizable = false;
  mHasTaskbarIconBeenCreated = false;
  mMouseTransparent = false;
  mPickerDisplayCount = 0;
  mWindowType = eWindowType_child;
  mBorderStyle = eBorderStyle_default;
  mOldSizeMode = nsSizeMode_Normal;
  mLastSizeMode = nsSizeMode_Normal;
  mLastSize.width = 0;
  mLastSize.height = 0;
  mOldStyle = 0;
  mOldExStyle = 0;
  mPainting = 0;
  mLastKeyboardLayout = 0;
  mLastPaintEndTime = TimeStamp::Now();
  mCachedHitTestPoint.x = 0;
  mCachedHitTestPoint.y = 0;
  mCachedHitTestTime = TimeStamp::Now();
  mCachedHitTestResult = 0;
  mTransparencyMode = eTransparencyOpaque;
  memset(&mGlassMargins, 0, sizeof mGlassMargins);
  DWORD background = ::GetSysColor(COLOR_BTNFACE);
  mBrush = ::CreateSolidBrush(NSRGB_2_COLOREF(background));
  mSendingSetText = false;
  mDefaultScale = -1.0;  // not yet set, will be calculated on first use
  mAspectRatio = 0.0;    // not yet set, will be calculated on first use

  mTaskbarPreview = nullptr;

  mCompositorWidgetDelegate = nullptr;

  // Global initialization
  if (!sInstanceCount) {
    // Global app registration id for Win7 and up. See
    // WinTaskbar.cpp for details.
    // MSIX packages explicitly do not support setting the appid from within
    // the app, as it is set in the package manifest instead.
    if (!WinUtils::HasPackageIdentity()) {
      mozilla::widget::WinTaskbar::RegisterAppUserModelID();
    }
    KeyboardLayout::GetInstance()->OnLayoutChange(::GetKeyboardLayout(0));
#if defined(ACCESSIBILITY)
    mozilla::TIPMessageHandler::Initialize();
#endif  // defined(ACCESSIBILITY)
    if (SUCCEEDED(::OleInitialize(nullptr))) {
      sIsOleInitialized = TRUE;
    }
    NS_ASSERTION(sIsOleInitialized, "***** OLE is not initialized!\n");
    MouseScrollHandler::Initialize();
    // Init theme data
    nsUXThemeData::UpdateNativeThemeInfo();
    RedirectedKeyDownMessageManager::Forget();
    if (mPointerEvents.ShouldEnableInkCollector()) {
      InkCollector::sInkCollector = new InkCollector();
    }
  }  // !sInstanceCount

  mIdleService = nullptr;

  mSizeConstraintsScale = GetDefaultScale().scale;
  mMaxTextureSize = -1;  // Will be calculated when layer manager is created.

  mRequestFxrOutputPending = false;

  sInstanceCount++;
}

nsWindow::~nsWindow() {
  mInDtor = true;

  // If the widget was released without calling Destroy() then the native window
  // still exists, and we need to destroy it. Destroy() will early-return if it
  // was already called. In any case it is important to call it before
  // destroying mPresentLock (cf. 1156182).
  Destroy();

  // Free app icon resources.  This must happen after `OnDestroy` (see bug
  // 708033).
  if (mIconSmall) ::DestroyIcon(mIconSmall);

  if (mIconBig) ::DestroyIcon(mIconBig);

  sInstanceCount--;

  // Global shutdown
  if (sInstanceCount == 0) {
    if (InkCollector::sInkCollector) {
      InkCollector::sInkCollector->Shutdown();
      InkCollector::sInkCollector = nullptr;
    }
    IMEHandler::Terminate();
    sCurrentCursor = {};
    if (sIsOleInitialized) {
      ::OleFlushClipboard();
      ::OleUninitialize();
      sIsOleInitialized = FALSE;
    }
  }

  NS_IF_RELEASE(mNativeDragTarget);
}

/**************************************************************
 *
 * SECTION: nsIWidget::Create, nsIWidget::Destroy
 *
 * Creating and destroying windows for this widget.
 *
 **************************************************************/

// Allow Derived classes to modify the height that is passed
// when the window is created or resized.
int32_t nsWindow::GetHeight(int32_t aProposedHeight) { return aProposedHeight; }

static bool ShouldCacheTitleBarInfo(nsWindowType aWindowType,
                                    nsBorderStyle aBorderStyle) {
  return (aWindowType == eWindowType_toplevel) &&
         (aBorderStyle == eBorderStyle_default ||
          aBorderStyle == eBorderStyle_all) &&
         (!nsUXThemeData::sTitlebarInfoPopulatedThemed ||
          !nsUXThemeData::sTitlebarInfoPopulatedAero);
}

void nsWindow::SendAnAPZEvent(InputData& aEvent) {
  LRESULT popupHandlingResult;
  if (DealWithPopups(mWnd, MOZ_WM_DMANIP, 0, 0, &popupHandlingResult)) {
    // We need to consume the event after using it to roll up the popup(s).
    return;
  }

  if (mSwipeTracker && aEvent.mInputType == PANGESTURE_INPUT) {
    // Give the swipe tracker a first pass at the event. If a new pan gesture
    // has been started since the beginning of the swipe, the swipe tracker
    // will know to ignore the event.
    nsEventStatus status =
        mSwipeTracker->ProcessEvent(aEvent.AsPanGestureInput());
    if (status == nsEventStatus_eConsumeNoDefault) {
      return;
    }
  }

  APZEventResult result;
  if (mAPZC) {
    result = mAPZC->InputBridge()->ReceiveInputEvent(aEvent);
  }
  if (result.GetStatus() == nsEventStatus_eConsumeNoDefault) {
    return;
  }

  MOZ_ASSERT(aEvent.mInputType == PANGESTURE_INPUT ||
             aEvent.mInputType == PINCHGESTURE_INPUT);

  if (aEvent.mInputType == PANGESTURE_INPUT) {
    PanGestureInput& panInput = aEvent.AsPanGestureInput();
    WidgetWheelEvent event = panInput.ToWidgetEvent(this);
    bool canTriggerSwipe = SwipeTracker::CanTriggerSwipe(panInput);
    if (!mAPZC) {
      if (MayStartSwipeForNonAPZ(panInput, CanTriggerSwipe{canTriggerSwipe})) {
        return;
      }
    } else {
      event = MayStartSwipeForAPZ(panInput, result,
                                  CanTriggerSwipe{canTriggerSwipe});
    }

    ProcessUntransformedAPZEvent(&event, result);

    return;
  }

  PinchGestureInput& pinchInput = aEvent.AsPinchGestureInput();
  WidgetWheelEvent event = pinchInput.ToWidgetEvent(this);
  ProcessUntransformedAPZEvent(&event, result);
}

void nsWindow::RecreateDirectManipulationIfNeeded() {
  DestroyDirectManipulation();

  if (mWindowType != eWindowType_toplevel && mWindowType != eWindowType_popup) {
    return;
  }

  if (!(StaticPrefs::apz_allow_zooming() ||
        StaticPrefs::apz_windows_use_direct_manipulation()) ||
      StaticPrefs::apz_windows_force_disable_direct_manipulation()) {
    return;
  }

  if (!IsWin10OrLater()) {
    // Chrome source said the Windows Direct Manipulation implementation had
    // important bugs until Windows 10 (although IE on Windows 8.1 seems to use
    // Direct Manipulation).
    return;
  }

  mDmOwner = MakeUnique<DirectManipulationOwner>(this);

  LayoutDeviceIntRect bounds(mBounds.X(), mBounds.Y(), mBounds.Width(),
                             GetHeight(mBounds.Height()));
  mDmOwner->Init(bounds);
}

void nsWindow::ResizeDirectManipulationViewport() {
  if (mDmOwner) {
    LayoutDeviceIntRect bounds(mBounds.X(), mBounds.Y(), mBounds.Width(),
                               GetHeight(mBounds.Height()));
    mDmOwner->ResizeViewport(bounds);
  }
}

void nsWindow::DestroyDirectManipulation() {
  if (mDmOwner) {
    mDmOwner->Destroy();
    mDmOwner.reset();
  }
}

// Create the proper widget
nsresult nsWindow::Create(nsIWidget* aParent, nsNativeWidget aNativeParent,
                          const LayoutDeviceIntRect& aRect,
                          nsWidgetInitData* aInitData) {
  nsWidgetInitData defaultInitData;
  if (!aInitData) aInitData = &defaultInitData;

  nsIWidget* baseParent =
      aInitData->mWindowType == eWindowType_dialog ||
              aInitData->mWindowType == eWindowType_toplevel ||
              aInitData->mWindowType == eWindowType_invisible
          ? nullptr
          : aParent;

  mIsTopWidgetWindow = (nullptr == baseParent);
  mBounds = aRect;

  // Ensure that the toolkit is created.
  nsToolkit::GetToolkit();

  BaseCreate(baseParent, aInitData);

  HWND parent;
  if (aParent) {  // has a nsIWidget parent
    parent = aParent ? (HWND)aParent->GetNativeData(NS_NATIVE_WINDOW) : nullptr;
    mParent = aParent;
  } else {  // has a nsNative parent
    parent = (HWND)aNativeParent;
    mParent =
        aNativeParent ? WinUtils::GetNSWindowPtr((HWND)aNativeParent) : nullptr;
  }

  mIsRTL = aInitData->mRTL;
  mOpeningAnimationSuppressed = aInitData->mIsAnimationSuppressed;
  mAlwaysOnTop = aInitData->mAlwaysOnTop;
  mResizable = aInitData->mResizable;

  DWORD style = WindowStyle();
  DWORD extendedStyle = WindowExStyle();

  // When window is PiP window on Windows7, WS_EX_COMPOSITED is set to suppress
  // flickering during resizing with hardware acceleration.
  bool isPIPWindow = aInitData && aInitData->mPIPWindow;
  if (isPIPWindow && !IsWin8OrLater() &&
      gfxConfig::IsEnabled(gfx::Feature::HW_COMPOSITING) &&
      WidgetTypeSupportsAcceleration()) {
    extendedStyle |= WS_EX_COMPOSITED;
  }

  if (mWindowType == eWindowType_popup) {
    if (!aParent) {
      parent = nullptr;
    }

    if (!IsWin8OrLater() && HasBogusPopupsDropShadowOnMultiMonitor() &&
        ShouldUseOffMainThreadCompositing()) {
      extendedStyle |= WS_EX_COMPOSITED;
    }

    if (aInitData->mMouseTransparent) {
      // This flag makes the window transparent to mouse events
      mMouseTransparent = true;
      extendedStyle |= WS_EX_TRANSPARENT;
    }
  } else if (mWindowType == eWindowType_invisible) {
    // Make sure CreateWindowEx succeeds at creating a toplevel window
    style &= ~0x40000000;  // WS_CHILDWINDOW
  } else {
    // See if the caller wants to explictly set clip children and clip siblings
    if (aInitData->clipChildren) {
      style |= WS_CLIPCHILDREN;
    } else {
      style &= ~WS_CLIPCHILDREN;
    }
    if (aInitData->clipSiblings) {
      style |= WS_CLIPSIBLINGS;
    }
  }

  const wchar_t* className;
  if (aInitData->mDropShadow) {
    className = GetWindowPopupClass();
  } else {
    className = GetWindowClass();
  }

  if (aInitData->mWindowType == eWindowType_toplevel && !aParent &&
      !sFirstTopLevelWindowCreated) {
    sFirstTopLevelWindowCreated = true;
    mWnd = ConsumePreXULSkeletonUIHandle();
    auto skeletonUIError = GetPreXULSkeletonUIErrorReason();
    if (skeletonUIError) {
      nsAutoString errorString(
          GetPreXULSkeletonUIErrorString(skeletonUIError.value()));
      Telemetry::ScalarSet(
          Telemetry::ScalarID::STARTUP_SKELETON_UI_DISABLED_REASON,
          errorString);
    }
    if (mWnd) {
      MOZ_ASSERT(style == kPreXULSkeletonUIWindowStyle,
                 "The skeleton UI window style should match the expected "
                 "style for the first window created");
      MOZ_ASSERT(extendedStyle == kPreXULSkeletonUIWindowStyleEx,
                 "The skeleton UI window extended style should match the "
                 "expected extended style for the first window created");
      mIsShowingPreXULSkeletonUI = true;

      // If we successfully consumed the pre-XUL skeleton UI, just update
      // our internal state to match what is currently being displayed.
      mIsVisible = true;
      mSizeMode = WasPreXULSkeletonUIMaximized() ? nsSizeMode_Maximized
                                                 : nsSizeMode_Normal;

      // These match the margins set in browser-tabsintitlebar.js with
      // default prefs on Windows. Bug 1673092 tracks lining this up with
      // that more correctly instead of hard-coding it.
      LayoutDeviceIntMargin margins(0, 2, 2, 2);
      SetNonClientMargins(margins);

      // Reset the WNDPROC for this window and its whole class, as we had
      // to use our own WNDPROC when creating the the skeleton UI window.
      ::SetWindowLongPtrW(mWnd, GWLP_WNDPROC,
                          reinterpret_cast<LONG_PTR>(
                              WinUtils::NonClientDpiScalingDefWindowProcW));
      ::SetClassLongPtrW(mWnd, GCLP_WNDPROC,
                         reinterpret_cast<LONG_PTR>(
                             WinUtils::NonClientDpiScalingDefWindowProcW));
    }
  }

  if (!mWnd) {
    mWnd =
        ::CreateWindowExW(extendedStyle, className, L"", style, aRect.X(),
                          aRect.Y(), aRect.Width(), GetHeight(aRect.Height()),
                          parent, nullptr, nsToolkit::mDllInstance, nullptr);
  }

  if (!mWnd) {
    NS_WARNING("nsWindow CreateWindowEx failed.");
    return NS_ERROR_FAILURE;
  }

  mDeviceNotifyHandle = InputDeviceUtils::RegisterNotification(mWnd);

  // If mDefaultScale is set before mWnd has been set, it will have the scale of
  // the primary monitor, rather than the monitor that the window is actually
  // on. For non-popup windows this gets corrected by the WM_DPICHANGED message
  // which resets mDefaultScale, but for popup windows we don't reset
  // mDefaultScale on that message. In order to ensure that popup windows
  // spawned on a non-primary monitor end up with the correct scale, we reset
  // mDefaultScale here so that it gets recomputed using the correct monitor now
  // that we have a mWnd.
  mDefaultScale = -1.0;

  if (mIsRTL) {
    DWORD dwAttribute = TRUE;
    DwmSetWindowAttribute(mWnd, DWMWA_NONCLIENT_RTL_LAYOUT, &dwAttribute,
                          sizeof dwAttribute);
  }

  UpdateDarkModeToolbar();

  if (mOpeningAnimationSuppressed) {
    SuppressAnimation(true);
  }

  if (mAlwaysOnTop) {
    ::SetWindowPos(mWnd, HWND_TOPMOST, 0, 0, 0, 0,
                   SWP_NOMOVE | SWP_NOSIZE | SWP_NOACTIVATE);
  }

  if (mWindowType != eWindowType_invisible &&
      MouseScrollHandler::Device::IsFakeScrollableWindowNeeded()) {
    // Ugly Thinkpad Driver Hack (Bugs 507222 and 594977)
    //
    // We create two zero-sized windows as descendants of the top-level window,
    // like so:
    //
    //   Top-level window (MozillaWindowClass)
    //     FAKETRACKPOINTSCROLLCONTAINER (MozillaWindowClass)
    //       FAKETRACKPOINTSCROLLABLE (MozillaWindowClass)
    //
    // We need to have the middle window, otherwise the Trackpoint driver
    // will fail to deliver scroll messages.  WM_MOUSEWHEEL messages are
    // sent to the FAKETRACKPOINTSCROLLABLE, which then propagate up the
    // window hierarchy until they are handled by nsWindow::WindowProc.
    // WM_HSCROLL messages are also sent to the FAKETRACKPOINTSCROLLABLE,
    // but these do not propagate automatically, so we have the window
    // procedure pretend that they were dispatched to the top-level window
    // instead.
    //
    // The FAKETRACKPOINTSCROLLABLE needs to have the specific window styles it
    // is given below so that it catches the Trackpoint driver's heuristics.
    HWND scrollContainerWnd = ::CreateWindowW(
        className, L"FAKETRACKPOINTSCROLLCONTAINER", WS_CHILD | WS_VISIBLE, 0,
        0, 0, 0, mWnd, nullptr, nsToolkit::mDllInstance, nullptr);
    HWND scrollableWnd = ::CreateWindowW(
        className, L"FAKETRACKPOINTSCROLLABLE",
        WS_CHILD | WS_VISIBLE | WS_VSCROLL | WS_TABSTOP | 0x30, 0, 0, 0, 0,
        scrollContainerWnd, nullptr, nsToolkit::mDllInstance, nullptr);

    // Give the FAKETRACKPOINTSCROLLABLE window a specific ID so that
    // WindowProcInternal can distinguish it from the top-level window
    // easily.
    ::SetWindowLongPtrW(scrollableWnd, GWLP_ID, eFakeTrackPointScrollableID);

    // Make FAKETRACKPOINTSCROLLABLE use nsWindow::WindowProc, and store the
    // old window procedure in its "user data".
    WNDPROC oldWndProc = (WNDPROC)::SetWindowLongPtrW(
        scrollableWnd, GWLP_WNDPROC, (LONG_PTR)nsWindow::WindowProc);
    ::SetWindowLongPtrW(scrollableWnd, GWLP_USERDATA, (LONG_PTR)oldWndProc);
  }

  SubclassWindow(TRUE);

  // Starting with Windows XP, a process always runs within a terminal services
  // session. In order to play nicely with RDP, fast user switching, and the
  // lock screen, we should be handling WM_WTSSESSION_CHANGE. We must register
  // our HWND in order to receive this message.
  DebugOnly<BOOL> wtsRegistered =
      ::WTSRegisterSessionNotification(mWnd, NOTIFY_FOR_THIS_SESSION);
  NS_ASSERTION(wtsRegistered, "WTSRegisterSessionNotification failed!\n");

  mDefaultIMC.Init(this);
  IMEHandler::InitInputContext(this, mInputContext);

  // Do some initialization work, but only if (a) it hasn't already been done,
  // and (b) this is the hidden window (which is conveniently created before
  // any visible windows but after the profile has been initialized).
  if (!sHaveInitializedPrefs && mWindowType == eWindowType_invisible) {
    sSwitchKeyboardLayout =
        Preferences::GetBool("intl.keyboard.per_window_layout", false);
    sHaveInitializedPrefs = true;
  }

  // Query for command button metric data for rendering the titlebar. We
  // only do this once on the first window that has an actual titlebar
  if (ShouldCacheTitleBarInfo(mWindowType, mBorderStyle)) {
    nsUXThemeData::UpdateTitlebarInfo(mWnd);
  }

  static bool a11yPrimed = false;
  if (!a11yPrimed && mWindowType == eWindowType_toplevel) {
    a11yPrimed = true;
    if (Preferences::GetInt("accessibility.force_disabled", 0) == -1) {
      ::PostMessage(mWnd, MOZ_WM_STARTA11Y, 0, 0);
    }
  }

  RecreateDirectManipulationIfNeeded();

  return NS_OK;
}

void nsWindow::LocalesChanged() {
  bool isRTL = intl::LocaleService::GetInstance()->IsAppLocaleRTL();
  if (mIsRTL != isRTL) {
    DWORD dwAttribute = isRTL;
    DwmSetWindowAttribute(mWnd, DWMWA_NONCLIENT_RTL_LAYOUT, &dwAttribute,
                          sizeof dwAttribute);
    mIsRTL = isRTL;
  }
}

// Close this nsWindow
void nsWindow::Destroy() {
  // WM_DESTROY has already fired, avoid calling it twice
  if (mOnDestroyCalled) return;

  // Don't destroy windows that have file pickers open, we'll tear these down
  // later once the picker is closed.
  mDestroyCalled = true;
  if (mPickerDisplayCount) return;

  // During the destruction of all of our children, make sure we don't get
  // deleted.
  nsCOMPtr<nsIWidget> kungFuDeathGrip(this);

  DestroyDirectManipulation();

  /**
   * On windows the LayerManagerOGL destructor wants the widget to be around for
   * cleanup. It also would like to have the HWND intact, so we nullptr it here.
   */
  DestroyLayerManager();

  InputDeviceUtils::UnregisterNotification(mDeviceNotifyHandle);
  mDeviceNotifyHandle = nullptr;

  // The DestroyWindow function destroys the specified window. The function
  // sends WM_DESTROY and WM_NCDESTROY messages to the window to deactivate it
  // and remove the keyboard focus from it. The function also destroys the
  // window's menu, flushes the thread message queue, destroys timers, removes
  // clipboard ownership, and breaks the clipboard viewer chain (if the window
  // is at the top of the viewer chain).
  //
  // If the specified window is a parent or owner window, DestroyWindow
  // automatically destroys the associated child or owned windows when it
  // destroys the parent or owner window. The function first destroys child or
  // owned windows, and then it destroys the parent or owner window.
  VERIFY(::DestroyWindow(mWnd));

  // Our windows can be subclassed which may prevent us receiving WM_DESTROY. If
  // OnDestroy() didn't get called, call it now.
  if (false == mOnDestroyCalled) {
    MSGResult msgResult;
    mWindowHook.Notify(mWnd, WM_DESTROY, 0, 0, msgResult);
    OnDestroy();
  }
}

/**************************************************************
 *
 * SECTION: Window class utilities
 *
 * Utilities for calculating the proper window class name for
 * Create window.
 *
 **************************************************************/

const wchar_t* nsWindow::RegisterWindowClass(const wchar_t* aClassName,
                                             UINT aExtraStyle,
                                             LPWSTR aIconID) const {
  WNDCLASSW wc;
  if (::GetClassInfoW(nsToolkit::mDllInstance, aClassName, &wc)) {
    // already registered
    return aClassName;
  }

  wc.style = CS_DBLCLKS | aExtraStyle;
  wc.lpfnWndProc = WinUtils::NonClientDpiScalingDefWindowProcW;
  wc.cbClsExtra = 0;
  wc.cbWndExtra = 0;
  wc.hInstance = nsToolkit::mDllInstance;
  wc.hIcon =
      aIconID ? ::LoadIconW(::GetModuleHandleW(nullptr), aIconID) : nullptr;
  wc.hCursor = nullptr;
  wc.hbrBackground = mBrush;
  wc.lpszMenuName = nullptr;
  wc.lpszClassName = aClassName;

  if (!::RegisterClassW(&wc)) {
    // For older versions of Win32 (i.e., not XP), the registration may
    // fail with aExtraStyle, so we have to re-register without it.
    wc.style = CS_DBLCLKS;
    ::RegisterClassW(&wc);
  }
  return aClassName;
}

static LPWSTR const gStockApplicationIcon = MAKEINTRESOURCEW(32512);

// Return the proper window class for everything except popups.
const wchar_t* nsWindow::GetWindowClass() const {
  switch (mWindowType) {
    case eWindowType_invisible:
      return RegisterWindowClass(kClassNameHidden, 0, gStockApplicationIcon);
    case eWindowType_dialog:
      return RegisterWindowClass(kClassNameDialog, 0, 0);
    default:
      return RegisterWindowClass(GetMainWindowClass(), 0,
                                 gStockApplicationIcon);
  }
}

// Return the proper popup window class
const wchar_t* nsWindow::GetWindowPopupClass() const {
  return RegisterWindowClass(kClassNameDropShadow, CS_XP_DROPSHADOW,
                             gStockApplicationIcon);
}

/**************************************************************
 *
 * SECTION: Window styles utilities
 *
 * Return the proper windows styles and extended styles.
 *
 **************************************************************/

// Return nsWindow styles
DWORD nsWindow::WindowStyle() {
  DWORD style;

  switch (mWindowType) {
    case eWindowType_child:
      style = WS_OVERLAPPED;
      break;

    case eWindowType_dialog:
      style = WS_OVERLAPPED | WS_BORDER | WS_DLGFRAME | WS_SYSMENU | DS_3DLOOK |
              DS_MODALFRAME | WS_CLIPCHILDREN;
      if (mBorderStyle != eBorderStyle_default)
        style |= WS_THICKFRAME | WS_MINIMIZEBOX | WS_MAXIMIZEBOX;
      break;

    case eWindowType_popup:
      style = WS_POPUP;
      if (!HasGlass()) {
        style |= WS_OVERLAPPED;
      }
      break;

    default:
      NS_ERROR("unknown border style");
      // fall through

    case eWindowType_toplevel:
    case eWindowType_invisible:
      style = WS_OVERLAPPED | WS_BORDER | WS_DLGFRAME | WS_SYSMENU |
              WS_THICKFRAME | WS_MINIMIZEBOX | WS_MAXIMIZEBOX | WS_CLIPCHILDREN;
      break;
  }

  if (mBorderStyle != eBorderStyle_default &&
      mBorderStyle != eBorderStyle_all) {
    if (mBorderStyle == eBorderStyle_none ||
        !(mBorderStyle & eBorderStyle_border))
      style &= ~WS_BORDER;

    if (mBorderStyle == eBorderStyle_none ||
        !(mBorderStyle & eBorderStyle_title)) {
      style &= ~WS_DLGFRAME;
      style |= WS_POPUP;
      style &= ~WS_CHILD;
    }

    if (mBorderStyle == eBorderStyle_none ||
        !(mBorderStyle & eBorderStyle_close))
      style &= ~0;
    // XXX The close box can only be removed by changing the window class,
    // as far as I know   --- roc+moz@cs.cmu.edu

    if (mBorderStyle == eBorderStyle_none ||
        !(mBorderStyle & (eBorderStyle_menu | eBorderStyle_close)))
      style &= ~WS_SYSMENU;
    // Looks like getting rid of the system menu also does away with the
    // close box. So, we only get rid of the system menu if you want neither it
    // nor the close box. How does the Windows "Dialog" window class get just
    // closebox and no sysmenu? Who knows.

    if (mBorderStyle == eBorderStyle_none ||
        !(mBorderStyle & eBorderStyle_resizeh))
      style &= ~WS_THICKFRAME;

    if (mBorderStyle == eBorderStyle_none ||
        !(mBorderStyle & eBorderStyle_minimize))
      style &= ~WS_MINIMIZEBOX;

    if (mBorderStyle == eBorderStyle_none ||
        !(mBorderStyle & eBorderStyle_maximize))
      style &= ~WS_MAXIMIZEBOX;

    if (IsPopupWithTitleBar()) {
      style |= WS_CAPTION;
      if (mBorderStyle & eBorderStyle_close) {
        style |= WS_SYSMENU;
      }
    }
  }

  if (mIsChildWindow) {
    style |= WS_CLIPCHILDREN;
    if (!(style & WS_POPUP)) {
      style |= WS_CHILD;  // WS_POPUP and WS_CHILD are mutually exclusive.
    }
  }

  VERIFY_WINDOW_STYLE(style);
  return style;
}

// Return nsWindow extended styles
DWORD nsWindow::WindowExStyle() {
  switch (mWindowType) {
    case eWindowType_child:
      return 0;

    case eWindowType_dialog:
      return WS_EX_WINDOWEDGE | WS_EX_DLGMODALFRAME;

    case eWindowType_popup: {
      DWORD extendedStyle = WS_EX_TOOLWINDOW;
      if (mPopupLevel == ePopupLevelTop) extendedStyle |= WS_EX_TOPMOST;
      return extendedStyle;
    }
    default:
      NS_ERROR("unknown border style");
      // fall through

    case eWindowType_toplevel:
    case eWindowType_invisible:
      return WS_EX_WINDOWEDGE;
  }
}

/**************************************************************
 *
 * SECTION: Window subclassing utilities
 *
 * Set or clear window subclasses on native windows. Used in
 * Create and Destroy.
 *
 **************************************************************/

// Subclass (or remove the subclass from) this component's nsWindow
void nsWindow::SubclassWindow(BOOL bState) {
  if (bState) {
    if (!mWnd || !IsWindow(mWnd)) {
      NS_ERROR("Invalid window handle");
    }

    mPrevWndProc = reinterpret_cast<WNDPROC>(SetWindowLongPtrW(
        mWnd, GWLP_WNDPROC, reinterpret_cast<LONG_PTR>(nsWindow::WindowProc)));
    NS_ASSERTION(mPrevWndProc, "Null standard window procedure");
    // connect the this pointer to the nsWindow handle
    WinUtils::SetNSWindowBasePtr(mWnd, this);
  } else {
    if (IsWindow(mWnd)) {
      SetWindowLongPtrW(mWnd, GWLP_WNDPROC,
                        reinterpret_cast<LONG_PTR>(mPrevWndProc));
    }
    WinUtils::SetNSWindowBasePtr(mWnd, nullptr);
    mPrevWndProc = nullptr;
  }
}

/**************************************************************
 *
 * SECTION: nsIWidget::SetParent, nsIWidget::GetParent
 *
 * Set or clear the parent widgets using window properties, and
 * handles calculating native parent handles.
 *
 **************************************************************/

// Get and set parent widgets
void nsWindow::SetParent(nsIWidget* aNewParent) {
  nsCOMPtr<nsIWidget> kungFuDeathGrip(this);
  nsIWidget* parent = GetParent();
  if (parent) {
    parent->RemoveChild(this);
  }

  mParent = aNewParent;

  if (aNewParent) {
    ReparentNativeWidget(aNewParent);
    aNewParent->AddChild(this);
    return;
  }
  if (mWnd) {
    // If we have no parent, SetParent should return the desktop.
    VERIFY(::SetParent(mWnd, nullptr));
    RecreateDirectManipulationIfNeeded();
  }
}

void nsWindow::ReparentNativeWidget(nsIWidget* aNewParent) {
  MOZ_ASSERT(aNewParent, "null widget");

  mParent = aNewParent;
  if (mWindowType == eWindowType_popup) {
    return;
  }
  HWND newParent = (HWND)aNewParent->GetNativeData(NS_NATIVE_WINDOW);
  NS_ASSERTION(newParent, "Parent widget has a null native window handle");
  if (newParent && mWnd) {
    ::SetParent(mWnd, newParent);
    RecreateDirectManipulationIfNeeded();
  }
}

nsIWidget* nsWindow::GetParent(void) {
  if (mIsTopWidgetWindow) {
    return nullptr;
  }
  if (mInDtor || mOnDestroyCalled) {
    return nullptr;
  }
  return mParent;
}

static int32_t RoundDown(double aDouble) {
  return aDouble > 0 ? static_cast<int32_t>(floor(aDouble))
                     : static_cast<int32_t>(ceil(aDouble));
}

float nsWindow::GetDPI() {
  float dpi = 96.0f;
  nsCOMPtr<nsIScreen> screen = GetWidgetScreen();
  if (screen) {
    screen->GetDpi(&dpi);
  }
  return dpi;
}

double nsWindow::GetDefaultScaleInternal() {
  if (mDefaultScale <= 0.0) {
    mDefaultScale = WinUtils::LogToPhysFactor(mWnd);
  }
  return mDefaultScale;
}

int32_t nsWindow::LogToPhys(double aValue) {
  return WinUtils::LogToPhys(
      ::MonitorFromWindow(mWnd, MONITOR_DEFAULTTOPRIMARY), aValue);
}

nsWindow* nsWindow::GetParentWindow(bool aIncludeOwner) {
  return static_cast<nsWindow*>(GetParentWindowBase(aIncludeOwner));
}

nsWindowBase* nsWindow::GetParentWindowBase(bool aIncludeOwner) {
  if (mIsTopWidgetWindow) {
    // Must use a flag instead of mWindowType to tell if the window is the
    // owned by the topmost widget, because a child window can be embedded
    // inside a HWND which is not associated with a nsIWidget.
    return nullptr;
  }

  // If this widget has already been destroyed, pretend we have no parent.
  // This corresponds to code in Destroy which removes the destroyed
  // widget from its parent's child list.
  if (mInDtor || mOnDestroyCalled) return nullptr;

  // aIncludeOwner set to true implies walking the parent chain to retrieve the
  // root owner. aIncludeOwner set to false implies the search will stop at the
  // true parent (default).
  nsWindow* widget = nullptr;
  if (mWnd) {
    HWND parent = nullptr;
    if (aIncludeOwner)
      parent = ::GetParent(mWnd);
    else
      parent = ::GetAncestor(mWnd, GA_PARENT);

    if (parent) {
      widget = WinUtils::GetNSWindowPtr(parent);
      if (widget) {
        // If the widget is in the process of being destroyed then
        // do NOT return it
        if (widget->mInDtor) {
          widget = nullptr;
        }
      }
    }
  }

  return static_cast<nsWindowBase*>(widget);
}

BOOL CALLBACK nsWindow::EnumAllChildWindProc(HWND aWnd, LPARAM aParam) {
  nsWindow* wnd = WinUtils::GetNSWindowPtr(aWnd);
  if (wnd) {
    reinterpret_cast<nsTArray<nsWindow*>*>(aParam)->AppendElement(wnd);
  }
  return TRUE;
}

BOOL CALLBACK nsWindow::EnumAllThreadWindowProc(HWND aWnd, LPARAM aParam) {
  nsWindow* wnd = WinUtils::GetNSWindowPtr(aWnd);
  if (wnd) {
    reinterpret_cast<nsTArray<nsWindow*>*>(aParam)->AppendElement(wnd);
  }
  EnumChildWindows(aWnd, EnumAllChildWindProc, aParam);
  return TRUE;
}

/* static*/
nsTArray<nsWindow*> nsWindow::EnumAllWindows() {
  nsTArray<nsWindow*> windows;
  EnumThreadWindows(GetCurrentThreadId(), EnumAllThreadWindowProc,
                    reinterpret_cast<LPARAM>(&windows));
  return windows;
}

/**************************************************************
 *
 * SECTION: nsIWidget::Show
 *
 * Hide or show this component.
 *
 **************************************************************/

void nsWindow::Show(bool bState) {
  if (bState && mIsShowingPreXULSkeletonUI) {
    // The first time we decide to actually show the window is when we decide
    // that we've taken over the window from the skeleton UI, and we should
    // no longer treat resizes / moves specially.
    mIsShowingPreXULSkeletonUI = false;
    // Initialize the UI state - this would normally happen below, but since
    // we're actually already showing, we won't hit it in the normal way.
    ::SendMessageW(mWnd, WM_CHANGEUISTATE,
                   MAKEWPARAM(UIS_SET, UISF_HIDEFOCUS | UISF_HIDEACCEL), 0);
#if defined(ACCESSIBILITY)
    // If our HWND has focus and the a11y engine hasn't started yet, fire a
    // focus win event. Windows already did this when the skeleton UI appeared,
    // but a11y wouldn't have been able to start at that point even if a client
    // responded. Firing this now gives clients the chance to respond with
    // WM_GETOBJECT, which will trigger the a11y engine. We don't want to do
    // this if the a11y engine has already started because it has probably
    // already fired focus on a descendant.
    if (::GetFocus() == mWnd && !GetAccService()) {
      ::NotifyWinEvent(EVENT_OBJECT_FOCUS, mWnd, OBJID_CLIENT, CHILDID_SELF);
    }
#endif  // defined(ACCESSIBILITY)
  }

  if (mWindowType == eWindowType_popup) {
    // See bug 603793. When we try to draw D3D9/10 windows with a drop shadow
    // without the DWM on a secondary monitor, windows fails to composite
    // our windows correctly. We therefor switch off the drop shadow for
    // pop-up windows when the DWM is disabled and two monitors are
    // connected.
    if (HasBogusPopupsDropShadowOnMultiMonitor() &&
        WinUtils::GetMonitorCount() > 1 &&
        !gfxWindowsPlatform::GetPlatform()->DwmCompositionEnabled()) {
      if (sDropShadowEnabled) {
        ::SetClassLongA(mWnd, GCL_STYLE, 0);
        sDropShadowEnabled = false;
      }
    } else {
      if (!sDropShadowEnabled) {
        ::SetClassLongA(mWnd, GCL_STYLE, CS_DROPSHADOW);
        sDropShadowEnabled = true;
      }
    }

    // WS_EX_COMPOSITED conflicts with the WS_EX_LAYERED style and causes
    // some popup menus to become invisible.
    LONG_PTR exStyle = ::GetWindowLongPtrW(mWnd, GWL_EXSTYLE);
    if (exStyle & WS_EX_LAYERED) {
      ::SetWindowLongPtrW(mWnd, GWL_EXSTYLE, exStyle & ~WS_EX_COMPOSITED);
    }
  }

  bool syncInvalidate = false;

  bool wasVisible = mIsVisible;
  // Set the status now so that anyone asking during ShowWindow or
  // SetWindowPos would get the correct answer.
  mIsVisible = bState;

  // We may have cached an out of date visible state. This can happen
  // when session restore sets the full screen mode.
  if (mIsVisible)
    mOldStyle |= WS_VISIBLE;
  else
    mOldStyle &= ~WS_VISIBLE;

  if (mWnd) {
    if (bState) {
      if (!wasVisible && mWindowType == eWindowType_toplevel) {
        // speed up the initial paint after show for
        // top level windows:
        syncInvalidate = true;

        // Set the cursor before showing the window to avoid the default wait
        // cursor.
        SetCursor(Cursor{eCursor_standard});

        switch (mSizeMode) {
          case nsSizeMode_Fullscreen:
            ::ShowWindow(mWnd, SW_SHOW);
            break;
          case nsSizeMode_Maximized:
            ::ShowWindow(mWnd, SW_SHOWMAXIMIZED);
            break;
          case nsSizeMode_Minimized:
            ::ShowWindow(mWnd, SW_SHOWMINIMIZED);
            break;
          default:
            if (CanTakeFocus() && !mAlwaysOnTop) {
              ::ShowWindow(mWnd, SW_SHOWNORMAL);
            } else {
              ::ShowWindow(mWnd, SW_SHOWNOACTIVATE);
              // Don't flicker the window if we're restoring session
              if (!sIsRestoringSession) {
                Unused << GetAttention(2);
              }
            }
            break;
        }
      } else {
        DWORD flags = SWP_NOSIZE | SWP_NOMOVE | SWP_SHOWWINDOW;
        if (wasVisible) flags |= SWP_NOZORDER;
        if (mAlwaysOnTop) flags |= SWP_NOACTIVATE;

        if (mWindowType == eWindowType_popup) {
          // ensure popups are the topmost of the TOPMOST
          // layer. Remember not to set the SWP_NOZORDER
          // flag as that might allow the taskbar to overlap
          // the popup.
          flags |= SWP_NOACTIVATE;
          HWND owner = ::GetWindow(mWnd, GW_OWNER);
          if (owner) {
            // ePopupLevelTop popups should be above all else.  All other
            // types should be placed in front of their owner, without
            // changing the owner's z-level relative to other windows.
            if (PopupLevel() != ePopupLevelTop) {
              ::SetWindowPos(mWnd, owner, 0, 0, 0, 0, flags);
              ::SetWindowPos(owner, mWnd, 0, 0, 0, 0,
                             SWP_NOMOVE | SWP_NOSIZE | SWP_NOACTIVATE);
            } else {
              ::SetWindowPos(mWnd, HWND_TOP, 0, 0, 0, 0, flags);
            }
          } else {
            ::SetWindowPos(mWnd, HWND_TOPMOST, 0, 0, 0, 0, flags);
          }
        } else {
          if (mWindowType == eWindowType_dialog && !CanTakeFocus())
            flags |= SWP_NOACTIVATE;

          ::SetWindowPos(mWnd, HWND_TOP, 0, 0, 0, 0, flags);
        }
      }

      if (!wasVisible && (mWindowType == eWindowType_toplevel ||
                          mWindowType == eWindowType_dialog)) {
        // When a toplevel window or dialog is shown, initialize the UI state
        ::SendMessageW(mWnd, WM_CHANGEUISTATE,
                       MAKEWPARAM(UIS_SET, UISF_HIDEFOCUS | UISF_HIDEACCEL), 0);
      }
    } else {
      // Clear contents to avoid ghosting of old content if we display
      // this window again.
      if (wasVisible && mTransparencyMode == eTransparencyTransparent) {
        if (mCompositorWidgetDelegate) {
          mCompositorWidgetDelegate->ClearTransparentWindow();
        }
      }
      if (mWindowType != eWindowType_dialog) {
        ::ShowWindow(mWnd, SW_HIDE);
      } else {
        ::SetWindowPos(mWnd, 0, 0, 0, 0, 0,
                       SWP_HIDEWINDOW | SWP_NOSIZE | SWP_NOMOVE | SWP_NOZORDER |
                           SWP_NOACTIVATE);
      }
    }
  }

  if (!wasVisible && bState) {
    Invalidate();
    if (syncInvalidate && !mInDtor && !mOnDestroyCalled) {
      ::UpdateWindow(mWnd);
    }
  }

  if (mOpeningAnimationSuppressed) {
    SuppressAnimation(false);
  }
}

/**************************************************************
 *
 * SECTION: nsIWidget::IsVisible
 *
 * Returns the visibility state.
 *
 **************************************************************/

// Return true if the whether the component is visible, false otherwise
bool nsWindow::IsVisible() const { return mIsVisible; }

/**************************************************************
 *
 * SECTION: Window clipping utilities
 *
 * Used in Size and Move operations for setting the proper
 * window clipping regions for window transparency.
 *
 **************************************************************/

static bool ShouldHaveRoundedMenuDropShadow(nsWindow* aWindow) {
  nsView* view = nsView::GetViewFor(aWindow);
  return view && view->GetFrame() &&
         view->GetFrame()->StyleUIReset()->mWindowShadow ==
             StyleWindowShadow::Cliprounded;
}

// XP and Vista visual styles sometimes require window clipping regions to be
// applied for proper transparency. These routines are called on size and move
// operations.
// XXX this is apparently still needed in Windows 7 and later
void nsWindow::ClearThemeRegion() {
  if (mWindowType == eWindowType_popup &&
      (mPopupType == ePopupTypeMenu || mPopupType == ePopupTypePanel) &&
      ShouldHaveRoundedMenuDropShadow(this)) {
    SetWindowRgn(mWnd, nullptr, false);
  } else if (!HasGlass() &&
             (mWindowType == eWindowType_popup && !IsPopupWithTitleBar() &&
              (mPopupType == ePopupTypeTooltip ||
               mPopupType == ePopupTypePanel))) {
    SetWindowRgn(mWnd, nullptr, false);
  }
}

void nsWindow::SetThemeRegion() {
  // Clip the window to the rounded rect area of the popup if needed.
  if (mWindowType == eWindowType_popup &&
      (mPopupType == ePopupTypeMenu || mPopupType == ePopupTypePanel)) {
    nsView* view = nsView::GetViewFor(this);
    if (view) {
      LayoutDeviceIntSize size =
          nsLayoutUtils::GetBorderRadiusForMenuDropShadow(view->GetFrame());
      if (size.width || size.height) {
        int32_t width =
            NSToIntRound(size.width * GetDesktopToDeviceScale().scale);
        int32_t height =
            NSToIntRound(size.height * GetDesktopToDeviceScale().scale);
        HRGN region = CreateRoundRectRgn(0, 0, mBounds.Width() + 1,
                                         mBounds.Height() + 1, width, height);
        if (!SetWindowRgn(mWnd, region, false)) {
          DeleteObject(region);  // region setting failed so delete the region.
        }
      }
    }
  }

  // Popup types that have a visual styles region applied (bug 376408). This can
  // be expanded for other window types as needed. The regions are applied
  // generically to the base window so default constants are used for part and
  // state. At some point we might need part and state values from
  // nsNativeThemeWin's GetThemePartAndState, but currently windows that change
  // shape based on state haven't come up.
  else if (!HasGlass() &&
           (mWindowType == eWindowType_popup && !IsPopupWithTitleBar() &&
            (mPopupType == ePopupTypeTooltip ||
             mPopupType == ePopupTypePanel))) {
    HRGN hRgn = nullptr;
    RECT rect = {0, 0, mBounds.Width(), mBounds.Height()};

    HDC dc = ::GetDC(mWnd);
    GetThemeBackgroundRegion(nsUXThemeData::GetTheme(eUXTooltip), dc,
                             TTP_STANDARD, TS_NORMAL, &rect, &hRgn);
    if (hRgn) {
      if (!SetWindowRgn(mWnd, hRgn,
                        false))  // do not delete or alter hRgn if accepted.
        DeleteObject(hRgn);
    }
    ::ReleaseDC(mWnd, dc);
  }
}

/**************************************************************
 *
 * SECTION: Touch and APZ-related functions
 *
 **************************************************************/

void nsWindow::RegisterTouchWindow() {
  mTouchWindow = true;
  ::RegisterTouchWindow(mWnd, TWF_WANTPALM);
  ::EnumChildWindows(mWnd, nsWindow::RegisterTouchForDescendants, 0);
}

BOOL CALLBACK nsWindow::RegisterTouchForDescendants(HWND aWnd, LPARAM aMsg) {
  nsWindow* win = WinUtils::GetNSWindowPtr(aWnd);
  if (win) {
    ::RegisterTouchWindow(aWnd, TWF_WANTPALM);
  }
  return TRUE;
}

void nsWindow::LockAspectRatio(bool aShouldLock) {
  if (aShouldLock) {
    mAspectRatio = (float)mBounds.Height() / (float)mBounds.Width();
  } else {
    mAspectRatio = 0.0;
  }
}

/**************************************************************
 *
 * SECTION: nsIWidget::SetWindowMouseTransparent
 *
 * Sets whether the window should ignore mouse events.
 *
 **************************************************************/
void nsWindow::SetWindowMouseTransparent(bool aIsTransparent) {
  if (!mWnd) {
    return;
  }

  LONG_PTR oldStyle = ::GetWindowLongPtrW(mWnd, GWL_EXSTYLE);
  LONG_PTR newStyle = aIsTransparent ? (oldStyle | WS_EX_TRANSPARENT)
                                     : (oldStyle & ~WS_EX_TRANSPARENT);
  ::SetWindowLongPtrW(mWnd, GWL_EXSTYLE, newStyle);
  mMouseTransparent = aIsTransparent;
}

/**************************************************************
 *
 * SECTION: nsIWidget::Move, nsIWidget::Resize,
 * nsIWidget::Size, nsIWidget::BeginResizeDrag
 *
 * Repositioning and sizing a window.
 *
 **************************************************************/

void nsWindow::SetSizeConstraints(const SizeConstraints& aConstraints) {
  SizeConstraints c = aConstraints;

  if (mWindowType != eWindowType_popup && mResizable) {
    c.mMinSize.width =
        std::max(int32_t(::GetSystemMetrics(SM_CXMINTRACK)), c.mMinSize.width);
    c.mMinSize.height =
        std::max(int32_t(::GetSystemMetrics(SM_CYMINTRACK)), c.mMinSize.height);
  }

  if (mMaxTextureSize > 0) {
    // We can't make ThebesLayers bigger than this anyway.. no point it letting
    // a window grow bigger as we won't be able to draw content there in
    // general.
    c.mMaxSize.width = std::min(c.mMaxSize.width, mMaxTextureSize);
    c.mMaxSize.height = std::min(c.mMaxSize.height, mMaxTextureSize);
  }

  mSizeConstraintsScale = GetDefaultScale().scale;

  nsBaseWidget::SetSizeConstraints(c);
}

const SizeConstraints nsWindow::GetSizeConstraints() {
  double scale = GetDefaultScale().scale;
  if (mSizeConstraintsScale == scale || mSizeConstraintsScale == 0.0) {
    return mSizeConstraints;
  }
  scale /= mSizeConstraintsScale;
  SizeConstraints c = mSizeConstraints;
  if (c.mMinSize.width != NS_MAXSIZE) {
    c.mMinSize.width = NSToIntRound(c.mMinSize.width * scale);
  }
  if (c.mMinSize.height != NS_MAXSIZE) {
    c.mMinSize.height = NSToIntRound(c.mMinSize.height * scale);
  }
  if (c.mMaxSize.width != NS_MAXSIZE) {
    c.mMaxSize.width = NSToIntRound(c.mMaxSize.width * scale);
  }
  if (c.mMaxSize.height != NS_MAXSIZE) {
    c.mMaxSize.height = NSToIntRound(c.mMaxSize.height * scale);
  }
  return c;
}

// Move this component
void nsWindow::Move(double aX, double aY) {
  if (mWindowType == eWindowType_toplevel ||
      mWindowType == eWindowType_dialog) {
    SetSizeMode(nsSizeMode_Normal);
  }

  // for top-level windows only, convert coordinates from desktop pixels
  // (the "parent" coordinate space) to the window's device pixel space
  double scale =
      BoundsUseDesktopPixels() ? GetDesktopToDeviceScale().scale : 1.0;
  int32_t x = NSToIntRound(aX * scale);
  int32_t y = NSToIntRound(aY * scale);

  // Check to see if window needs to be moved first
  // to avoid a costly call to SetWindowPos. This check
  // can not be moved to the calling code in nsView, because
  // some platforms do not position child windows correctly

  // Only perform this check for non-popup windows, since the positioning can
  // in fact change even when the x/y do not.  We always need to perform the
  // check. See bug #97805 for details.
  if (mWindowType != eWindowType_popup && mBounds.IsEqualXY(x, y)) {
    // Nothing to do, since it is already positioned correctly.
    return;
  }

  mBounds.MoveTo(x, y);

  if (mWnd) {
#ifdef DEBUG
    // complain if a window is moved offscreen (legal, but potentially
    // worrisome)
    if (mIsTopWidgetWindow) {  // only a problem for top-level windows
      // Make sure this window is actually on the screen before we move it
      // XXX: Needs multiple monitor support
      HDC dc = ::GetDC(mWnd);
      if (dc) {
        if (::GetDeviceCaps(dc, TECHNOLOGY) == DT_RASDISPLAY) {
          RECT workArea;
          ::SystemParametersInfo(SPI_GETWORKAREA, 0, &workArea, 0);
          // no annoying assertions. just mention the issue.
          if (x < 0 || x >= workArea.right || y < 0 || y >= workArea.bottom) {
            MOZ_LOG(gWindowsLog, LogLevel::Info,
                    ("window moved to offscreen position\n"));
          }
        }
        ::ReleaseDC(mWnd, dc);
      }
    }
#endif

    // Normally, when the skeleton UI is disabled, we resize+move the window
    // before showing it in order to ensure that it restores to the correct
    // position when the user un-maximizes it. However, when we are using the
    // skeleton UI, this results in the skeleton UI window being moved around
    // undesirably before being locked back into the maximized position. To
    // avoid this, we simply set the placement to restore to via
    // SetWindowPlacement. It's a little bit more of a dance, though, since we
    // need to convert the workspace coords that SetWindowPlacement uses to the
    // screen space coordinates we normally use with SetWindowPos.
    if (mIsShowingPreXULSkeletonUI && WasPreXULSkeletonUIMaximized()) {
      WINDOWPLACEMENT pl = {sizeof(WINDOWPLACEMENT)};
      VERIFY(::GetWindowPlacement(mWnd, &pl));

      HMONITOR monitor = ::MonitorFromWindow(mWnd, MONITOR_DEFAULTTONULL);
      if (NS_WARN_IF(!monitor)) {
        return;
      }
      MONITORINFO mi = {sizeof(MONITORINFO)};
      VERIFY(::GetMonitorInfo(monitor, &mi));

      int32_t deltaX =
          x + mi.rcWork.left - mi.rcMonitor.left - pl.rcNormalPosition.left;
      int32_t deltaY =
          y + mi.rcWork.top - mi.rcMonitor.top - pl.rcNormalPosition.top;
      pl.rcNormalPosition.left += deltaX;
      pl.rcNormalPosition.right += deltaX;
      pl.rcNormalPosition.top += deltaY;
      pl.rcNormalPosition.bottom += deltaY;
      VERIFY(::SetWindowPlacement(mWnd, &pl));
    } else {
      ClearThemeRegion();

      UINT flags = SWP_NOZORDER | SWP_NOACTIVATE | SWP_NOSIZE;
      double oldScale = mDefaultScale;
      mResizeState = IN_SIZEMOVE;
      VERIFY(::SetWindowPos(mWnd, nullptr, x, y, 0, 0, flags));
      mResizeState = NOT_RESIZING;
      if (WinUtils::LogToPhysFactor(mWnd) != oldScale) {
        ChangedDPI();
      }

      SetThemeRegion();
    }

    ResizeDirectManipulationViewport();
  }
  NotifyRollupGeometryChange();
}

// Resize this component
void nsWindow::Resize(double aWidth, double aHeight, bool aRepaint) {
  // for top-level windows only, convert coordinates from desktop pixels
  // (the "parent" coordinate space) to the window's device pixel space
  double scale =
      BoundsUseDesktopPixels() ? GetDesktopToDeviceScale().scale : 1.0;
  int32_t width = NSToIntRound(aWidth * scale);
  int32_t height = NSToIntRound(aHeight * scale);

  NS_ASSERTION((width >= 0), "Negative width passed to nsWindow::Resize");
  NS_ASSERTION((height >= 0), "Negative height passed to nsWindow::Resize");
  if (width < 0 || height < 0) {
    gfxCriticalNoteOnce << "Negative passed to Resize(" << width << ", "
                        << height << ") repaint: " << aRepaint;
  }

  ConstrainSize(&width, &height);

  // Avoid unnecessary resizing calls
  if (mBounds.IsEqualSize(width, height)) {
    if (aRepaint) {
      Invalidate();
    }
    return;
  }

  // Set cached value for lightweight and printing
  bool wasLocking = mAspectRatio != 0.0;
  mBounds.SizeTo(width, height);
  if (wasLocking) {
    LockAspectRatio(true);  // This causes us to refresh the mAspectRatio value
  }

  if (mWnd) {
    // Refer to the comment above a similar check in nsWindow::Move
    if (mIsShowingPreXULSkeletonUI && WasPreXULSkeletonUIMaximized()) {
      WINDOWPLACEMENT pl = {sizeof(WINDOWPLACEMENT)};
      VERIFY(::GetWindowPlacement(mWnd, &pl));
      pl.rcNormalPosition.right = pl.rcNormalPosition.left + width;
      pl.rcNormalPosition.bottom = pl.rcNormalPosition.top + GetHeight(height);
      mResizeState = RESIZING;
      VERIFY(::SetWindowPlacement(mWnd, &pl));
      mResizeState = NOT_RESIZING;
    } else {
      UINT flags = SWP_NOZORDER | SWP_NOACTIVATE | SWP_NOMOVE;

      if (!aRepaint) {
        flags |= SWP_NOREDRAW;
      }

      ClearThemeRegion();
      double oldScale = mDefaultScale;
      mResizeState = RESIZING;
      VERIFY(
          ::SetWindowPos(mWnd, nullptr, 0, 0, width, GetHeight(height), flags));

      mResizeState = NOT_RESIZING;
      if (WinUtils::LogToPhysFactor(mWnd) != oldScale) {
        ChangedDPI();
      }
      SetThemeRegion();
    }

    ResizeDirectManipulationViewport();
  }

  if (aRepaint) Invalidate();

  NotifyRollupGeometryChange();
}

// Resize this component
void nsWindow::Resize(double aX, double aY, double aWidth, double aHeight,
                      bool aRepaint) {
  // for top-level windows only, convert coordinates from desktop pixels
  // (the "parent" coordinate space) to the window's device pixel space
  double scale =
      BoundsUseDesktopPixels() ? GetDesktopToDeviceScale().scale : 1.0;
  int32_t x = NSToIntRound(aX * scale);
  int32_t y = NSToIntRound(aY * scale);
  int32_t width = NSToIntRound(aWidth * scale);
  int32_t height = NSToIntRound(aHeight * scale);

  NS_ASSERTION((width >= 0), "Negative width passed to nsWindow::Resize");
  NS_ASSERTION((height >= 0), "Negative height passed to nsWindow::Resize");
  if (width < 0 || height < 0) {
    gfxCriticalNoteOnce << "Negative passed to Resize(" << x << " ," << y
                        << ", " << width << ", " << height
                        << ") repaint: " << aRepaint;
  }

  ConstrainSize(&width, &height);

  // Avoid unnecessary resizing calls
  if (mBounds.IsEqualRect(x, y, width, height)) {
    if (aRepaint) {
      Invalidate();
    }
    return;
  }

  // Set cached value for lightweight and printing
  mBounds.SetRect(x, y, width, height);

  if (mWnd) {
    // Refer to the comment above a similar check in nsWindow::Move
    if (mIsShowingPreXULSkeletonUI && WasPreXULSkeletonUIMaximized()) {
      WINDOWPLACEMENT pl = {sizeof(WINDOWPLACEMENT)};
      VERIFY(::GetWindowPlacement(mWnd, &pl));

      HMONITOR monitor = ::MonitorFromWindow(mWnd, MONITOR_DEFAULTTONULL);
      if (NS_WARN_IF(!monitor)) {
        return;
      }
      MONITORINFO mi = {sizeof(MONITORINFO)};
      VERIFY(::GetMonitorInfo(monitor, &mi));

      int32_t deltaX =
          x + mi.rcWork.left - mi.rcMonitor.left - pl.rcNormalPosition.left;
      int32_t deltaY =
          y + mi.rcWork.top - mi.rcMonitor.top - pl.rcNormalPosition.top;
      pl.rcNormalPosition.left += deltaX;
      pl.rcNormalPosition.right = pl.rcNormalPosition.left + width;
      pl.rcNormalPosition.top += deltaY;
      pl.rcNormalPosition.bottom = pl.rcNormalPosition.top + GetHeight(height);
      VERIFY(::SetWindowPlacement(mWnd, &pl));
    } else {
      UINT flags = SWP_NOZORDER | SWP_NOACTIVATE;
      if (!aRepaint) {
        flags |= SWP_NOREDRAW;
      }

      ClearThemeRegion();

      double oldScale = mDefaultScale;
      mResizeState = RESIZING;
      VERIFY(
          ::SetWindowPos(mWnd, nullptr, x, y, width, GetHeight(height), flags));
      mResizeState = NOT_RESIZING;
      if (WinUtils::LogToPhysFactor(mWnd) != oldScale) {
        ChangedDPI();
      }

      if (mTransitionWnd) {
        // If we have a fullscreen transition window, we need to make
        // it topmost again, otherwise the taskbar may be raised by
        // the system unexpectedly when we leave fullscreen state.
        ::SetWindowPos(mTransitionWnd, HWND_TOPMOST, 0, 0, 0, 0,
                       SWP_NOMOVE | SWP_NOSIZE | SWP_NOACTIVATE);
      }
      SetThemeRegion();
    }

    ResizeDirectManipulationViewport();
  }

  if (aRepaint) Invalidate();

  NotifyRollupGeometryChange();
}

mozilla::Maybe<bool> nsWindow::IsResizingNativeWidget() {
  if (mResizeState == RESIZING) {
    return Some(true);
  }
  return Some(false);
}

nsresult nsWindow::BeginResizeDrag(WidgetGUIEvent* aEvent, int32_t aHorizontal,
                                   int32_t aVertical) {
  NS_ENSURE_ARG_POINTER(aEvent);

  if (aEvent->mClass != eMouseEventClass) {
    // you can only begin a resize drag with a mouse event
    return NS_ERROR_INVALID_ARG;
  }

  if (aEvent->AsMouseEvent()->mButton != MouseButton::ePrimary) {
    // you can only begin a resize drag with the left mouse button
    return NS_ERROR_INVALID_ARG;
  }

  // work out what sizemode we're talking about
  WPARAM syscommand;
  if (aVertical < 0) {
    if (aHorizontal < 0) {
      syscommand = SC_SIZE | WMSZ_TOPLEFT;
    } else if (aHorizontal == 0) {
      syscommand = SC_SIZE | WMSZ_TOP;
    } else {
      syscommand = SC_SIZE | WMSZ_TOPRIGHT;
    }
  } else if (aVertical == 0) {
    if (aHorizontal < 0) {
      syscommand = SC_SIZE | WMSZ_LEFT;
    } else if (aHorizontal == 0) {
      return NS_ERROR_INVALID_ARG;
    } else {
      syscommand = SC_SIZE | WMSZ_RIGHT;
    }
  } else {
    if (aHorizontal < 0) {
      syscommand = SC_SIZE | WMSZ_BOTTOMLEFT;
    } else if (aHorizontal == 0) {
      syscommand = SC_SIZE | WMSZ_BOTTOM;
    } else {
      syscommand = SC_SIZE | WMSZ_BOTTOMRIGHT;
    }
  }

  // resizing doesn't work if the mouse is already captured
  CaptureMouse(false);

  // find the top-level window
  HWND toplevelWnd = WinUtils::GetTopLevelHWND(mWnd, true);

  // tell Windows to start the resize
  ::PostMessage(toplevelWnd, WM_SYSCOMMAND, syscommand,
                POINTTOPOINTS(aEvent->mRefPoint));

  return NS_OK;
}

/**************************************************************
 *
 * SECTION: Window Z-order and state.
 *
 * nsIWidget::PlaceBehind, nsIWidget::SetSizeMode,
 * nsIWidget::ConstrainPosition
 *
 * Z-order, positioning, restore, minimize, and maximize.
 *
 **************************************************************/

// Position the window behind the given window
void nsWindow::PlaceBehind(nsTopLevelWidgetZPlacement aPlacement,
                           nsIWidget* aWidget, bool aActivate) {
  HWND behind = HWND_TOP;
  if (aPlacement == eZPlacementBottom)
    behind = HWND_BOTTOM;
  else if (aPlacement == eZPlacementBelow && aWidget)
    behind = (HWND)aWidget->GetNativeData(NS_NATIVE_WINDOW);
  UINT flags = SWP_NOMOVE | SWP_NOREPOSITION | SWP_NOSIZE;
  if (!aActivate) flags |= SWP_NOACTIVATE;

  if (!CanTakeFocus() && behind == HWND_TOP) {
    // Can't place the window to top so place it behind the foreground window
    // (as long as it is not topmost)
    HWND wndAfter = ::GetForegroundWindow();
    if (!wndAfter)
      behind = HWND_BOTTOM;
    else if (!(GetWindowLongPtrW(wndAfter, GWL_EXSTYLE) & WS_EX_TOPMOST))
      behind = wndAfter;
    flags |= SWP_NOACTIVATE;
  }

  ::SetWindowPos(mWnd, behind, 0, 0, 0, 0, flags);
}

static UINT GetCurrentShowCmd(HWND aWnd) {
  WINDOWPLACEMENT pl;
  pl.length = sizeof(pl);
  ::GetWindowPlacement(aWnd, &pl);
  return pl.showCmd;
}

void nsWindow::SetSizeModeInternal(nsSizeMode aMode) {
  // save the requested state
  mLastSizeMode = mSizeMode;
  nsBaseWidget::SetSizeMode(aMode);
  if (mIsVisible) {
    switch (aMode) {
      case nsSizeMode_Fullscreen:
        ::ShowWindow(mWnd, SW_SHOW);
        break;

      case nsSizeMode_Maximized:
        ::ShowWindow(mWnd, SW_MAXIMIZE);
        break;

      case nsSizeMode_Minimized:
        ::ShowWindow(mWnd, SW_MINIMIZE);
        break;

      default:
        // Don't call ::ShowWindow if we're trying to "restore" a window that is
        // already in a normal state.  Prevents a bug where snapping to one side
        // of the screen and then minimizing would cause Windows to forget our
        // window's correct restored position/size.
        if (GetCurrentShowCmd(mWnd) != SW_SHOWNORMAL) {
          ::ShowWindow(mWnd, SW_RESTORE);
        }
    }
  }

  // we activate here to ensure that the right child window is focused
  if (mIsVisible &&
      (aMode == nsSizeMode_Maximized || aMode == nsSizeMode_Fullscreen)) {
    DispatchFocusToTopLevelWindow(true);
  }
}

// Maximize, minimize or restore the window.
void nsWindow::SetSizeMode(nsSizeMode aMode) {
  // If we are still displaying a maximized pre-XUL skeleton UI, ignore the
  // noise of sizemode changes. Once we have "shown" the window for the first
  // time (called nsWindow::Show(true), even though the window is already
  // technically displayed), we will again accept sizemode changes.
  if (mIsShowingPreXULSkeletonUI && WasPreXULSkeletonUIMaximized()) {
    return;
  }

  // Let's not try and do anything if we're already in that state.
  // (This is needed to prevent problems when calling window.minimize(), which
  // calls us directly, and then the OS triggers another call to us.)
  if (aMode == mSizeMode) return;

  if (aMode == nsSizeMode_Fullscreen) {
<<<<<<< HEAD
    MakeFullScreen(true, nullptr);
=======
    MakeFullScreen(true);
>>>>>>> 220e1f46
  } else if ((mSizeMode == nsSizeMode_Fullscreen) &&
             (aMode == nsSizeMode_Normal)) {
    // If we are in fullscreen mode, minimize should work like normal and
    // return us to fullscreen mode when unminimized. Maximize isn't really
    // available and won't do anything. "Restore" should do the same thing as
    // requesting to end fullscreen.
    MakeFullScreen(false);
  } else {
    SetSizeModeInternal(aMode);
  }
}

void DoGetWorkspaceID(HWND aWnd, nsAString* aWorkspaceID) {
  RefPtr<IVirtualDesktopManager> desktopManager = gVirtualDesktopManager;
  if (!desktopManager || !aWnd) {
    return;
  }

  GUID desktop;
  HRESULT hr = desktopManager->GetWindowDesktopId(aWnd, &desktop);
  if (FAILED(hr)) {
    return;
  }

  RPC_WSTR workspaceIDStr = nullptr;
  if (UuidToStringW(&desktop, &workspaceIDStr) == RPC_S_OK) {
    aWorkspaceID->Assign((wchar_t*)workspaceIDStr);
    RpcStringFreeW(&workspaceIDStr);
  }
}

void nsWindow::GetWorkspaceID(nsAString& workspaceID) {
  // If we have a value cached, use that, but also make sure it is
  // scheduled to be updated.  If we don't yet have a value, get
  // one synchronously.
  auto desktop = mDesktopId.Lock();
  if (desktop->mID.IsEmpty()) {
    DoGetWorkspaceID(mWnd, &desktop->mID);
    desktop->mUpdateIsQueued = false;
  } else {
    AsyncUpdateWorkspaceID(*desktop);
  }

  workspaceID = desktop->mID;
}

void nsWindow::AsyncUpdateWorkspaceID(Desktop& aDesktop) {
  struct UpdateWorkspaceIdTask : public Task {
    explicit UpdateWorkspaceIdTask(nsWindow* aSelf)
        : Task(false /* mainThread */, EventQueuePriority::Normal),
          mSelf(aSelf) {}

    bool Run() override {
      auto desktop = mSelf->mDesktopId.Lock();
      if (desktop->mUpdateIsQueued) {
        DoGetWorkspaceID(mSelf->mWnd, &desktop->mID);
        desktop->mUpdateIsQueued = false;
      }
      return true;
    }

#ifdef MOZ_COLLECTING_RUNNABLE_TELEMETRY
    bool GetName(nsACString& aName) override {
      aName.AssignLiteral("UpdateWorkspaceIdTask");
      return true;
    }
#endif

    RefPtr<nsWindow> mSelf;
  };

  if (aDesktop.mUpdateIsQueued) {
    return;
  }

  aDesktop.mUpdateIsQueued = true;
  TaskController::Get()->AddTask(MakeAndAddRef<UpdateWorkspaceIdTask>(this));
}

void nsWindow::MoveToWorkspace(const nsAString& workspaceID) {
  RefPtr<IVirtualDesktopManager> desktopManager = gVirtualDesktopManager;
  if (!desktopManager) {
    return;
  }

  GUID desktop;
  const nsString flat = PromiseFlatString(workspaceID);
  RPC_WSTR workspaceIDStr = reinterpret_cast<RPC_WSTR>((wchar_t*)flat.get());
  if (UuidFromStringW(workspaceIDStr, &desktop) == RPC_S_OK) {
    if (SUCCEEDED(desktopManager->MoveWindowToDesktop(mWnd, desktop))) {
      auto desktop = mDesktopId.Lock();
      desktop->mID = workspaceID;
    }
  }
}

void nsWindow::SuppressAnimation(bool aSuppress) {
  DWORD dwAttribute = aSuppress ? TRUE : FALSE;
  DwmSetWindowAttribute(mWnd, DWMWA_TRANSITIONS_FORCEDISABLED, &dwAttribute,
                        sizeof dwAttribute);
}

// Constrain a potential move to fit onscreen
// Position (aX, aY) is specified in Windows screen (logical) pixels,
// except when using per-monitor DPI, in which case it's device pixels.
void nsWindow::ConstrainPosition(bool aAllowSlop, int32_t* aX, int32_t* aY) {
  if (!mIsTopWidgetWindow)  // only a problem for top-level windows
    return;

  double dpiScale = GetDesktopToDeviceScale().scale;

  // We need to use the window size in the kind of pixels used for window-
  // manipulation APIs.
  int32_t logWidth =
      std::max<int32_t>(NSToIntRound(mBounds.Width() / dpiScale), 1);
  int32_t logHeight =
      std::max<int32_t>(NSToIntRound(mBounds.Height() / dpiScale), 1);

  /* get our playing field. use the current screen, or failing that
  for any reason, use device caps for the default screen. */
  RECT screenRect;

  nsCOMPtr<nsIScreenManager> screenmgr =
      do_GetService(sScreenManagerContractID);
  if (!screenmgr) {
    return;
  }
  nsCOMPtr<nsIScreen> screen;
  int32_t left, top, width, height;

  screenmgr->ScreenForRect(*aX, *aY, logWidth, logHeight,
                           getter_AddRefs(screen));
  if (mSizeMode != nsSizeMode_Fullscreen) {
    // For normalized windows, use the desktop work area.
    nsresult rv = screen->GetAvailRectDisplayPix(&left, &top, &width, &height);
    if (NS_FAILED(rv)) {
      return;
    }
  } else {
    // For full screen windows, use the desktop.
    nsresult rv = screen->GetRectDisplayPix(&left, &top, &width, &height);
    if (NS_FAILED(rv)) {
      return;
    }
  }
  screenRect.left = left;
  screenRect.right = left + width;
  screenRect.top = top;
  screenRect.bottom = top + height;

  if (aAllowSlop) {
    if (*aX < screenRect.left - logWidth + kWindowPositionSlop)
      *aX = screenRect.left - logWidth + kWindowPositionSlop;
    else if (*aX >= screenRect.right - kWindowPositionSlop)
      *aX = screenRect.right - kWindowPositionSlop;

    if (*aY < screenRect.top - logHeight + kWindowPositionSlop)
      *aY = screenRect.top - logHeight + kWindowPositionSlop;
    else if (*aY >= screenRect.bottom - kWindowPositionSlop)
      *aY = screenRect.bottom - kWindowPositionSlop;

  } else {
    if (*aX < screenRect.left)
      *aX = screenRect.left;
    else if (*aX >= screenRect.right - logWidth)
      *aX = screenRect.right - logWidth;

    if (*aY < screenRect.top)
      *aY = screenRect.top;
    else if (*aY >= screenRect.bottom - logHeight)
      *aY = screenRect.bottom - logHeight;
  }
}

/**************************************************************
 *
 * SECTION: nsIWidget::Enable, nsIWidget::IsEnabled
 *
 * Enabling and disabling the widget.
 *
 **************************************************************/

// Enable/disable this component
void nsWindow::Enable(bool bState) {
  if (mWnd) {
    ::EnableWindow(mWnd, bState);
  }
}

// Return the current enable state
bool nsWindow::IsEnabled() const {
  return !mWnd || (::IsWindowEnabled(mWnd) &&
                   ::IsWindowEnabled(::GetAncestor(mWnd, GA_ROOT)));
}

/**************************************************************
 *
 * SECTION: nsIWidget::SetFocus
 *
 * Give the focus to this widget.
 *
 **************************************************************/

void nsWindow::SetFocus(Raise aRaise, mozilla::dom::CallerType aCallerType) {
  if (mWnd) {
#ifdef WINSTATE_DEBUG_OUTPUT
    if (mWnd == WinUtils::GetTopLevelHWND(mWnd)) {
      MOZ_LOG(gWindowsLog, LogLevel::Info,
              ("*** SetFocus: [  top] raise=%d\n", aRaise == Raise::Yes));
    } else {
      MOZ_LOG(gWindowsLog, LogLevel::Info,
              ("*** SetFocus: [child] raise=%d\n", aRaise == Raise::Yes));
    }
#endif
    // Uniconify, if necessary
    HWND toplevelWnd = WinUtils::GetTopLevelHWND(mWnd);
    if (aRaise == Raise::Yes && ::IsIconic(toplevelWnd)) {
      ::ShowWindow(toplevelWnd, SW_RESTORE);
    }
    ::SetFocus(mWnd);
  }
}

/**************************************************************
 *
 * SECTION: Bounds
 *
 * GetBounds, GetClientBounds, GetScreenBounds,
 * GetRestoredBounds, GetClientOffset
 * SetDrawsInTitlebar, SetNonClientMargins
 *
 * Bound calculations.
 *
 **************************************************************/

// Return the window's full dimensions in screen coordinates.
// If the window has a parent, converts the origin to an offset
// of the parent's screen origin.
LayoutDeviceIntRect nsWindow::GetBounds() {
  if (!mWnd) {
    return mBounds;
  }

  RECT r;
  VERIFY(::GetWindowRect(mWnd, &r));

  LayoutDeviceIntRect rect;

  // assign size
  rect.SizeTo(r.right - r.left, r.bottom - r.top);

  // popup window bounds' are in screen coordinates, not relative to parent
  // window
  if (mWindowType == eWindowType_popup) {
    rect.MoveTo(r.left, r.top);
    return rect;
  }

  // chrome on parent:
  //  ___      5,5   (chrome start)
  // |  ____   10,10 (client start)
  // | |  ____ 20,20 (child start)
  // | | |
  // 20,20 - 5,5 = 15,15 (??)
  // minus GetClientOffset:
  // 15,15 - 5,5 = 10,10
  //
  // no chrome on parent:
  //  ______   10,10 (win start)
  // |  ____   20,20 (child start)
  // | |
  // 20,20 - 10,10 = 10,10
  //
  // walking the chain:
  //  ___      5,5   (chrome start)
  // |  ___    10,10 (client start)
  // | |  ___  20,20 (child start)
  // | | |  __ 30,30 (child start)
  // | | | |
  // 30,30 - 20,20 = 10,10 (offset from second child to first)
  // 20,20 - 5,5 = 15,15 + 10,10 = 25,25 (??)
  // minus GetClientOffset:
  // 25,25 - 5,5 = 20,20 (offset from second child to parent client)

  // convert coordinates if parent exists
  HWND parent = ::GetParent(mWnd);
  if (parent) {
    RECT pr;
    VERIFY(::GetWindowRect(parent, &pr));
    r.left -= pr.left;
    r.top -= pr.top;
    // adjust for chrome
    nsWindow* pWidget = static_cast<nsWindow*>(GetParent());
    if (pWidget && pWidget->IsTopLevelWidget()) {
      LayoutDeviceIntPoint clientOffset = pWidget->GetClientOffset();
      r.left -= clientOffset.x;
      r.top -= clientOffset.y;
    }
  }
  rect.MoveTo(r.left, r.top);
  return rect;
}

// Get this component dimension
LayoutDeviceIntRect nsWindow::GetClientBounds() {
  if (!mWnd) {
    return LayoutDeviceIntRect(0, 0, 0, 0);
  }

  RECT r;
  if (!::GetClientRect(mWnd, &r)) {
    MOZ_ASSERT_UNREACHABLE("unexpected to be called");
    gfxCriticalNoteOnce << "GetClientRect failed " << ::GetLastError();
    return mBounds;
  }

  LayoutDeviceIntRect bounds = GetBounds();
  LayoutDeviceIntRect rect;
  rect.MoveTo(bounds.TopLeft() + GetClientOffset());
  rect.SizeTo(r.right - r.left, r.bottom - r.top);
  return rect;
}

// Like GetBounds, but don't offset by the parent
LayoutDeviceIntRect nsWindow::GetScreenBounds() {
  if (!mWnd) {
    return mBounds;
  }

  RECT r;
  VERIFY(::GetWindowRect(mWnd, &r));

  return LayoutDeviceIntRect(r.left, r.top, r.right - r.left, r.bottom - r.top);
}

nsresult nsWindow::GetRestoredBounds(LayoutDeviceIntRect& aRect) {
  if (SizeMode() == nsSizeMode_Normal) {
    aRect = GetScreenBounds();
    return NS_OK;
  }
  if (!mWnd) {
    return NS_ERROR_FAILURE;
  }

  WINDOWPLACEMENT pl = {sizeof(WINDOWPLACEMENT)};
  VERIFY(::GetWindowPlacement(mWnd, &pl));
  const RECT& r = pl.rcNormalPosition;

  HMONITOR monitor = ::MonitorFromWindow(mWnd, MONITOR_DEFAULTTONULL);
  if (!monitor) {
    return NS_ERROR_FAILURE;
  }
  MONITORINFO mi = {sizeof(MONITORINFO)};
  VERIFY(::GetMonitorInfo(monitor, &mi));

  aRect.SetRect(r.left, r.top, r.right - r.left, r.bottom - r.top);
  aRect.MoveBy(mi.rcWork.left - mi.rcMonitor.left,
               mi.rcWork.top - mi.rcMonitor.top);
  return NS_OK;
}

// Return the x,y offset of the client area from the origin of the window. If
// the window is borderless returns (0,0).
LayoutDeviceIntPoint nsWindow::GetClientOffset() {
  if (!mWnd) {
    return LayoutDeviceIntPoint(0, 0);
  }

  RECT r1;
  GetWindowRect(mWnd, &r1);
  LayoutDeviceIntPoint pt = WidgetToScreenOffset();
  return LayoutDeviceIntPoint(pt.x - r1.left, pt.y - r1.top);
}

void nsWindow::SetDrawsInTitlebar(bool aState) {
  nsWindow* window = GetTopLevelWindow(true);
  if (window && window != this) {
    return window->SetDrawsInTitlebar(aState);
  }

  if (aState) {
    // top, right, bottom, left for nsIntMargin
    LayoutDeviceIntMargin margins(0, -1, -1, -1);
    SetNonClientMargins(margins);
  } else {
    LayoutDeviceIntMargin margins(-1, -1, -1, -1);
    SetNonClientMargins(margins);
  }
}

void nsWindow::ResetLayout() {
  // This will trigger a frame changed event, triggering
  // nc calc size and a sizemode gecko event.
  SetWindowPos(mWnd, 0, 0, 0, 0, 0,
               SWP_FRAMECHANGED | SWP_NOACTIVATE | SWP_NOMOVE |
                   SWP_NOOWNERZORDER | SWP_NOSIZE | SWP_NOZORDER);

  // If hidden, just send the frame changed event for now.
  if (!mIsVisible) return;

  // Send a gecko size event to trigger reflow.
  RECT clientRc = {0};
  GetClientRect(mWnd, &clientRc);
  OnResize(WinUtils::ToIntRect(clientRc).Size());

  // Invalidate and update
  Invalidate();
}

// Internally track the caption status via a window property. Required
// due to our internal handling of WM_NCACTIVATE when custom client
// margins are set.
static const wchar_t kManageWindowInfoProperty[] = L"ManageWindowInfoProperty";
typedef BOOL(WINAPI* GetWindowInfoPtr)(HWND hwnd, PWINDOWINFO pwi);
static WindowsDllInterceptor::FuncHookType<GetWindowInfoPtr>
    sGetWindowInfoPtrStub;

BOOL WINAPI GetWindowInfoHook(HWND hWnd, PWINDOWINFO pwi) {
  if (!sGetWindowInfoPtrStub) {
    NS_ASSERTION(FALSE, "Something is horribly wrong in GetWindowInfoHook!");
    return FALSE;
  }
  int windowStatus =
      reinterpret_cast<LONG_PTR>(GetPropW(hWnd, kManageWindowInfoProperty));
  // No property set, return the default data.
  if (!windowStatus) return sGetWindowInfoPtrStub(hWnd, pwi);
  // Call GetWindowInfo and update dwWindowStatus with our
  // internally tracked value.
  BOOL result = sGetWindowInfoPtrStub(hWnd, pwi);
  if (result && pwi)
    pwi->dwWindowStatus = (windowStatus == 1 ? 0 : WS_ACTIVECAPTION);
  return result;
}

void nsWindow::UpdateGetWindowInfoCaptionStatus(bool aActiveCaption) {
  if (!mWnd) return;

  sUser32Intercept.Init("user32.dll");
  sGetWindowInfoPtrStub.Set(sUser32Intercept, "GetWindowInfo",
                            &GetWindowInfoHook);
  if (!sGetWindowInfoPtrStub) {
    return;
  }

  // Update our internally tracked caption status
  SetPropW(mWnd, kManageWindowInfoProperty,
           reinterpret_cast<HANDLE>(static_cast<INT_PTR>(aActiveCaption) + 1));
}

#define DWMWA_USE_IMMERSIVE_DARK_MODE_BEFORE_20H1 19
#define DWMWA_USE_IMMERSIVE_DARK_MODE 20

void nsWindow::UpdateDarkModeToolbar() {
  if (!IsWin10OrLater()) {
    return;
  }
  LookAndFeel::EnsureColorSchemesInitialized();
  BOOL dark = LookAndFeel::ColorSchemeForChrome() == ColorScheme::Dark;
  DwmSetWindowAttribute(mWnd, DWMWA_USE_IMMERSIVE_DARK_MODE_BEFORE_20H1, &dark,
                        sizeof dark);
  DwmSetWindowAttribute(mWnd, DWMWA_USE_IMMERSIVE_DARK_MODE, &dark,
                        sizeof dark);
}

/**
 * Called when the window layout changes: full screen mode transitions,
 * theme changes, and composition changes. Calculates the new non-client
 * margins and fires off a frame changed event, which triggers an nc calc
 * size windows event, kicking the changes in.
 *
 * The offsets calculated here are based on the value of `mNonClientMargins`
 * which is specified in the "chromemargins" attribute of the window.  For
 * each margin, the value specified has the following meaning:
 *    -1 - leave the default frame in place
 *     0 - remove the frame
 *    >0 - frame size equals min(0, (default frame size - margin value))
 *
 * This function calculates and populates `mNonClientOffset`.
 * In our processing of `WM_NCCALCSIZE`, the frame size will be calculated
 * as (default frame size - offset).  For example, if the left frame should
 * be 1 pixel narrower than the default frame size, `mNonClientOffset.left`
 * will equal 1.
 *
 * For maximized, fullscreen, and minimized windows, the values stored in
 * `mNonClientMargins` are ignored, and special processing takes place.
 *
 * For non-glass windows, we only allow frames to be their default size
 * or removed entirely.
 */
bool nsWindow::UpdateNonClientMargins(int32_t aSizeMode, bool aReflowWindow) {
  if (!mCustomNonClient) return false;

  if (aSizeMode == -1) {
    aSizeMode = mSizeMode;
  }

  bool hasCaption = (mBorderStyle & (eBorderStyle_all | eBorderStyle_title |
                                     eBorderStyle_menu | eBorderStyle_default));

  float dpi = GetDPI();

  // mCaptionHeight is the default size of the NC area at
  // the top of the window. If the window has a caption,
  // the size is calculated as the sum of:
  //      SM_CYFRAME        - The thickness of the sizing border
  //                          around a resizable window
  //      SM_CXPADDEDBORDER - The amount of border padding
  //                          for captioned windows
  //      SM_CYCAPTION      - The height of the caption area
  //
  // If the window does not have a caption, mCaptionHeight will be equal to
  // `WinUtils::GetSystemMetricsForDpi(SM_CYFRAME, dpi)`
  mCaptionHeight =
      WinUtils::GetSystemMetricsForDpi(SM_CYFRAME, dpi) +
      (hasCaption ? WinUtils::GetSystemMetricsForDpi(SM_CYCAPTION, dpi) +
                        WinUtils::GetSystemMetricsForDpi(SM_CXPADDEDBORDER, dpi)
                  : 0);

  // mHorResizeMargin is the size of the default NC areas on the
  // left and right sides of our window.  It is calculated as
  // the sum of:
  //      SM_CXFRAME        - The thickness of the sizing border
  //      SM_CXPADDEDBORDER - The amount of border padding
  //                          for captioned windows
  //
  // If the window does not have a caption, mHorResizeMargin will be equal to
  // `WinUtils::GetSystemMetricsForDpi(SM_CXFRAME, dpi)`
  mHorResizeMargin =
      WinUtils::GetSystemMetricsForDpi(SM_CXFRAME, dpi) +
      (hasCaption ? WinUtils::GetSystemMetricsForDpi(SM_CXPADDEDBORDER, dpi)
                  : 0);

  // mVertResizeMargin is the size of the default NC area at the
  // bottom of the window. It is calculated as the sum of:
  //      SM_CYFRAME        - The thickness of the sizing border
  //      SM_CXPADDEDBORDER - The amount of border padding
  //                          for captioned windows.
  //
  // If the window does not have a caption, mVertResizeMargin will be equal to
  // `WinUtils::GetSystemMetricsForDpi(SM_CYFRAME, dpi)`
  mVertResizeMargin =
      WinUtils::GetSystemMetricsForDpi(SM_CYFRAME, dpi) +
      (hasCaption ? WinUtils::GetSystemMetricsForDpi(SM_CXPADDEDBORDER, dpi)
                  : 0);

  if (aSizeMode == nsSizeMode_Minimized) {
    // Use default frame size for minimized windows
    mNonClientOffset.top = 0;
    mNonClientOffset.left = 0;
    mNonClientOffset.right = 0;
    mNonClientOffset.bottom = 0;
  } else if (aSizeMode == nsSizeMode_Fullscreen) {
    // Remove the default frame from the top of our fullscreen window.  This
    // makes the whole caption part of our client area, allowing us to draw
    // in the whole caption area.  Additionally remove the default frame from
    // the left, right, and bottom.
    mNonClientOffset.top = mCaptionHeight;
    mNonClientOffset.bottom = mVertResizeMargin;
    mNonClientOffset.left = mHorResizeMargin;
    mNonClientOffset.right = mHorResizeMargin;
  } else if (aSizeMode == nsSizeMode_Maximized) {
    // Remove the default frame from the top of our maximized window.  This
    // makes the whole caption part of our client area, allowing us to draw
    // in the whole caption area.  Use default frame size on left, right, and
    // bottom. The reason this works is that, for maximized windows,
    // Windows positions them so that their frames fall off the screen.
    // This gives the illusion of windows having no frames when they are
    // maximized.  If we try to mess with the frame sizes by setting these
    // offsets to positive values, our client area will fall off the screen.
    mNonClientOffset.top = mCaptionHeight;
    mNonClientOffset.bottom = 0;
    mNonClientOffset.left = 0;
    mNonClientOffset.right = 0;

    APPBARDATA appBarData;
    appBarData.cbSize = sizeof(appBarData);
    UINT taskbarState = SHAppBarMessage(ABM_GETSTATE, &appBarData);
    if (ABS_AUTOHIDE & taskbarState) {
      UINT edge = -1;
      appBarData.hWnd = FindWindow(L"Shell_TrayWnd", nullptr);
      if (appBarData.hWnd) {
        HMONITOR taskbarMonitor =
            ::MonitorFromWindow(appBarData.hWnd, MONITOR_DEFAULTTOPRIMARY);
        HMONITOR windowMonitor =
            ::MonitorFromWindow(mWnd, MONITOR_DEFAULTTONEAREST);
        if (taskbarMonitor == windowMonitor) {
          SHAppBarMessage(ABM_GETTASKBARPOS, &appBarData);
          edge = appBarData.uEdge;
        }
      }

      if (ABE_LEFT == edge) {
        mNonClientOffset.left -= 1;
      } else if (ABE_RIGHT == edge) {
        mNonClientOffset.right -= 1;
      } else if (ABE_BOTTOM == edge || ABE_TOP == edge) {
        mNonClientOffset.bottom -= 1;
      }
    }
  } else {
    bool glass = gfxWindowsPlatform::GetPlatform()->DwmCompositionEnabled();

    // We're dealing with a "normal" window (not maximized, minimized, or
    // fullscreen), so process `mNonClientMargins` and set `mNonClientOffset`
    // accordingly.
    //
    // Setting `mNonClientOffset` to 0 has the effect of leaving the default
    // frame intact.  Setting it to a value greater than 0 reduces the frame
    // size by that amount.

    if (mNonClientMargins.top > 0 && glass) {
      mNonClientOffset.top = std::min(mCaptionHeight, mNonClientMargins.top);
    } else if (mNonClientMargins.top == 0) {
      mNonClientOffset.top = mCaptionHeight;
    } else {
      mNonClientOffset.top = 0;
    }

    if (mNonClientMargins.bottom > 0 && glass) {
      mNonClientOffset.bottom =
          std::min(mVertResizeMargin, mNonClientMargins.bottom);
    } else if (mNonClientMargins.bottom == 0) {
      mNonClientOffset.bottom = mVertResizeMargin;
    } else {
      mNonClientOffset.bottom = 0;
    }

    if (mNonClientMargins.left > 0 && glass) {
      mNonClientOffset.left =
          std::min(mHorResizeMargin, mNonClientMargins.left);
    } else if (mNonClientMargins.left == 0) {
      mNonClientOffset.left = mHorResizeMargin;
    } else {
      mNonClientOffset.left = 0;
    }

    if (mNonClientMargins.right > 0 && glass) {
      mNonClientOffset.right =
          std::min(mHorResizeMargin, mNonClientMargins.right);
    } else if (mNonClientMargins.right == 0) {
      mNonClientOffset.right = mHorResizeMargin;
    } else {
      mNonClientOffset.right = 0;
    }
  }

  if (aReflowWindow) {
    // Force a reflow of content based on the new client
    // dimensions.
    ResetLayout();
  }

  return true;
}

nsresult nsWindow::SetNonClientMargins(LayoutDeviceIntMargin& margins) {
  if (!mIsTopWidgetWindow || mBorderStyle == eBorderStyle_none)
    return NS_ERROR_INVALID_ARG;

  if (mHideChrome) {
    mFutureMarginsOnceChromeShows = margins;
    mFutureMarginsToUse = true;
    return NS_OK;
  }
  mFutureMarginsToUse = false;

  // Request for a reset
  if (margins.top == -1 && margins.left == -1 && margins.right == -1 &&
      margins.bottom == -1) {
    mCustomNonClient = false;
    mNonClientMargins = margins;
    // Force a reflow of content based on the new client
    // dimensions.
    ResetLayout();

    int windowStatus =
        reinterpret_cast<LONG_PTR>(GetPropW(mWnd, kManageWindowInfoProperty));
    if (windowStatus) {
      ::SendMessageW(mWnd, WM_NCACTIVATE, 1 != windowStatus, 0);
    }

    return NS_OK;
  }

  if (margins.top < -1 || margins.bottom < -1 || margins.left < -1 ||
      margins.right < -1)
    return NS_ERROR_INVALID_ARG;

  mNonClientMargins = margins;
  mCustomNonClient = true;
  if (!UpdateNonClientMargins()) {
    NS_WARNING("UpdateNonClientMargins failed!");
    return NS_OK;
  }

  return NS_OK;
}

void nsWindow::InvalidateNonClientRegion() {
  // +-+-----------------------+-+
  // | | app non-client chrome | |
  // | +-----------------------+ |
  // | |   app client chrome   | | }
  // | +-----------------------+ | }
  // | |      app content      | | } area we don't want to invalidate
  // | +-----------------------+ | }
  // | |   app client chrome   | | }
  // | +-----------------------+ |
  // +---------------------------+ <
  //  ^                         ^    windows non-client chrome
  // client area = app *
  RECT rect;
  GetWindowRect(mWnd, &rect);
  MapWindowPoints(nullptr, mWnd, (LPPOINT)&rect, 2);
  HRGN winRgn = CreateRectRgnIndirect(&rect);

  // Subtract app client chrome and app content leaving
  // windows non-client chrome and app non-client chrome
  // in winRgn.
  GetWindowRect(mWnd, &rect);
  rect.top += mCaptionHeight;
  rect.right -= mHorResizeMargin;
  rect.bottom -= mHorResizeMargin;
  rect.left += mVertResizeMargin;
  MapWindowPoints(nullptr, mWnd, (LPPOINT)&rect, 2);
  HRGN clientRgn = CreateRectRgnIndirect(&rect);
  CombineRgn(winRgn, winRgn, clientRgn, RGN_DIFF);
  DeleteObject(clientRgn);

  // triggers ncpaint and paint events for the two areas
  RedrawWindow(mWnd, nullptr, winRgn, RDW_FRAME | RDW_INVALIDATE);
  DeleteObject(winRgn);
}

HRGN nsWindow::ExcludeNonClientFromPaintRegion(HRGN aRegion) {
  RECT rect;
  HRGN rgn = nullptr;
  if (aRegion == (HRGN)1) {  // undocumented value indicating a full refresh
    GetWindowRect(mWnd, &rect);
    rgn = CreateRectRgnIndirect(&rect);
  } else {
    rgn = aRegion;
  }
  GetClientRect(mWnd, &rect);
  MapWindowPoints(mWnd, nullptr, (LPPOINT)&rect, 2);
  HRGN nonClientRgn = CreateRectRgnIndirect(&rect);
  CombineRgn(rgn, rgn, nonClientRgn, RGN_DIFF);
  DeleteObject(nonClientRgn);
  return rgn;
}

/**************************************************************
 *
 * SECTION: nsIWidget::SetBackgroundColor
 *
 * Sets the window background paint color.
 *
 **************************************************************/

void nsWindow::SetBackgroundColor(const nscolor& aColor) {
  if (mBrush) ::DeleteObject(mBrush);

  mBrush = ::CreateSolidBrush(NSRGB_2_COLOREF(aColor));
  if (mWnd != nullptr) {
    ::SetClassLongPtrW(mWnd, GCLP_HBRBACKGROUND, (LONG_PTR)mBrush);
  }
}

/**************************************************************
 *
 * SECTION: nsIWidget::SetCursor
 *
 * SetCursor and related utilities for manging cursor state.
 *
 **************************************************************/

// Set this component cursor
static HCURSOR CursorFor(nsCursor aCursor) {
  switch (aCursor) {
    case eCursor_select:
      return ::LoadCursor(nullptr, IDC_IBEAM);
    case eCursor_wait:
      return ::LoadCursor(nullptr, IDC_WAIT);
    case eCursor_hyperlink:
      return ::LoadCursor(nullptr, IDC_HAND);
    case eCursor_standard:
    case eCursor_context_menu:  // XXX See bug 258960.
      return ::LoadCursor(nullptr, IDC_ARROW);

    case eCursor_n_resize:
    case eCursor_s_resize:
      return ::LoadCursor(nullptr, IDC_SIZENS);

    case eCursor_w_resize:
    case eCursor_e_resize:
      return ::LoadCursor(nullptr, IDC_SIZEWE);

    case eCursor_nw_resize:
    case eCursor_se_resize:
      return ::LoadCursor(nullptr, IDC_SIZENWSE);

    case eCursor_ne_resize:
    case eCursor_sw_resize:
      return ::LoadCursor(nullptr, IDC_SIZENESW);

    case eCursor_crosshair:
      return ::LoadCursor(nullptr, IDC_CROSS);

    case eCursor_move:
      return ::LoadCursor(nullptr, IDC_SIZEALL);

    case eCursor_help:
      return ::LoadCursor(nullptr, IDC_HELP);

    case eCursor_copy:  // CSS3
      return ::LoadCursor(nsToolkit::mDllInstance, MAKEINTRESOURCE(IDC_COPY));

    case eCursor_alias:
      return ::LoadCursor(nsToolkit::mDllInstance, MAKEINTRESOURCE(IDC_ALIAS));

    case eCursor_cell:
      return ::LoadCursor(nsToolkit::mDllInstance, MAKEINTRESOURCE(IDC_CELL));
    case eCursor_grab:
      return ::LoadCursor(nsToolkit::mDllInstance, MAKEINTRESOURCE(IDC_GRAB));

    case eCursor_grabbing:
      return ::LoadCursor(nsToolkit::mDllInstance,
                          MAKEINTRESOURCE(IDC_GRABBING));

    case eCursor_spinning:
      return ::LoadCursor(nullptr, IDC_APPSTARTING);

    case eCursor_zoom_in:
      return ::LoadCursor(nsToolkit::mDllInstance, MAKEINTRESOURCE(IDC_ZOOMIN));

    case eCursor_zoom_out:
      return ::LoadCursor(nsToolkit::mDllInstance,
                          MAKEINTRESOURCE(IDC_ZOOMOUT));

    case eCursor_not_allowed:
    case eCursor_no_drop:
      return ::LoadCursor(nullptr, IDC_NO);

    case eCursor_col_resize:
      return ::LoadCursor(nsToolkit::mDllInstance,
                          MAKEINTRESOURCE(IDC_COLRESIZE));

    case eCursor_row_resize:
      return ::LoadCursor(nsToolkit::mDllInstance,
                          MAKEINTRESOURCE(IDC_ROWRESIZE));

    case eCursor_vertical_text:
      return ::LoadCursor(nsToolkit::mDllInstance,
                          MAKEINTRESOURCE(IDC_VERTICALTEXT));

    case eCursor_all_scroll:
      // XXX not 100% appropriate perhaps
      return ::LoadCursor(nullptr, IDC_SIZEALL);

    case eCursor_nesw_resize:
      return ::LoadCursor(nullptr, IDC_SIZENESW);

    case eCursor_nwse_resize:
      return ::LoadCursor(nullptr, IDC_SIZENWSE);

    case eCursor_ns_resize:
      return ::LoadCursor(nullptr, IDC_SIZENS);

    case eCursor_ew_resize:
      return ::LoadCursor(nullptr, IDC_SIZEWE);

    case eCursor_none:
      return ::LoadCursor(nsToolkit::mDllInstance, MAKEINTRESOURCE(IDC_NONE));

    default:
      NS_ERROR("Invalid cursor type");
      return nullptr;
  }
}

static HCURSOR CursorForImage(const nsIWidget::Cursor& aCursor,
                              CSSToLayoutDeviceScale aScale) {
  if (!aCursor.IsCustom()) {
    return nullptr;
  }

  nsIntSize size = nsIWidget::CustomCursorSize(aCursor);

  // Reject cursors greater than 128 pixels in either direction, to prevent
  // spoofing.
  // XXX ideally we should rescale. Also, we could modify the API to
  // allow trusted content to set larger cursors.
  if (size.width > 128 || size.height > 128) {
    return nullptr;
  }

  LayoutDeviceIntSize layoutSize =
      RoundedToInt(CSSIntSize(size.width, size.height) * aScale);
  LayoutDeviceIntPoint hotspot =
      RoundedToInt(CSSIntPoint(aCursor.mHotspotX, aCursor.mHotspotY) * aScale);
  HCURSOR cursor;
  nsresult rv = nsWindowGfx::CreateIcon(aCursor.mContainer, true, hotspot,
                                        layoutSize, &cursor);
  if (NS_FAILED(rv)) {
    return nullptr;
  }

  return cursor;
}

// Setting the actual cursor
void nsWindow::SetCursor(const Cursor& aCursor) {
  mCursor = aCursor;

  if (sCurrentCursor == aCursor && sCustomHCursor) {
    ::SetCursor(sCustomHCursor);
    return;
  }

  if (sCustomHCursor) {
    ::DestroyIcon(sCustomHCursor);
    sCustomHCursor = nullptr;
  }

  sCurrentCursor = aCursor;
  HCURSOR cursor = CursorForImage(aCursor, GetDefaultScale());
  if (cursor) {
    sCustomHCursor = cursor;
  } else {
    cursor = CursorFor(aCursor.mDefaultCursor);
  }

  if (!cursor) {
    return;
  }

  ::SetCursor(cursor);
}

/**************************************************************
 *
 * SECTION: nsIWidget::Get/SetTransparencyMode
 *
 * Manage the transparency mode of the window containing this
 * widget. Only works for popup and dialog windows when the
 * Desktop Window Manager compositor is not enabled.
 *
 **************************************************************/

nsTransparencyMode nsWindow::GetTransparencyMode() {
  return GetTopLevelWindow(true)->GetWindowTranslucencyInner();
}

void nsWindow::SetTransparencyMode(nsTransparencyMode aMode) {
  nsWindow* window = GetTopLevelWindow(true);
  MOZ_ASSERT(window);

  if (!window || window->DestroyCalled()) {
    return;
  }

  if (nsWindowType::eWindowType_toplevel == window->mWindowType &&
      mTransparencyMode != aMode &&
      !gfxWindowsPlatform::GetPlatform()->DwmCompositionEnabled()) {
    NS_WARNING("Cannot set transparency mode on top-level windows.");
    return;
  }

  window->SetWindowTranslucencyInner(aMode);
}

void nsWindow::UpdateOpaqueRegion(const LayoutDeviceIntRegion& aOpaqueRegion) {
  if (!HasGlass() || GetParent()) return;

  // If there is no opaque region or hidechrome=true, set margins
  // to support a full sheet of glass. Comments in MSDN indicate
  // all values must be set to -1 to get a full sheet of glass.
  MARGINS margins = {-1, -1, -1, -1};
  if (!aOpaqueRegion.IsEmpty()) {
    LayoutDeviceIntRect clientBounds = GetClientBounds();
    // Find the largest rectangle and use that to calculate the inset.
    LayoutDeviceIntRect largest = aOpaqueRegion.GetLargestRectangle();
    margins.cxLeftWidth = largest.X();
    margins.cxRightWidth = clientBounds.Width() - largest.XMost();
    margins.cyBottomHeight = clientBounds.Height() - largest.YMost();
    if (mCustomNonClient) {
      // The minimum glass height must be the caption buttons height,
      // otherwise the buttons are drawn incorrectly.
      largest.MoveToY(std::max<uint32_t>(
          largest.Y(), nsUXThemeData::GetCommandButtonBoxMetrics().cy));
    }
    margins.cyTopHeight = largest.Y();
  }

  // Only update glass area if there are changes
  if (memcmp(&mGlassMargins, &margins, sizeof mGlassMargins)) {
    mGlassMargins = margins;
    UpdateGlass();
  }
}

/**************************************************************
 *
 * SECTION: nsIWidget::UpdateWindowDraggingRegion
 *
 * For setting the draggable titlebar region from CSS
 * with -moz-window-dragging: drag.
 *
 **************************************************************/

void nsWindow::UpdateWindowDraggingRegion(
    const LayoutDeviceIntRegion& aRegion) {
  if (mDraggableRegion != aRegion) {
    mDraggableRegion = aRegion;
  }
}

void nsWindow::UpdateGlass() {
  MARGINS margins = mGlassMargins;

  // DWMNCRP_USEWINDOWSTYLE - The non-client rendering area is
  //                          rendered based on the window style.
  // DWMNCRP_ENABLED        - The non-client area rendering is
  //                          enabled; the window style is ignored.
  DWMNCRENDERINGPOLICY policy = DWMNCRP_USEWINDOWSTYLE;
  switch (mTransparencyMode) {
    case eTransparencyBorderlessGlass:
      // Only adjust if there is some opaque rectangle
      if (margins.cxLeftWidth >= 0) {
        margins.cxLeftWidth += kGlassMarginAdjustment;
        margins.cyTopHeight += kGlassMarginAdjustment;
        margins.cxRightWidth += kGlassMarginAdjustment;
        margins.cyBottomHeight += kGlassMarginAdjustment;
      }
      // Fall through
    case eTransparencyGlass:
      policy = DWMNCRP_ENABLED;
      break;
    default:
      break;
  }

  MOZ_LOG(gWindowsLog, LogLevel::Info,
          ("glass margins: left:%d top:%d right:%d bottom:%d\n",
           margins.cxLeftWidth, margins.cyTopHeight, margins.cxRightWidth,
           margins.cyBottomHeight));

  // Extends the window frame behind the client area
  if (gfxWindowsPlatform::GetPlatform()->DwmCompositionEnabled()) {
    DwmExtendFrameIntoClientArea(mWnd, &margins);
    DwmSetWindowAttribute(mWnd, DWMWA_NCRENDERING_POLICY, &policy,
                          sizeof policy);
  }
}

/**************************************************************
 *
 * SECTION: nsIWidget::HideWindowChrome
 *
 * Show or hide window chrome.
 *
 **************************************************************/

void nsWindow::HideWindowChrome(bool aShouldHide) {
  HWND hwnd = WinUtils::GetTopLevelHWND(mWnd, true);
  if (!WinUtils::GetNSWindowPtr(hwnd)) {
    NS_WARNING("Trying to hide window decorations in an embedded context");
    return;
  }

  if (mHideChrome == aShouldHide) return;

  DWORD_PTR style, exStyle;
  mHideChrome = aShouldHide;
  if (aShouldHide) {
    DWORD_PTR tempStyle = ::GetWindowLongPtrW(hwnd, GWL_STYLE);
    DWORD_PTR tempExStyle = ::GetWindowLongPtrW(hwnd, GWL_EXSTYLE);

    style = tempStyle & ~(WS_CAPTION | WS_THICKFRAME);
    exStyle = tempExStyle & ~(WS_EX_DLGMODALFRAME | WS_EX_WINDOWEDGE |
                              WS_EX_CLIENTEDGE | WS_EX_STATICEDGE);

    mOldStyle = tempStyle;
    mOldExStyle = tempExStyle;
  } else {
    if (!mOldStyle || !mOldExStyle) {
      mOldStyle = ::GetWindowLongPtrW(hwnd, GWL_STYLE);
      mOldExStyle = ::GetWindowLongPtrW(hwnd, GWL_EXSTYLE);
    }

    style = mOldStyle;
    exStyle = mOldExStyle;
    if (mFutureMarginsToUse) {
      SetNonClientMargins(mFutureMarginsOnceChromeShows);
    }
  }

  VERIFY_WINDOW_STYLE(style);
  ::SetWindowLongPtrW(hwnd, GWL_STYLE, style);
  ::SetWindowLongPtrW(hwnd, GWL_EXSTYLE, exStyle);
}

/**************************************************************
 *
 * SECTION: nsWindow::Invalidate
 *
 * Invalidate an area of the client for painting.
 *
 **************************************************************/

// Invalidate this component visible area
void nsWindow::Invalidate(bool aEraseBackground, bool aUpdateNCArea,
                          bool aIncludeChildren) {
  if (!mWnd) {
    return;
  }

#ifdef WIDGET_DEBUG_OUTPUT
  debug_DumpInvalidate(stdout, this, nullptr, "noname", (int32_t)mWnd);
#endif  // WIDGET_DEBUG_OUTPUT

  DWORD flags = RDW_INVALIDATE;
  if (aEraseBackground) {
    flags |= RDW_ERASE;
  }
  if (aUpdateNCArea) {
    flags |= RDW_FRAME;
  }
  if (aIncludeChildren) {
    flags |= RDW_ALLCHILDREN;
  }

  VERIFY(::RedrawWindow(mWnd, nullptr, nullptr, flags));
}

// Invalidate this component visible area
void nsWindow::Invalidate(const LayoutDeviceIntRect& aRect) {
  if (mWnd) {
#ifdef WIDGET_DEBUG_OUTPUT
    debug_DumpInvalidate(stdout, this, &aRect, "noname", (int32_t)mWnd);
#endif  // WIDGET_DEBUG_OUTPUT

    RECT rect;

    rect.left = aRect.X();
    rect.top = aRect.Y();
    rect.right = aRect.XMost();
    rect.bottom = aRect.YMost();

    VERIFY(::InvalidateRect(mWnd, &rect, FALSE));
  }
}

static LRESULT CALLBACK FullscreenTransitionWindowProc(HWND hWnd, UINT uMsg,
                                                       WPARAM wParam,
                                                       LPARAM lParam) {
  switch (uMsg) {
    case WM_FULLSCREEN_TRANSITION_BEFORE:
    case WM_FULLSCREEN_TRANSITION_AFTER: {
      DWORD duration = (DWORD)lParam;
      DWORD flags = AW_BLEND;
      if (uMsg == WM_FULLSCREEN_TRANSITION_AFTER) {
        flags |= AW_HIDE;
      }
      ::AnimateWindow(hWnd, duration, flags);
      // The message sender should have added ref for us.
      NS_DispatchToMainThread(
          already_AddRefed<nsIRunnable>((nsIRunnable*)wParam));
      break;
    }
    case WM_DESTROY:
      ::PostQuitMessage(0);
      break;
    default:
      return ::DefWindowProcW(hWnd, uMsg, wParam, lParam);
  }
  return 0;
}

struct FullscreenTransitionInitData {
  nsIntRect mBounds;
  HANDLE mSemaphore;
  HANDLE mThread;
  HWND mWnd;

  FullscreenTransitionInitData()
      : mSemaphore(nullptr), mThread(nullptr), mWnd(nullptr) {}

  ~FullscreenTransitionInitData() {
    if (mSemaphore) {
      ::CloseHandle(mSemaphore);
    }
    if (mThread) {
      ::CloseHandle(mThread);
    }
  }
};

static DWORD WINAPI FullscreenTransitionThreadProc(LPVOID lpParam) {
  // Initialize window class
  static bool sInitialized = false;
  if (!sInitialized) {
    WNDCLASSW wc = {};
    wc.lpfnWndProc = ::FullscreenTransitionWindowProc;
    wc.hInstance = nsToolkit::mDllInstance;
    wc.hbrBackground = ::CreateSolidBrush(RGB(0, 0, 0));
    wc.lpszClassName = kClassNameTransition;
    ::RegisterClassW(&wc);
    sInitialized = true;
  }

  auto data = static_cast<FullscreenTransitionInitData*>(lpParam);
  HWND wnd = ::CreateWindowW(kClassNameTransition, L"", 0, 0, 0, 0, 0, nullptr,
                             nullptr, nsToolkit::mDllInstance, nullptr);
  if (!wnd) {
    ::ReleaseSemaphore(data->mSemaphore, 1, nullptr);
    return 0;
  }

  // Since AnimateWindow blocks the thread of the transition window,
  // we need to hide the cursor for that window, otherwise the system
  // would show the busy pointer to the user.
  ::ShowCursor(false);
  ::SetWindowLongW(wnd, GWL_STYLE, 0);
  ::SetWindowLongW(
      wnd, GWL_EXSTYLE,
      WS_EX_LAYERED | WS_EX_TRANSPARENT | WS_EX_TOOLWINDOW | WS_EX_NOACTIVATE);
  ::SetWindowPos(wnd, HWND_TOPMOST, data->mBounds.X(), data->mBounds.Y(),
                 data->mBounds.Width(), data->mBounds.Height(), 0);
  data->mWnd = wnd;
  ::ReleaseSemaphore(data->mSemaphore, 1, nullptr);
  // The initialization data may no longer be valid
  // after we release the semaphore.
  data = nullptr;

  MSG msg;
  while (::GetMessageW(&msg, nullptr, 0, 0)) {
    ::TranslateMessage(&msg);
    ::DispatchMessage(&msg);
  }
  ::ShowCursor(true);
  ::DestroyWindow(wnd);
  return 0;
}

class FullscreenTransitionData final : public nsISupports {
 public:
  NS_DECL_ISUPPORTS

  explicit FullscreenTransitionData(HWND aWnd) : mWnd(aWnd) {
    MOZ_ASSERT(NS_IsMainThread(),
               "FullscreenTransitionData "
               "should be constructed in the main thread");
  }

  const HWND mWnd;

 private:
  ~FullscreenTransitionData() {
    MOZ_ASSERT(NS_IsMainThread(),
               "FullscreenTransitionData "
               "should be deconstructed in the main thread");
    ::PostMessageW(mWnd, WM_DESTROY, 0, 0);
  }
};

NS_IMPL_ISUPPORTS0(FullscreenTransitionData)

/* virtual */
bool nsWindow::PrepareForFullscreenTransition(nsISupports** aData) {
  // We don't support fullscreen transition when composition is not
  // enabled, which could make the transition broken and annoying.
  // See bug 1184201.
  if (!gfxWindowsPlatform::GetPlatform()->DwmCompositionEnabled()) {
    return false;
  }

  FullscreenTransitionInitData initData;
  nsCOMPtr<nsIScreen> screen = GetWidgetScreen();
  int32_t x, y, width, height;
  screen->GetRectDisplayPix(&x, &y, &width, &height);
  MOZ_ASSERT(BoundsUseDesktopPixels(),
             "Should only be called on top-level window");
  double scale = GetDesktopToDeviceScale().scale;  // XXX or GetDefaultScale() ?
  initData.mBounds.SetRect(NSToIntRound(x * scale), NSToIntRound(y * scale),
                           NSToIntRound(width * scale),
                           NSToIntRound(height * scale));

  // Create a semaphore for synchronizing the window handle which will
  // be created by the transition thread and used by the main thread for
  // posting the transition messages.
  initData.mSemaphore = ::CreateSemaphore(nullptr, 0, 1, nullptr);
  if (initData.mSemaphore) {
    initData.mThread = ::CreateThread(
        nullptr, 0, FullscreenTransitionThreadProc, &initData, 0, nullptr);
    if (initData.mThread) {
      ::WaitForSingleObject(initData.mSemaphore, INFINITE);
    }
  }
  if (!initData.mWnd) {
    return false;
  }

  mTransitionWnd = initData.mWnd;

  auto data = new FullscreenTransitionData(initData.mWnd);
  *aData = data;
  NS_ADDREF(data);
  return true;
}

/* virtual */
void nsWindow::PerformFullscreenTransition(FullscreenTransitionStage aStage,
                                           uint16_t aDuration,
                                           nsISupports* aData,
                                           nsIRunnable* aCallback) {
  auto data = static_cast<FullscreenTransitionData*>(aData);
  nsCOMPtr<nsIRunnable> callback = aCallback;
  UINT msg = aStage == eBeforeFullscreenToggle ? WM_FULLSCREEN_TRANSITION_BEFORE
                                               : WM_FULLSCREEN_TRANSITION_AFTER;
  WPARAM wparam = (WPARAM)callback.forget().take();
  ::PostMessage(data->mWnd, msg, wparam, (LPARAM)aDuration);
}

/* virtual */
void nsWindow::CleanupFullscreenTransition() {
  MOZ_ASSERT(NS_IsMainThread(),
             "CleanupFullscreenTransition "
             "should only run on the main thread");

  mTransitionWnd = nullptr;
}

nsresult nsWindow::MakeFullScreen(bool aFullScreen) {
  if (mFullscreenMode == aFullScreen) {
    return NS_OK;
  }

  if (mWidgetListener) {
    mWidgetListener->FullscreenWillChange(aFullScreen);
  }

  mFullscreenMode = aFullScreen;
  if (aFullScreen) {
    mOldSizeMode = mSizeMode;
    SetSizeModeInternal(nsSizeMode_Fullscreen);
  } else {
    if (mSizeMode != mOldSizeMode) {
      SetSizeModeInternal(mOldSizeMode);
    }

    MOZ_ASSERT(mSizeMode == mOldSizeMode);
  }

  // taskbarInfo will be nullptr pre Windows 7 until Bug 680227 is resolved.
  nsCOMPtr<nsIWinTaskbar> taskbarInfo = do_GetService(NS_TASKBAR_CONTRACTID);

  // Notify the taskbar that we will be entering full screen mode.
  if (aFullScreen && taskbarInfo) {
    taskbarInfo->PrepareFullScreenHWND(mWnd, TRUE);
  }

  // If we are going fullscreen, the window size continues to change
  // and the window will be reflow again then.
  UpdateNonClientMargins(mSizeMode, /* Reflow */ !aFullScreen);

  // Will call hide chrome, reposition window. Note this will
  // also cache dimensions for restoration, so it should only
  // be called once per fullscreen request.
  nsBaseWidget::InfallibleMakeFullScreen(aFullScreen);

  if (mIsVisible && !aFullScreen && mSizeMode == nsSizeMode_Normal) {
    MOZ_ASSERT(mSizeMode == mOldSizeMode);

    // Ensure the window exiting fullscreen get activated. Window
    // activation might be bypassed in SetSizeMode.
    DispatchFocusToTopLevelWindow(true);
  }

  // Notify the taskbar that we have exited full screen mode.
  if (!aFullScreen && taskbarInfo) {
    taskbarInfo->PrepareFullScreenHWND(mWnd, FALSE);
  }

  OnSizeModeChange(mSizeMode);

  if (mWidgetListener) {
    mWidgetListener->FullscreenChanged(aFullScreen);
  }

  return NS_OK;
}

/**************************************************************
 *
 * SECTION: Native data storage
 *
 * nsIWidget::GetNativeData
 * nsIWidget::FreeNativeData
 *
 * Set or clear native data based on a constant.
 *
 **************************************************************/

// Return some native data according to aDataType
void* nsWindow::GetNativeData(uint32_t aDataType) {
  switch (aDataType) {
    case NS_NATIVE_TMP_WINDOW:
      return (void*)::CreateWindowExW(
          mIsRTL ? WS_EX_LAYOUTRTL : 0, GetWindowClass(), L"", WS_CHILD,
          CW_USEDEFAULT, CW_USEDEFAULT, CW_USEDEFAULT, CW_USEDEFAULT, mWnd,
          nullptr, nsToolkit::mDllInstance, nullptr);
    case NS_NATIVE_WIDGET:
    case NS_NATIVE_WINDOW:
    case NS_NATIVE_WINDOW_WEBRTC_DEVICE_ID:
      return (void*)mWnd;
    case NS_NATIVE_GRAPHIC:
      MOZ_ASSERT_UNREACHABLE("Not supported on Windows:");
      return nullptr;
    case NS_RAW_NATIVE_IME_CONTEXT: {
      void* pseudoIMEContext = GetPseudoIMEContext();
      if (pseudoIMEContext) {
        return pseudoIMEContext;
      }
      [[fallthrough]];
    }
    case NS_NATIVE_TSF_THREAD_MGR:
    case NS_NATIVE_TSF_CATEGORY_MGR:
    case NS_NATIVE_TSF_DISPLAY_ATTR_MGR:
      return IMEHandler::GetNativeData(this, aDataType);

    default:
      break;
  }

  return nullptr;
}

void nsWindow::SetNativeData(uint32_t aDataType, uintptr_t aVal) {
  NS_ERROR("SetNativeData called with unsupported data type.");
}

// Free some native data according to aDataType
void nsWindow::FreeNativeData(void* data, uint32_t aDataType) {
  switch (aDataType) {
    case NS_NATIVE_GRAPHIC:
    case NS_NATIVE_WIDGET:
    case NS_NATIVE_WINDOW:
      break;
    default:
      break;
  }
}

/**************************************************************
 *
 * SECTION: nsIWidget::SetTitle
 *
 * Set the main windows title text.
 *
 **************************************************************/

nsresult nsWindow::SetTitle(const nsAString& aTitle) {
  const nsString& strTitle = PromiseFlatString(aTitle);
  AutoRestore<bool> sendingText(mSendingSetText);
  mSendingSetText = true;
  ::SendMessageW(mWnd, WM_SETTEXT, (WPARAM)0, (LPARAM)(LPCWSTR)strTitle.get());
  return NS_OK;
}

/**************************************************************
 *
 * SECTION: nsIWidget::SetIcon
 *
 * Set the main windows icon.
 *
 **************************************************************/

void nsWindow::SetBigIcon(HICON aIcon) {
  HICON icon =
      (HICON)::SendMessageW(mWnd, WM_SETICON, (WPARAM)ICON_BIG, (LPARAM)aIcon);
  if (icon) {
    ::DestroyIcon(icon);
  }

  mIconBig = aIcon;
}

void nsWindow::SetSmallIcon(HICON aIcon) {
  HICON icon = (HICON)::SendMessageW(mWnd, WM_SETICON, (WPARAM)ICON_SMALL,
                                     (LPARAM)aIcon);
  if (icon) {
    ::DestroyIcon(icon);
  }

  mIconSmall = aIcon;
}

void nsWindow::SetIcon(const nsAString& aIconSpec) {
  // Assume the given string is a local identifier for an icon file.

  nsCOMPtr<nsIFile> iconFile;
  ResolveIconName(aIconSpec, u".ico"_ns, getter_AddRefs(iconFile));
  if (!iconFile) return;

  nsAutoString iconPath;
  iconFile->GetPath(iconPath);

  // XXX this should use MZLU (see bug 239279)

  ::SetLastError(0);

  HICON bigIcon =
      (HICON)::LoadImageW(nullptr, (LPCWSTR)iconPath.get(), IMAGE_ICON,
                          ::GetSystemMetrics(SM_CXICON),
                          ::GetSystemMetrics(SM_CYICON), LR_LOADFROMFILE);
  HICON smallIcon =
      (HICON)::LoadImageW(nullptr, (LPCWSTR)iconPath.get(), IMAGE_ICON,
                          ::GetSystemMetrics(SM_CXSMICON),
                          ::GetSystemMetrics(SM_CYSMICON), LR_LOADFROMFILE);

  if (bigIcon) {
    SetBigIcon(bigIcon);
  }
#ifdef DEBUG_SetIcon
  else {
    NS_LossyConvertUTF16toASCII cPath(iconPath);
    MOZ_LOG(gWindowsLog, LogLevel::Info,
            ("\nIcon load error; icon=%s, rc=0x%08X\n\n", cPath.get(),
             ::GetLastError()));
  }
#endif
  if (smallIcon) {
    SetSmallIcon(smallIcon);
  }
#ifdef DEBUG_SetIcon
  else {
    NS_LossyConvertUTF16toASCII cPath(iconPath);
    MOZ_LOG(gWindowsLog, LogLevel::Info,
            ("\nSmall icon load error; icon=%s, rc=0x%08X\n\n", cPath.get(),
             ::GetLastError()));
  }
#endif
}

void nsWindow::SetBigIconNoData() {
  HICON bigIcon =
      ::LoadIconW(::GetModuleHandleW(nullptr), gStockApplicationIcon);
  SetBigIcon(bigIcon);
}

void nsWindow::SetSmallIconNoData() {
  HICON smallIcon =
      ::LoadIconW(::GetModuleHandleW(nullptr), gStockApplicationIcon);
  SetSmallIcon(smallIcon);
}

/**************************************************************
 *
 * SECTION: nsIWidget::WidgetToScreenOffset
 *
 * Return this widget's origin in screen coordinates.
 *
 **************************************************************/

LayoutDeviceIntPoint nsWindow::WidgetToScreenOffset() {
  POINT point;
  point.x = 0;
  point.y = 0;
  ::ClientToScreen(mWnd, &point);
  return LayoutDeviceIntPoint(point.x, point.y);
}

LayoutDeviceIntSize nsWindow::ClientToWindowSize(
    const LayoutDeviceIntSize& aClientSize) {
  if (mWindowType == eWindowType_popup && !IsPopupWithTitleBar())
    return aClientSize;

  // just use (200, 200) as the position
  RECT r;
  r.left = 200;
  r.top = 200;
  r.right = 200 + aClientSize.width;
  r.bottom = 200 + aClientSize.height;
  ::AdjustWindowRectEx(&r, WindowStyle(), false, WindowExStyle());

  return LayoutDeviceIntSize(r.right - r.left, r.bottom - r.top);
}

/**************************************************************
 *
 * SECTION: nsIWidget::EnableDragDrop
 *
 * Enables/Disables drag and drop of files on this widget.
 *
 **************************************************************/

void nsWindow::EnableDragDrop(bool aEnable) {
  if (!mWnd) {
    // Return early if the window already closed
    return;
  }

  if (aEnable) {
    if (!mNativeDragTarget) {
      mNativeDragTarget = new nsNativeDragTarget(this);
      mNativeDragTarget->AddRef();
      if (SUCCEEDED(::CoLockObjectExternal((LPUNKNOWN)mNativeDragTarget, TRUE,
                                           FALSE))) {
        ::RegisterDragDrop(mWnd, (LPDROPTARGET)mNativeDragTarget);
      }
    }
  } else {
    if (mWnd && mNativeDragTarget) {
      ::RevokeDragDrop(mWnd);
      ::CoLockObjectExternal((LPUNKNOWN)mNativeDragTarget, FALSE, TRUE);
      mNativeDragTarget->DragCancel();
      NS_RELEASE(mNativeDragTarget);
    }
  }
}

/**************************************************************
 *
 * SECTION: nsIWidget::CaptureMouse
 *
 * Enables/Disables system mouse capture.
 *
 **************************************************************/

void nsWindow::CaptureMouse(bool aCapture) {
  TRACKMOUSEEVENT mTrack;
  mTrack.cbSize = sizeof(TRACKMOUSEEVENT);
  mTrack.dwHoverTime = 0;
  mTrack.hwndTrack = mWnd;
  if (aCapture) {
    mTrack.dwFlags = TME_CANCEL | TME_LEAVE;
    ::SetCapture(mWnd);
  } else {
    mTrack.dwFlags = TME_LEAVE;
    ::ReleaseCapture();
  }
  sIsInMouseCapture = aCapture;
  TrackMouseEvent(&mTrack);
}

/**************************************************************
 *
 * SECTION: nsIWidget::CaptureRollupEvents
 *
 * Dealing with event rollup on destroy for popups. Enables &
 * Disables system capture of any and all events that would
 * cause a dropdown to be rolled up.
 *
 **************************************************************/

void nsWindow::CaptureRollupEvents(nsIRollupListener* aListener,
                                   bool aDoCapture) {
  if (aDoCapture) {
    gRollupListener = aListener;
    if (!sMsgFilterHook && !sCallProcHook && !sCallMouseHook) {
      RegisterSpecialDropdownHooks();
    }
    sProcessHook = true;
  } else {
    gRollupListener = nullptr;
    sProcessHook = false;
    UnregisterSpecialDropdownHooks();
  }
}

/**************************************************************
 *
 * SECTION: nsIWidget::GetAttention
 *
 * Bring this window to the user's attention.
 *
 **************************************************************/

// Draw user's attention to this window until it comes to foreground.
nsresult nsWindow::GetAttention(int32_t aCycleCount) {
  // Got window?
  if (!mWnd) return NS_ERROR_NOT_INITIALIZED;

  HWND flashWnd = WinUtils::GetTopLevelHWND(mWnd, false, false);
  HWND fgWnd = ::GetForegroundWindow();
  // Don't flash if the flash count is 0 or if the foreground window is our
  // window handle or that of our owned-most window.
  if (aCycleCount == 0 || flashWnd == fgWnd ||
      flashWnd == WinUtils::GetTopLevelHWND(fgWnd, false, false)) {
    return NS_OK;
  }

  DWORD defaultCycleCount = 0;
  ::SystemParametersInfo(SPI_GETFOREGROUNDFLASHCOUNT, 0, &defaultCycleCount, 0);

  FLASHWINFO flashInfo = {sizeof(FLASHWINFO), flashWnd, FLASHW_ALL,
                          aCycleCount > 0 ? aCycleCount : defaultCycleCount, 0};
  ::FlashWindowEx(&flashInfo);

  return NS_OK;
}

void nsWindow::StopFlashing() {
  HWND flashWnd = mWnd;
  while (HWND ownerWnd = ::GetWindow(flashWnd, GW_OWNER)) {
    flashWnd = ownerWnd;
  }

  FLASHWINFO flashInfo = {sizeof(FLASHWINFO), flashWnd, FLASHW_STOP, 0, 0};
  ::FlashWindowEx(&flashInfo);
}

/**************************************************************
 *
 * SECTION: nsIWidget::HasPendingInputEvent
 *
 * Ask whether there user input events pending.  All input events are
 * included, including those not targeted at this nsIwidget instance.
 *
 **************************************************************/

bool nsWindow::HasPendingInputEvent() {
  // If there is pending input or the user is currently
  // moving the window then return true.
  // Note: When the user is moving the window WIN32 spins
  // a separate event loop and input events are not
  // reported to the application.
  if (HIWORD(GetQueueStatus(QS_INPUT))) return true;
  GUITHREADINFO guiInfo;
  guiInfo.cbSize = sizeof(GUITHREADINFO);
  if (!GetGUIThreadInfo(GetCurrentThreadId(), &guiInfo)) return false;
  return GUI_INMOVESIZE == (guiInfo.flags & GUI_INMOVESIZE);
}

/**************************************************************
 *
 * SECTION: nsIWidget::GetWindowRenderer
 *
 * Get the window renderer associated with this widget.
 *
 **************************************************************/

WindowRenderer* nsWindow::GetWindowRenderer() {
  if (mWindowRenderer) {
    return mWindowRenderer;
  }

  if (!mLocalesChangedObserver) {
    mLocalesChangedObserver = new LocalesChangedObserver(this);
  }

  RECT windowRect;
  ::GetClientRect(mWnd, &windowRect);

  // Try OMTC first.
  if (!mWindowRenderer && ShouldUseOffMainThreadCompositing()) {
    gfxWindowsPlatform::GetPlatform()->UpdateRenderMode();
    CreateCompositor();
  }

  if (!mWindowRenderer) {
    MOZ_ASSERT(!mCompositorSession && !mCompositorBridgeChild);
    MOZ_ASSERT(!mCompositorWidgetDelegate);

    // Ensure we have a widget proxy even if we're not using the compositor,
    // since all our transparent window handling lives there.
    WinCompositorWidgetInitData initData(
        reinterpret_cast<uintptr_t>(mWnd),
        reinterpret_cast<uintptr_t>(static_cast<nsIWidget*>(this)),
        mTransparencyMode, mSizeMode);
    // If we're not using the compositor, the options don't actually matter.
    CompositorOptions options(false, false);
    mBasicLayersSurface =
        new InProcessWinCompositorWidget(initData, options, this);
    mCompositorWidgetDelegate = mBasicLayersSurface;
    mWindowRenderer = CreateFallbackRenderer();
  }

  NS_ASSERTION(mWindowRenderer, "Couldn't provide a valid window renderer.");

  if (mWindowRenderer) {
    // Update the size constraints now that the layer manager has been
    // created.
    KnowsCompositor* knowsCompositor = mWindowRenderer->AsKnowsCompositor();
    if (knowsCompositor) {
      SizeConstraints c = mSizeConstraints;
      mMaxTextureSize = knowsCompositor->GetMaxTextureSize();
      c.mMaxSize.width = std::min(c.mMaxSize.width, mMaxTextureSize);
      c.mMaxSize.height = std::min(c.mMaxSize.height, mMaxTextureSize);
      nsBaseWidget::SetSizeConstraints(c);
    }
  }

  return mWindowRenderer;
}

/**************************************************************
 *
 * SECTION: nsBaseWidget::SetCompositorWidgetDelegate
 *
 * Called to connect the nsWindow to the delegate providing
 * platform compositing API access.
 *
 **************************************************************/

void nsWindow::SetCompositorWidgetDelegate(CompositorWidgetDelegate* delegate) {
  if (delegate) {
    mCompositorWidgetDelegate = delegate->AsPlatformSpecificDelegate();
    MOZ_ASSERT(mCompositorWidgetDelegate,
               "nsWindow::SetCompositorWidgetDelegate called with a "
               "non-PlatformCompositorWidgetDelegate");
  } else {
    mCompositorWidgetDelegate = nullptr;
  }
}

/**************************************************************
 *
 * SECTION: nsIWidget::OnDefaultButtonLoaded
 *
 * Called after the dialog is loaded and it has a default button.
 *
 **************************************************************/

nsresult nsWindow::OnDefaultButtonLoaded(
    const LayoutDeviceIntRect& aButtonRect) {
  if (aButtonRect.IsEmpty()) return NS_OK;

  // Don't snap when we are not active.
  HWND activeWnd = ::GetActiveWindow();
  if (activeWnd != ::GetForegroundWindow() ||
      WinUtils::GetTopLevelHWND(mWnd, true) !=
          WinUtils::GetTopLevelHWND(activeWnd, true)) {
    return NS_OK;
  }

  bool isAlwaysSnapCursor =
      Preferences::GetBool("ui.cursor_snapping.always_enabled", false);

  if (!isAlwaysSnapCursor) {
    BOOL snapDefaultButton;
    if (!::SystemParametersInfo(SPI_GETSNAPTODEFBUTTON, 0, &snapDefaultButton,
                                0) ||
        !snapDefaultButton)
      return NS_OK;
  }

  LayoutDeviceIntRect widgetRect = GetScreenBounds();
  LayoutDeviceIntRect buttonRect(aButtonRect + widgetRect.TopLeft());

  LayoutDeviceIntPoint centerOfButton(buttonRect.X() + buttonRect.Width() / 2,
                                      buttonRect.Y() + buttonRect.Height() / 2);
  // The center of the button can be outside of the widget.
  // E.g., it could be hidden by scrolling.
  if (!widgetRect.Contains(centerOfButton)) {
    return NS_OK;
  }

  if (!::SetCursorPos(centerOfButton.x, centerOfButton.y)) {
    NS_ERROR("SetCursorPos failed");
    return NS_ERROR_FAILURE;
  }
  return NS_OK;
}

void nsWindow::UpdateThemeGeometries(
    const nsTArray<ThemeGeometry>& aThemeGeometries) {
  RefPtr<WebRenderLayerManager> layerManager =
      GetWindowRenderer() ? GetWindowRenderer()->AsWebRender() : nullptr;
  if (!layerManager) {
    return;
  }

  if (!HasGlass() ||
      !gfxWindowsPlatform::GetPlatform()->DwmCompositionEnabled()) {
    return;
  }

  mWindowButtonsRect = Nothing();

  if (!IsWin10OrLater()) {
    for (size_t i = 0; i < aThemeGeometries.Length(); i++) {
      if (aThemeGeometries[i].mType ==
          nsNativeThemeWin::eThemeGeometryTypeWindowButtons) {
        LayoutDeviceIntRect bounds = aThemeGeometries[i].mRect;
        // Extend the bounds by one pixel to the right, because that's how much
        // the actual window button shape extends past the client area of the
        // window (and overlaps the right window frame).
        bounds.SetWidth(bounds.Width() + 1);
        if (!mWindowButtonsRect) {
          mWindowButtonsRect = Some(bounds);
        }
      }
    }
  }
}

void nsWindow::AddWindowOverlayWebRenderCommands(
    layers::WebRenderBridgeChild* aWrBridge, wr::DisplayListBuilder& aBuilder,
    wr::IpcResourceUpdateQueue& aResources) {
  if (mWindowButtonsRect) {
    wr::LayoutRect rect = wr::ToLayoutRect(*mWindowButtonsRect);
    aBuilder.PushClearRect(rect);
  }
}

uint32_t nsWindow::GetMaxTouchPoints() const {
  return WinUtils::GetMaxTouchPoints();
}

void nsWindow::SetWindowClass(const nsAString& xulWinType) {
  mIsEarlyBlankWindow = xulWinType.EqualsLiteral("navigator:blank");
}

/**************************************************************
 **************************************************************
 **
 ** BLOCK: Moz Events
 **
 ** Moz GUI event management.
 **
 **************************************************************
 **************************************************************/

/**************************************************************
 *
 * SECTION: Mozilla event initialization
 *
 * Helpers for initializing moz events.
 *
 **************************************************************/

// Event initialization
void nsWindow::InitEvent(WidgetGUIEvent& event, LayoutDeviceIntPoint* aPoint) {
  if (nullptr == aPoint) {  // use the point from the event
    // get the message position in client coordinates
    if (mWnd != nullptr) {
      DWORD pos = ::GetMessagePos();
      POINT cpos;

      cpos.x = GET_X_LPARAM(pos);
      cpos.y = GET_Y_LPARAM(pos);

      ::ScreenToClient(mWnd, &cpos);
      event.mRefPoint = LayoutDeviceIntPoint(cpos.x, cpos.y);
    } else {
      event.mRefPoint = LayoutDeviceIntPoint(0, 0);
    }
  } else {
    // use the point override if provided
    event.mRefPoint = *aPoint;
  }

  event.AssignEventTime(CurrentMessageWidgetEventTime());
}

WidgetEventTime nsWindow::CurrentMessageWidgetEventTime() const {
  LONG messageTime = ::GetMessageTime();
  return WidgetEventTime(messageTime, GetMessageTimeStamp(messageTime));
}

/**************************************************************
 *
 * SECTION: Moz event dispatch helpers
 *
 * Helpers for dispatching different types of moz events.
 *
 **************************************************************/

// Main event dispatch. Invokes callback and ProcessEvent method on
// Event Listener object. Part of nsIWidget.
nsresult nsWindow::DispatchEvent(WidgetGUIEvent* event,
                                 nsEventStatus& aStatus) {
#ifdef WIDGET_DEBUG_OUTPUT
  debug_DumpEvent(stdout, event->mWidget, event, "something", (int32_t)mWnd);
#endif  // WIDGET_DEBUG_OUTPUT

  aStatus = nsEventStatus_eIgnore;

  // Top level windows can have a view attached which requires events be sent
  // to the underlying base window and the view. Added when we combined the
  // base chrome window with the main content child for nc client area (title
  // bar) rendering.
  if (mAttachedWidgetListener) {
    aStatus = mAttachedWidgetListener->HandleEvent(event, mUseAttachedEvents);
  } else if (mWidgetListener) {
    aStatus = mWidgetListener->HandleEvent(event, mUseAttachedEvents);
  }

  // the window can be destroyed during processing of seemingly innocuous events
  // like, say, mousedowns due to the magic of scripting. mousedowns will return
  // nsEventStatus_eIgnore, which causes problems with the deleted window.
  // therefore:
  if (mOnDestroyCalled) aStatus = nsEventStatus_eConsumeNoDefault;
  return NS_OK;
}

bool nsWindow::DispatchStandardEvent(EventMessage aMsg) {
  WidgetGUIEvent event(true, aMsg, this);
  InitEvent(event);

  bool result = DispatchWindowEvent(event);
  return result;
}

bool nsWindow::DispatchKeyboardEvent(WidgetKeyboardEvent* event) {
  nsEventStatus status = DispatchInputEvent(event).mContentStatus;
  return ConvertStatus(status);
}

bool nsWindow::DispatchContentCommandEvent(WidgetContentCommandEvent* aEvent) {
  nsEventStatus status;
  DispatchEvent(aEvent, status);
  return ConvertStatus(status);
}

bool nsWindow::DispatchWheelEvent(WidgetWheelEvent* aEvent) {
  nsEventStatus status =
      DispatchInputEvent(aEvent->AsInputEvent()).mContentStatus;
  return ConvertStatus(status);
}

// Recursively dispatch synchronous paints for nsIWidget
// descendants with invalidated rectangles.
BOOL CALLBACK nsWindow::DispatchStarvedPaints(HWND aWnd, LPARAM aMsg) {
  LONG_PTR proc = ::GetWindowLongPtrW(aWnd, GWLP_WNDPROC);
  if (proc == (LONG_PTR)&nsWindow::WindowProc) {
    // its one of our windows so check to see if it has a
    // invalidated rect. If it does. Dispatch a synchronous
    // paint.
    if (GetUpdateRect(aWnd, nullptr, FALSE)) VERIFY(::UpdateWindow(aWnd));
  }
  return TRUE;
}

// Check for pending paints and dispatch any pending paint
// messages for any nsIWidget which is a descendant of the
// top-level window that *this* window is embedded within.
//
// Note: We do not dispatch pending paint messages for non
// nsIWidget managed windows.
void nsWindow::DispatchPendingEvents() {
  if (mPainting) {
    NS_WARNING(
        "We were asked to dispatch pending events during painting, "
        "denying since that's unsafe.");
    return;
  }

  // We need to ensure that reflow events do not get starved.
  // At the same time, we don't want to recurse through here
  // as that would prevent us from dispatching starved paints.
  static int recursionBlocker = 0;
  if (recursionBlocker++ == 0) {
    NS_ProcessPendingEvents(nullptr, PR_MillisecondsToInterval(100));
    --recursionBlocker;
  }

  // Quickly check to see if there are any paint events pending,
  // but only dispatch them if it has been long enough since the
  // last paint completed.
  if (::GetQueueStatus(QS_PAINT) &&
      ((TimeStamp::Now() - mLastPaintEndTime).ToMilliseconds() >= 50)) {
    // Find the top level window.
    HWND topWnd = WinUtils::GetTopLevelHWND(mWnd);

    // Dispatch pending paints for topWnd and all its descendant windows.
    // Note: EnumChildWindows enumerates all descendant windows not just
    // the children (but not the window itself).
    nsWindow::DispatchStarvedPaints(topWnd, 0);
    ::EnumChildWindows(topWnd, nsWindow::DispatchStarvedPaints, 0);
  }
}

void nsWindow::DispatchCustomEvent(const nsString& eventName) {
  if (Document* doc = GetDocument()) {
    if (nsPIDOMWindowOuter* win = doc->GetWindow()) {
      win->DispatchCustomEvent(eventName, ChromeOnlyDispatch::eYes);
    }
  }
}

bool nsWindow::TouchEventShouldStartDrag(EventMessage aEventMessage,
                                         LayoutDeviceIntPoint aEventPoint) {
  // Allow users to start dragging by double-tapping.
  if (aEventMessage == eMouseDoubleClick) {
    return true;
  }

  // In chrome UI, allow touchdownstartsdrag attributes
  // to cause any touchdown event to trigger a drag.
  if (aEventMessage == eMouseDown) {
    WidgetMouseEvent hittest(true, eMouseHitTest, this,
                             WidgetMouseEvent::eReal);
    hittest.mRefPoint = aEventPoint;
    hittest.mIgnoreRootScrollFrame = true;
    hittest.mInputSource = MouseEvent_Binding::MOZ_SOURCE_TOUCH;
    DispatchInputEvent(&hittest);

    if (EventTarget* target = hittest.GetDOMEventTarget()) {
      if (nsIContent* content = nsIContent::FromEventTarget(target)) {
        // Check if the element or any parent element has the
        // attribute we're looking for.
        for (Element* element = content->GetAsElementOrParentElement(); element;
             element = element->GetParentElement()) {
          nsAutoString startDrag;
          element->GetAttribute(u"touchdownstartsdrag"_ns, startDrag);
          if (!startDrag.IsEmpty()) {
            return true;
          }
        }
      }
    }
  }

  return false;
}

// Deal with all sort of mouse event
bool nsWindow::DispatchMouseEvent(EventMessage aEventMessage, WPARAM wParam,
                                  LPARAM lParam, bool aIsContextMenuKey,
                                  int16_t aButton, uint16_t aInputSource,
                                  WinPointerInfo* aPointerInfo,
                                  bool aIgnoreAPZ) {
  bool result = false;

  UserActivity();

  if (!mWidgetListener) {
    return result;
  }

  LayoutDeviceIntPoint eventPoint(GET_X_LPARAM(lParam), GET_Y_LPARAM(lParam));
  LayoutDeviceIntPoint mpScreen = eventPoint + WidgetToScreenOffset();

  // Suppress mouse moves caused by widget creation. Make sure to do this early
  // so that we update sLastMouseMovePoint even for touch-induced mousemove
  // events.
  if (aEventMessage == eMouseMove) {
    if ((sLastMouseMovePoint.x == mpScreen.x) &&
        (sLastMouseMovePoint.y == mpScreen.y)) {
      return result;
    }
    sLastMouseMovePoint.x = mpScreen.x;
    sLastMouseMovePoint.y = mpScreen.y;
  }

  if (!aIgnoreAPZ && WinUtils::GetIsMouseFromTouch(aEventMessage)) {
    if (mTouchWindow) {
      // If mTouchWindow is true, then we must have APZ enabled and be
      // feeding it raw touch events. In that case we only want to
      // send touch-generated mouse events to content if they should
      // start a touch-based drag-and-drop gesture, such as on
      // double-tapping or when tapping elements marked with the
      // touchdownstartsdrag attribute in chrome UI.
      MOZ_ASSERT(mAPZC);
      if (TouchEventShouldStartDrag(aEventMessage, eventPoint)) {
        aEventMessage = eMouseTouchDrag;
      } else {
        return result;
      }
    }
  }

  uint32_t pointerId =
      aPointerInfo ? aPointerInfo->pointerId : MOUSE_POINTERID();

  // Since it is unclear whether a user will use the digitizer,
  // Postpone initialization until first PEN message will be found.
  if (MouseEvent_Binding::MOZ_SOURCE_PEN == aInputSource
      // Messages should be only at topLevel window.
      && nsWindowType::eWindowType_toplevel == mWindowType
      // Currently this scheme is used only when pointer events is enabled.
      && InkCollector::sInkCollector) {
    InkCollector::sInkCollector->SetTarget(mWnd);
    InkCollector::sInkCollector->SetPointerId(pointerId);
  }

  switch (aEventMessage) {
    case eMouseDown:
      CaptureMouse(true);
      break;

    // eMouseMove and eMouseExitFromWidget are here because we need to make
    // sure capture flag isn't left on after a drag where we wouldn't see a
    // button up message (see bug 324131).
    case eMouseUp:
    case eMouseMove:
    case eMouseExitFromWidget:
      if (!(wParam & (MK_LBUTTON | MK_MBUTTON | MK_RBUTTON)) &&
          sIsInMouseCapture)
        CaptureMouse(false);
      break;

    default:
      break;

  }  // switch

  WidgetMouseEvent event(true, aEventMessage, this, WidgetMouseEvent::eReal,
                         aIsContextMenuKey ? WidgetMouseEvent::eContextMenuKey
                                           : WidgetMouseEvent::eNormal);
  if (aEventMessage == eContextMenu && aIsContextMenuKey) {
    LayoutDeviceIntPoint zero(0, 0);
    InitEvent(event, &zero);
  } else {
    InitEvent(event, &eventPoint);
  }

  ModifierKeyState modifierKeyState;
  modifierKeyState.InitInputEvent(event);

  // eContextMenu with Shift state is special.  It won't fire "contextmenu"
  // event in the web content for blocking web content to prevent its default.
  // However, Shift+F10 is a standard shortcut key on Windows.  Therefore,
  // this should not block web page to prevent its default.  I.e., it should
  // behave same as ContextMenu key without Shift key.
  // XXX Should we allow to block web page to prevent its default with
  //     Ctrl+Shift+F10 or Alt+Shift+F10 instead?
  if (aEventMessage == eContextMenu && aIsContextMenuKey && event.IsShift() &&
      NativeKey::LastKeyOrCharMSG().message == WM_SYSKEYDOWN &&
      NativeKey::LastKeyOrCharMSG().wParam == VK_F10) {
    event.mModifiers &= ~MODIFIER_SHIFT;
  }

  event.mButton = aButton;
  event.mInputSource = aInputSource;
  if (aPointerInfo) {
    // Mouse events from Windows WM_POINTER*. Fill more information in
    // WidgetMouseEvent.
    event.AssignPointerHelperData(*aPointerInfo);
    event.mPressure = aPointerInfo->mPressure;
    event.mButtons = aPointerInfo->mButtons;
  } else {
    // If we get here the mouse events must be from non-touch sources, so
    // convert it to pointer events as well
    event.convertToPointer = true;
    event.pointerId = pointerId;
  }

  bool insideMovementThreshold =
      (DeprecatedAbs(sLastMousePoint.x - eventPoint.x) <
       (short)::GetSystemMetrics(SM_CXDOUBLECLK)) &&
      (DeprecatedAbs(sLastMousePoint.y - eventPoint.y) <
       (short)::GetSystemMetrics(SM_CYDOUBLECLK));

  BYTE eventButton;
  switch (aButton) {
    case MouseButton::ePrimary:
      eventButton = VK_LBUTTON;
      break;
    case MouseButton::eMiddle:
      eventButton = VK_MBUTTON;
      break;
    case MouseButton::eSecondary:
      eventButton = VK_RBUTTON;
      break;
    default:
      eventButton = 0;
      break;
  }

  // Doubleclicks are used to set the click count, then changed to mousedowns
  // We're going to time double-clicks from mouse *up* to next mouse *down*
  LONG curMsgTime = ::GetMessageTime();

  switch (aEventMessage) {
    case eMouseDoubleClick:
      event.mMessage = eMouseDown;
      event.mButton = aButton;
      sLastClickCount = 2;
      sLastMouseDownTime = curMsgTime;
      break;
    case eMouseUp:
      // remember when this happened for the next mouse down
      sLastMousePoint.x = eventPoint.x;
      sLastMousePoint.y = eventPoint.y;
      sLastMouseButton = eventButton;
      break;
    case eMouseDown:
      // now look to see if we want to convert this to a double- or triple-click
      if (((curMsgTime - sLastMouseDownTime) < (LONG)::GetDoubleClickTime()) &&
          insideMovementThreshold && eventButton == sLastMouseButton) {
        sLastClickCount++;
      } else {
        // reset the click count, to count *this* click
        sLastClickCount = 1;
      }
      // Set last Click time on MouseDown only
      sLastMouseDownTime = curMsgTime;
      break;
    case eMouseMove:
      if (!insideMovementThreshold) {
        sLastClickCount = 0;
      }
      break;
    case eMouseExitFromWidget:
      event.mExitFrom =
          Some(IsTopLevelMouseExit(mWnd) ? WidgetMouseEvent::ePlatformTopLevel
                                         : WidgetMouseEvent::ePlatformChild);
      break;
    default:
      break;
  }
  event.mClickCount = sLastClickCount;

#ifdef NS_DEBUG_XX
  MOZ_LOG(gWindowsLog, LogLevel::Info,
          ("Msg Time: %d Click Count: %d\n", curMsgTime, event.mClickCount));
#endif

  // call the event callback
  if (mWidgetListener) {
    if (aEventMessage == eMouseMove) {
      LayoutDeviceIntRect rect = GetBounds();
      rect.MoveTo(0, 0);

      if (rect.Contains(event.mRefPoint)) {
        if (sCurrentWindow == nullptr || sCurrentWindow != this) {
          if ((nullptr != sCurrentWindow) && (!sCurrentWindow->mInDtor)) {
            LPARAM pos = sCurrentWindow->lParamToClient(lParamToScreen(lParam));
            sCurrentWindow->DispatchMouseEvent(
                eMouseExitFromWidget, wParam, pos, false, MouseButton::ePrimary,
                aInputSource, aPointerInfo);
          }
          sCurrentWindow = this;
          if (!mInDtor) {
            LPARAM pos = sCurrentWindow->lParamToClient(lParamToScreen(lParam));
            sCurrentWindow->DispatchMouseEvent(
                eMouseEnterIntoWidget, wParam, pos, false,
                MouseButton::ePrimary, aInputSource, aPointerInfo);
          }
        }
      }
    } else if (aEventMessage == eMouseExitFromWidget) {
      if (sCurrentWindow == this) {
        sCurrentWindow = nullptr;
      }
    }

    result = ConvertStatus(DispatchInputEvent(&event).mContentStatus);

    // Release the widget with NS_IF_RELEASE() just in case
    // the context menu key code in EventListenerManager::HandleEvent()
    // released it already.
    return result;
  }

  return result;
}

HWND nsWindow::GetTopLevelForFocus(HWND aCurWnd) {
  // retrieve the toplevel window or dialogue
  HWND toplevelWnd = nullptr;
  while (aCurWnd) {
    toplevelWnd = aCurWnd;
    nsWindow* win = WinUtils::GetNSWindowPtr(aCurWnd);
    if (win) {
      if (win->mWindowType == eWindowType_toplevel ||
          win->mWindowType == eWindowType_dialog) {
        break;
      }
    }

    aCurWnd = ::GetParent(aCurWnd);  // Parent or owner (if has no parent)
  }
  return toplevelWnd;
}

void nsWindow::DispatchFocusToTopLevelWindow(bool aIsActivate) {
  if (aIsActivate) {
    sJustGotActivate = false;
  }
  sJustGotDeactivate = false;
  mLastKillFocusWindow = nullptr;

  HWND toplevelWnd = GetTopLevelForFocus(mWnd);

  if (toplevelWnd) {
    nsWindow* win = WinUtils::GetNSWindowPtr(toplevelWnd);
    if (win && win->mWidgetListener) {
      if (aIsActivate) {
        win->mWidgetListener->WindowActivated();
      } else {
        win->mWidgetListener->WindowDeactivated();
      }
    }
  }
}

HWND nsWindow::WindowAtMouse() {
  DWORD pos = ::GetMessagePos();
  POINT mp;
  mp.x = GET_X_LPARAM(pos);
  mp.y = GET_Y_LPARAM(pos);
  return ::WindowFromPoint(mp);
}

bool nsWindow::IsTopLevelMouseExit(HWND aWnd) {
  HWND mouseWnd = WindowAtMouse();

  // WinUtils::GetTopLevelHWND() will return a HWND for the window frame
  // (which includes the non-client area).  If the mouse has moved into
  // the non-client area, we should treat it as a top-level exit.
  HWND mouseTopLevel = WinUtils::GetTopLevelHWND(mouseWnd);
  if (mouseWnd == mouseTopLevel) return true;

  return WinUtils::GetTopLevelHWND(aWnd) != mouseTopLevel;
}

/**************************************************************
 *
 * SECTION: IPC
 *
 * IPC related helpers.
 *
 **************************************************************/

// static
bool nsWindow::IsAsyncResponseEvent(UINT aMsg, LRESULT& aResult) {
  switch (aMsg) {
    case WM_SETFOCUS:
    case WM_KILLFOCUS:
    case WM_ENABLE:
    case WM_WINDOWPOSCHANGING:
    case WM_WINDOWPOSCHANGED:
    case WM_PARENTNOTIFY:
    case WM_ACTIVATEAPP:
    case WM_NCACTIVATE:
    case WM_ACTIVATE:
    case WM_CHILDACTIVATE:
    case WM_IME_SETCONTEXT:
    case WM_IME_NOTIFY:
    case WM_SHOWWINDOW:
    case WM_CANCELMODE:
    case WM_MOUSEACTIVATE:
    case WM_CONTEXTMENU:
      aResult = 0;
      return true;

    case WM_SETTINGCHANGE:
    case WM_SETCURSOR:
      return false;
  }

#ifdef DEBUG
  char szBuf[200];
  sprintf(szBuf,
          "An unhandled ISMEX_SEND message was received during spin loop! (%X)",
          aMsg);
  NS_WARNING(szBuf);
#endif

  return false;
}

void nsWindow::IPCWindowProcHandler(UINT& msg, WPARAM& wParam, LPARAM& lParam) {
  MOZ_ASSERT_IF(
      msg != WM_GETOBJECT,
      !mozilla::ipc::MessageChannel::IsPumpingMessages() ||
          mozilla::ipc::SuppressedNeuteringRegion::IsNeuteringSuppressed());

  // Modal UI being displayed in windowless plugins.
  if (mozilla::ipc::MessageChannel::IsSpinLoopActive() &&
      (InSendMessageEx(nullptr) & (ISMEX_REPLIED | ISMEX_SEND)) == ISMEX_SEND) {
    LRESULT res;
    if (IsAsyncResponseEvent(msg, res)) {
      ReplyMessage(res);
    }
    return;
  }

  // Handle certain sync plugin events sent to the parent which
  // trigger ipc calls that result in deadlocks.

  DWORD dwResult = 0;
  bool handled = false;

  switch (msg) {
    // Windowless flash sending WM_ACTIVATE events to the main window
    // via calls to ShowWindow.
    case WM_ACTIVATE:
      if (lParam != 0 && LOWORD(wParam) == WA_ACTIVE &&
          IsWindow((HWND)lParam)) {
        // Check for Adobe Reader X sync activate message from their
        // helper window and ignore. Fixes an annoying focus problem.
        if ((InSendMessageEx(nullptr) & (ISMEX_REPLIED | ISMEX_SEND)) ==
            ISMEX_SEND) {
          wchar_t szClass[10];
          HWND focusWnd = (HWND)lParam;
          if (IsWindowVisible(focusWnd) &&
              GetClassNameW(focusWnd, szClass,
                            sizeof(szClass) / sizeof(char16_t)) &&
              !wcscmp(szClass, L"Edit") &&
              !WinUtils::IsOurProcessWindow(focusWnd)) {
            break;
          }
        }
        handled = true;
      }
      break;
    // Plugins taking or losing focus triggering focus app messages.
    case WM_SETFOCUS:
    case WM_KILLFOCUS:
    // Windowed plugins that pass sys key events to defwndproc generate
    // WM_SYSCOMMAND events to the main window.
    case WM_SYSCOMMAND:
    // Windowed plugins that fire context menu selection events to parent
    // windows.
    case WM_CONTEXTMENU:
    // IME events fired as a result of synchronous focus changes
    case WM_IME_SETCONTEXT:
      handled = true;
      break;
  }

  if (handled &&
      (InSendMessageEx(nullptr) & (ISMEX_REPLIED | ISMEX_SEND)) == ISMEX_SEND) {
    ReplyMessage(dwResult);
  }
}

/**************************************************************
 **************************************************************
 **
 ** BLOCK: Native events
 **
 ** Main Windows message handlers and OnXXX handlers for
 ** Windows event handling.
 **
 **************************************************************
 **************************************************************/

/**************************************************************
 *
 * SECTION: Wind proc.
 *
 * The main Windows event procedures and associated
 * message processing methods.
 *
 **************************************************************/

static bool DisplaySystemMenu(HWND hWnd, nsSizeMode sizeMode, bool isRtl,
                              int32_t x, int32_t y) {
  HMENU hMenu = GetSystemMenu(hWnd, FALSE);
  if (hMenu) {
    MENUITEMINFO mii;
    mii.cbSize = sizeof(MENUITEMINFO);
    mii.fMask = MIIM_STATE;
    mii.fType = 0;

    // update the options
    mii.fState = MF_ENABLED;
    SetMenuItemInfo(hMenu, SC_RESTORE, FALSE, &mii);
    SetMenuItemInfo(hMenu, SC_SIZE, FALSE, &mii);
    SetMenuItemInfo(hMenu, SC_MOVE, FALSE, &mii);
    SetMenuItemInfo(hMenu, SC_MAXIMIZE, FALSE, &mii);
    SetMenuItemInfo(hMenu, SC_MINIMIZE, FALSE, &mii);

    mii.fState = MF_GRAYED;
    switch (sizeMode) {
      case nsSizeMode_Fullscreen:
        // intentional fall through
      case nsSizeMode_Maximized:
        SetMenuItemInfo(hMenu, SC_SIZE, FALSE, &mii);
        SetMenuItemInfo(hMenu, SC_MOVE, FALSE, &mii);
        SetMenuItemInfo(hMenu, SC_MAXIMIZE, FALSE, &mii);
        break;
      case nsSizeMode_Minimized:
        SetMenuItemInfo(hMenu, SC_MINIMIZE, FALSE, &mii);
        break;
      case nsSizeMode_Normal:
        SetMenuItemInfo(hMenu, SC_RESTORE, FALSE, &mii);
        break;
      case nsSizeMode_Invalid:
        NS_ASSERTION(false, "Did the argument come from invalid IPC?");
        break;
      default:
        MOZ_ASSERT_UNREACHABLE("Unhnalded nsSizeMode value detected");
        break;
    }
    LPARAM cmd = TrackPopupMenu(
        hMenu,
        (TPM_LEFTBUTTON | TPM_RIGHTBUTTON | TPM_RETURNCMD | TPM_TOPALIGN |
         (isRtl ? TPM_RIGHTALIGN : TPM_LEFTALIGN)),
        x, y, 0, hWnd, nullptr);
    if (cmd) {
      PostMessage(hWnd, WM_SYSCOMMAND, cmd, 0);
      return true;
    }
  }
  return false;
}

// The WndProc procedure for all nsWindows in this toolkit. This merely catches
// exceptions and passes the real work to WindowProcInternal. See bug 587406
// and http://msdn.microsoft.com/en-us/library/ms633573%28VS.85%29.aspx
LRESULT CALLBACK nsWindow::WindowProc(HWND hWnd, UINT msg, WPARAM wParam,
                                      LPARAM lParam) {
  mozilla::ipc::CancelCPOWs();

  BackgroundHangMonitor().NotifyActivity();

  return mozilla::CallWindowProcCrashProtected(WindowProcInternal, hWnd, msg,
                                               wParam, lParam);
}

LRESULT CALLBACK nsWindow::WindowProcInternal(HWND hWnd, UINT msg,
                                              WPARAM wParam, LPARAM lParam) {
  if (::GetWindowLongPtrW(hWnd, GWLP_ID) == eFakeTrackPointScrollableID) {
    // This message was sent to the FAKETRACKPOINTSCROLLABLE.
    if (msg == WM_HSCROLL) {
      // Route WM_HSCROLL messages to the main window.
      hWnd = ::GetParent(::GetParent(hWnd));
    } else {
      // Handle all other messages with its original window procedure.
      WNDPROC prevWindowProc = (WNDPROC)::GetWindowLongPtr(hWnd, GWLP_USERDATA);
      return ::CallWindowProcW(prevWindowProc, hWnd, msg, wParam, lParam);
    }
  }

  if (msg == MOZ_WM_TRACE) {
    // This is a tracer event for measuring event loop latency.
    // See WidgetTraceEvent.cpp for more details.
    mozilla::SignalTracerThread();
    return 0;
  }

  // Get the window which caused the event and ask it to process the message
  nsWindow* targetWindow = WinUtils::GetNSWindowPtr(hWnd);
  NS_ASSERTION(targetWindow, "nsWindow* is null!");
  if (!targetWindow) return ::DefWindowProcW(hWnd, msg, wParam, lParam);

  // Hold the window for the life of this method, in case it gets
  // destroyed during processing, unless we're in the dtor already.
  nsCOMPtr<nsIWidget> kungFuDeathGrip;
  if (!targetWindow->mInDtor) kungFuDeathGrip = targetWindow;

  targetWindow->IPCWindowProcHandler(msg, wParam, lParam);

  // Create this here so that we store the last rolled up popup until after
  // the event has been processed.
  nsAutoRollup autoRollup;

  LRESULT popupHandlingResult;
  if (DealWithPopups(hWnd, msg, wParam, lParam, &popupHandlingResult))
    return popupHandlingResult;

  // Call ProcessMessage
  LRESULT retValue;
  if (targetWindow->ProcessMessage(msg, wParam, lParam, &retValue)) {
    return retValue;
  }

  LRESULT res = ::CallWindowProcW(targetWindow->GetPrevWindowProc(), hWnd, msg,
                                  wParam, lParam);

  return res;
}

const char16_t* GetQuitType() {
  if (Preferences::GetBool(PREF_WIN_REGISTER_APPLICATION_RESTART, false)) {
    DWORD cchCmdLine = 0;
    HRESULT rc = ::GetApplicationRestartSettings(::GetCurrentProcess(), nullptr,
                                                 &cchCmdLine, nullptr);
    if (rc == S_OK) {
      return u"os-restart";
    }
  }
  return nullptr;
}

bool nsWindow::ExternalHandlerProcessMessage(UINT aMessage, WPARAM& aWParam,
                                             LPARAM& aLParam,
                                             MSGResult& aResult) {
  if (mWindowHook.Notify(mWnd, aMessage, aWParam, aLParam, aResult)) {
    return true;
  }

  if (IMEHandler::ProcessMessage(this, aMessage, aWParam, aLParam, aResult)) {
    return true;
  }

  if (MouseScrollHandler::ProcessMessage(this, aMessage, aWParam, aLParam,
                                         aResult)) {
    return true;
  }

  return false;
}

// The main windows message processing method.
bool nsWindow::ProcessMessage(UINT msg, WPARAM& wParam, LPARAM& lParam,
                              LRESULT* aRetValue) {
#if defined(EVENT_DEBUG_OUTPUT)
  // First param shows all events, second param indicates whether
  // to show mouse move events. See nsWindowDbg for details.
  PrintEvent(msg, SHOW_REPEAT_EVENTS, SHOW_MOUSEMOVE_EVENTS);
#endif

  MSGResult msgResult(aRetValue);
  if (ExternalHandlerProcessMessage(msg, wParam, lParam, msgResult)) {
    return (msgResult.mConsumed || !mWnd);
  }

  bool result = false;  // call the default nsWindow proc
  *aRetValue = 0;

  // Glass hit testing w/custom transparent margins
  LRESULT dwmHitResult;
  if (mCustomNonClient &&
      gfxWindowsPlatform::GetPlatform()->DwmCompositionEnabled() &&
      /* We don't do this for win10 glass with a custom titlebar,
       * in order to avoid the caption buttons breaking. */
      !(IsWin10OrLater() && HasGlass()) &&
      DwmDefWindowProc(mWnd, msg, wParam, lParam, &dwmHitResult)) {
    *aRetValue = dwmHitResult;
    return true;
  }

  // (Large blocks of code should be broken out into OnEvent handlers.)
  switch (msg) {
    // WM_QUERYENDSESSION must be handled by all windows.
    // Otherwise Windows thinks the window can just be killed at will.
    case WM_QUERYENDSESSION:
      if (sCanQuit == TRI_UNKNOWN) {
        // Ask if it's ok to quit, and store the answer until we
        // get WM_ENDSESSION signaling the round is complete.
        nsCOMPtr<nsIObserverService> obsServ =
            mozilla::services::GetObserverService();
        nsCOMPtr<nsISupportsPRBool> cancelQuit =
            do_CreateInstance(NS_SUPPORTS_PRBOOL_CONTRACTID);
        cancelQuit->SetData(false);

        const char16_t* quitType = GetQuitType();
        obsServ->NotifyObservers(cancelQuit, "quit-application-requested",
                                 quitType);

        bool abortQuit;
        cancelQuit->GetData(&abortQuit);
        sCanQuit = abortQuit ? TRI_FALSE : TRI_TRUE;
      }
      *aRetValue = sCanQuit ? TRUE : FALSE;
      result = true;
      break;

    case MOZ_WM_STARTA11Y:
#if defined(ACCESSIBILITY)
      Unused << GetAccessible();
      result = true;
#else
      result = false;
#endif
      break;

    case WM_ENDSESSION:
    case MOZ_WM_APP_QUIT:
      if (msg == MOZ_WM_APP_QUIT || (wParam == TRUE && sCanQuit == TRI_TRUE)) {
        // Let's fake a shutdown sequence without actually closing windows etc.
        // to avoid Windows killing us in the middle. A proper shutdown would
        // require having a chance to pump some messages. Unfortunately
        // Windows won't let us do that. Bug 212316.
        nsCOMPtr<nsIObserverService> obsServ =
            mozilla::services::GetObserverService();
        const char16_t* syncShutdown = u"syncShutdown";
        const char16_t* quitType = GetQuitType();

        AppShutdown::Init(AppShutdownMode::Normal, 0);

        obsServ->NotifyObservers(nullptr, "quit-application-granted",
                                 syncShutdown);
        obsServ->NotifyObservers(nullptr, "quit-application-forced", nullptr);

        AppShutdown::OnShutdownConfirmed();

        AppShutdown::AdvanceShutdownPhase(ShutdownPhase::AppShutdownConfirmed,
                                          quitType);
        AppShutdown::AdvanceShutdownPhase(ShutdownPhase::AppShutdownNetTeardown,
                                          nullptr);
        AppShutdown::AdvanceShutdownPhase(ShutdownPhase::AppShutdownTeardown,
                                          nullptr);
        AppShutdown::AdvanceShutdownPhase(ShutdownPhase::AppShutdown, nullptr);
        AppShutdown::AdvanceShutdownPhase(ShutdownPhase::AppShutdownQM,
                                          nullptr);
        AppShutdown::AdvanceShutdownPhase(ShutdownPhase::AppShutdownTelemetry,
                                          nullptr);

        AppShutdown::DoImmediateExit();
      }
      sCanQuit = TRI_UNKNOWN;
      result = true;
      break;

    case WM_SYSCOLORCHANGE:
      // No need to invalidate layout for system color changes, but we need to
      // invalidate style.
      NotifyThemeChanged(widget::ThemeChangeKind::Style);
      break;

    case WM_THEMECHANGED: {
      // Before anything else, push updates to child processes
      WinContentSystemParameters::GetSingleton()->OnThemeChanged();

      // Update non-client margin offsets
      UpdateNonClientMargins();
      nsUXThemeData::UpdateNativeThemeInfo();

      // We assume pretty much everything could've changed here.
      NotifyThemeChanged(widget::ThemeChangeKind::StyleAndLayout);

      UpdateDarkModeToolbar();

      // Invalidate the window so that the repaint will
      // pick up the new theme.
      Invalidate(true, true, true);
    } break;

    case WM_WTSSESSION_CHANGE: {
      switch (wParam) {
        case WTS_CONSOLE_CONNECT:
        case WTS_REMOTE_CONNECT:
        case WTS_SESSION_UNLOCK:
          // When a session becomes visible, we should invalidate.
          Invalidate(true, true, true);
          break;
        default:
          break;
      }
    } break;

    case WM_FONTCHANGE: {
      // We only handle this message for the hidden window,
      // as we only need to update the (global) font list once
      // for any given change, not once per window!
      if (mWindowType != eWindowType_invisible) {
        break;
      }

      nsresult rv;
      bool didChange = false;

      // update the global font list
      nsCOMPtr<nsIFontEnumerator> fontEnum =
          do_GetService("@mozilla.org/gfx/fontenumerator;1", &rv);
      if (NS_SUCCEEDED(rv)) {
        fontEnum->UpdateFontList(&didChange);
        if (didChange) {
          gfxPlatform::ForceGlobalReflow(gfxPlatform::NeedsReframe::Yes);
        }
      }  // if (NS_SUCCEEDED(rv))
    } break;

    case WM_SETTINGCHANGE: {
      if (wParam == SPI_SETCLIENTAREAANIMATION ||
          // CaretBlinkTime is cached in nsLookAndFeel
          wParam == SPI_SETKEYBOARDDELAY) {
        // This only affects reduced motion settings and and carent blink time,
        // so no need to invalidate style / layout.
        NotifyThemeChanged(widget::ThemeChangeKind::MediaQueriesOnly);
        break;
      }
      if (wParam == SPI_SETFONTSMOOTHING ||
          wParam == SPI_SETFONTSMOOTHINGTYPE) {
        gfxDWriteFont::UpdateSystemTextVars();
        break;
      }
      if (lParam) {
        auto lParamString = reinterpret_cast<const wchar_t*>(lParam);
        if (!wcscmp(lParamString, L"ImmersiveColorSet")) {
          // This affects system colors (-moz-win-accentcolor), so gotta pass
          // the style flag.
          NotifyThemeChanged(widget::ThemeChangeKind::Style);
          break;
        }

        // UserInteractionMode, ConvertibleSlateMode, SystemDockMode may cause
        // @media(pointer) queries to change, which layout needs to know about
        //
        // (WM_SETTINGCHANGE will be sent to all top-level windows, so we
        //  only respond to the hidden top-level window to avoid hammering
        //  layout with a bunch of NotifyThemeChanged() calls)
        //
        if (mWindowType == eWindowType_invisible) {
          if (!wcscmp(lParamString, L"UserInteractionMode") ||
              !wcscmp(lParamString, L"ConvertibleSlateMode") ||
              !wcscmp(lParamString, L"SystemDockMode")) {
            NotifyThemeChanged(widget::ThemeChangeKind::MediaQueriesOnly);

            if (IsWin10OrLater()) {
              nsCOMPtr<nsIWindowsUIUtils> uiUtils(
                  do_GetService("@mozilla.org/windows-ui-utils;1"));
              if (uiUtils) {
                uiUtils->UpdateTabletModeState();
              }
            }
          }
        }
      }
    } break;

    case WM_DEVICECHANGE: {
      if (wParam == DBT_DEVICEARRIVAL || wParam == DBT_DEVICEREMOVECOMPLETE) {
        DEV_BROADCAST_HDR* hdr = reinterpret_cast<DEV_BROADCAST_HDR*>(lParam);
        // Check dbch_devicetype explicitly since we will get other device types
        // (e.g. DBT_DEVTYP_VOLUME) for some reasons even if we specify
        // DBT_DEVTYP_DEVICEINTERFACE in the filter for
        // RegisterDeviceNotification.
        if (hdr->dbch_devicetype == DBT_DEVTYP_DEVICEINTERFACE) {
          // This can only change media queries (any-hover/any-pointer).
          NotifyThemeChanged(widget::ThemeChangeKind::MediaQueriesOnly);
        }
      }
    } break;

    case WM_NCCALCSIZE: {
      // NOTE: the following block is mirrored in PreXULSkeletonUI.cpp, and
      // will need to be kept in sync.
      if (mCustomNonClient) {
        // If `wParam` is `FALSE`, `lParam` points to a `RECT` that contains
        // the proposed window rectangle for our window.  During our
        // processing of the `WM_NCCALCSIZE` message, we are expected to
        // modify the `RECT` that `lParam` points to, so that its value upon
        // our return is the new client area.  We must return 0 if `wParam`
        // is `FALSE`.
        //
        // If `wParam` is `TRUE`, `lParam` points to a `NCCALCSIZE_PARAMS`
        // struct.  This struct contains an array of 3 `RECT`s, the first of
        // which has the exact same meaning as the `RECT` that is pointed to
        // by `lParam` when `wParam` is `FALSE`.  The remaining `RECT`s, in
        // conjunction with our return value, can
        // be used to specify portions of the source and destination window
        // rectangles that are valid and should be preserved.  We opt not to
        // implement an elaborate client-area preservation technique, and
        // simply return 0, which means "preserve the entire old client area
        // and align it with the upper-left corner of our new client area".
        RECT* clientRect =
            wParam ? &(reinterpret_cast<NCCALCSIZE_PARAMS*>(lParam))->rgrc[0]
                   : (reinterpret_cast<RECT*>(lParam));
        clientRect->top += mCaptionHeight - mNonClientOffset.top;
        clientRect->left += mHorResizeMargin - mNonClientOffset.left;
        clientRect->right -= mHorResizeMargin - mNonClientOffset.right;
        clientRect->bottom -= mVertResizeMargin - mNonClientOffset.bottom;
        // Make client rect's width and height more than 0 to
        // avoid problems of webrender and angle.
        clientRect->right = std::max(clientRect->right, clientRect->left + 1);
        clientRect->bottom = std::max(clientRect->bottom, clientRect->top + 1);

        result = true;
        *aRetValue = 0;
      }
      break;
    }

    case WM_NCHITTEST: {
      if (mMouseTransparent) {
        // Treat this window as transparent.
        *aRetValue = HTTRANSPARENT;
        result = true;
        break;
      }

      /*
       * If an nc client area margin has been moved, we are responsible
       * for calculating where the resize margins are and returning the
       * appropriate set of hit test constants. DwmDefWindowProc (above)
       * will handle hit testing on it's command buttons if we are on a
       * composited desktop.
       */

      if (!mCustomNonClient) break;

      *aRetValue =
          ClientMarginHitTestPoint(GET_X_LPARAM(lParam), GET_Y_LPARAM(lParam));
      result = true;
      break;
    }

    case WM_SETTEXT:
      /*
       * WM_SETTEXT paints the titlebar area. Avoid this if we have a
       * custom titlebar we paint ourselves, or if we're the ones
       * sending the message with an updated title
       */

      if ((mSendingSetText &&
           gfxWindowsPlatform::GetPlatform()->DwmCompositionEnabled()) ||
          !mCustomNonClient || mNonClientMargins.top == -1)
        break;

      {
        // From msdn, the way around this is to disable the visible state
        // temporarily. We need the text to be set but we don't want the
        // redraw to occur. However, we need to make sure that we don't
        // do this at the same time that a Present is happening.
        //
        // To do this we take mPresentLock in nsWindow::PreRender and
        // if that lock is taken we wait before doing WM_SETTEXT
        if (mCompositorWidgetDelegate) {
          mCompositorWidgetDelegate->EnterPresentLock();
        }
        DWORD style = GetWindowLong(mWnd, GWL_STYLE);
        SetWindowLong(mWnd, GWL_STYLE, style & ~WS_VISIBLE);
        *aRetValue =
            CallWindowProcW(GetPrevWindowProc(), mWnd, msg, wParam, lParam);
        SetWindowLong(mWnd, GWL_STYLE, style);
        if (mCompositorWidgetDelegate) {
          mCompositorWidgetDelegate->LeavePresentLock();
        }

        return true;
      }

    case WM_NCACTIVATE: {
      /*
       * WM_NCACTIVATE paints nc areas. Avoid this and re-route painting
       * through WM_NCPAINT via InvalidateNonClientRegion.
       */
      UpdateGetWindowInfoCaptionStatus(FALSE != wParam);

      if (!mCustomNonClient) break;

      // There is a case that rendered result is not kept. Bug 1237617
      if (wParam == TRUE && !gfxEnv::DisableForcePresent() &&
          gfxWindowsPlatform::GetPlatform()->DwmCompositionEnabled()) {
        NS_DispatchToMainThread(NewRunnableMethod(
            "nsWindow::ForcePresent", this, &nsWindow::ForcePresent));
      }

      // let the dwm handle nc painting on glass
      // Never allow native painting if we are on fullscreen
      if (mSizeMode != nsSizeMode_Fullscreen &&
          gfxWindowsPlatform::GetPlatform()->DwmCompositionEnabled())
        break;

      if (wParam == TRUE) {
        // going active
        *aRetValue = FALSE;  // ignored
        result = true;
        // invalidate to trigger a paint
        InvalidateNonClientRegion();
        break;
      } else {
        // going inactive
        *aRetValue = TRUE;  // go ahead and deactive
        result = true;
        // invalidate to trigger a paint
        InvalidateNonClientRegion();
        break;
      }
    }

    case WM_NCPAINT: {
      /*
       * ClearType changes often don't send a WM_SETTINGCHANGE message. But they
       * do seem to always send a WM_NCPAINT message, so let's update on that.
       */
      gfxDWriteFont::UpdateSystemTextVars();

      /*
       * Reset the non-client paint region so that it excludes the
       * non-client areas we paint manually. Then call defwndproc
       * to do the actual painting.
       */

      if (!mCustomNonClient) break;

      // let the dwm handle nc painting on glass
      if (gfxWindowsPlatform::GetPlatform()->DwmCompositionEnabled()) break;

      HRGN paintRgn = ExcludeNonClientFromPaintRegion((HRGN)wParam);
      LRESULT res = CallWindowProcW(GetPrevWindowProc(), mWnd, msg,
                                    (WPARAM)paintRgn, lParam);
      if (paintRgn != (HRGN)wParam) DeleteObject(paintRgn);
      *aRetValue = res;
      result = true;
    } break;

    case WM_POWERBROADCAST:
      switch (wParam) {
        case PBT_APMSUSPEND:
          PostSleepWakeNotification(true);
          break;
        case PBT_APMRESUMEAUTOMATIC:
        case PBT_APMRESUMECRITICAL:
        case PBT_APMRESUMESUSPEND:
          PostSleepWakeNotification(false);
          break;
      }
      break;

    case WM_CLOSE:  // close request
      if (mWidgetListener) mWidgetListener->RequestWindowClose(this);
      result = true;  // abort window closure
      break;

    case WM_DESTROY:
      // clean up.
      DestroyLayerManager();
      OnDestroy();
      result = true;
      break;

    case WM_PAINT:
      *aRetValue = (int)OnPaint(nullptr, 0);
      result = true;
      break;

    case WM_PRINTCLIENT:
      result = OnPaint((HDC)wParam, 0);
      break;

    case WM_HOTKEY:
      result = OnHotKey(wParam, lParam);
      break;

    case WM_SYSCHAR:
    case WM_CHAR: {
      MSG nativeMsg = WinUtils::InitMSG(msg, wParam, lParam, mWnd);
      result = ProcessCharMessage(nativeMsg, nullptr);
      DispatchPendingEvents();
    } break;

    case WM_SYSKEYUP:
    case WM_KEYUP: {
      MSG nativeMsg = WinUtils::InitMSG(msg, wParam, lParam, mWnd);
      nativeMsg.time = ::GetMessageTime();
      result = ProcessKeyUpMessage(nativeMsg, nullptr);
      DispatchPendingEvents();
    } break;

    case WM_SYSKEYDOWN:
    case WM_KEYDOWN: {
      MSG nativeMsg = WinUtils::InitMSG(msg, wParam, lParam, mWnd);
      result = ProcessKeyDownMessage(nativeMsg, nullptr);
      DispatchPendingEvents();
    } break;

    // say we've dealt with erase background if widget does
    // not need auto-erasing
    case WM_ERASEBKGND:
      if (!AutoErase((HDC)wParam)) {
        *aRetValue = 1;
        result = true;
      }
      break;

    case WM_MOUSEMOVE: {
      LPARAM lParamScreen = lParamToScreen(lParam);
      mSimulatedClientArea = IsSimulatedClientArea(GET_X_LPARAM(lParamScreen),
                                                   GET_Y_LPARAM(lParamScreen));

      if (!mMousePresent && !sIsInMouseCapture) {
        // First MOUSEMOVE over the client area. Ask for MOUSELEAVE
        TRACKMOUSEEVENT mTrack;
        mTrack.cbSize = sizeof(TRACKMOUSEEVENT);
        mTrack.dwFlags = TME_LEAVE;
        mTrack.dwHoverTime = 0;
        mTrack.hwndTrack = mWnd;
        TrackMouseEvent(&mTrack);
      }
      mMousePresent = true;

      // Suppress dispatch of pending events
      // when mouse moves are generated by widget
      // creation instead of user input.
      POINT mp;
      mp.x = GET_X_LPARAM(lParamScreen);
      mp.y = GET_Y_LPARAM(lParamScreen);
      bool userMovedMouse = false;
      if ((sLastMouseMovePoint.x != mp.x) || (sLastMouseMovePoint.y != mp.y)) {
        userMovedMouse = true;
      }

      result =
          DispatchMouseEvent(eMouseMove, wParam, lParam, false,
                             MouseButton::ePrimary, MOUSE_INPUT_SOURCE(),
                             mPointerEvents.GetCachedPointerInfo(msg, wParam));
      if (userMovedMouse) {
        DispatchPendingEvents();
      }
    } break;

    case WM_NCMOUSEMOVE: {
      LPARAM lParamClient = lParamToClient(lParam);
      if (IsSimulatedClientArea(GET_X_LPARAM(lParam), GET_Y_LPARAM(lParam))) {
        if (!sIsInMouseCapture) {
          TRACKMOUSEEVENT mTrack;
          mTrack.cbSize = sizeof(TRACKMOUSEEVENT);
          mTrack.dwFlags = TME_LEAVE | TME_NONCLIENT;
          mTrack.dwHoverTime = 0;
          mTrack.hwndTrack = mWnd;
          TrackMouseEvent(&mTrack);
        }
        // If we noticed the mouse moving in our draggable region, forward the
        // message as a normal WM_MOUSEMOVE.
        SendMessage(mWnd, WM_MOUSEMOVE, 0, lParamClient);
      } else {
        // We've transitioned from a draggable area to somewhere else within
        // the non-client area - perhaps one of the edges of the window for
        // resizing.
        mSimulatedClientArea = false;
      }

      if (mMousePresent && !sIsInMouseCapture && !mSimulatedClientArea) {
        SendMessage(mWnd, WM_MOUSELEAVE, 0, 0);
      }
    } break;

    case WM_LBUTTONDOWN: {
      result =
          DispatchMouseEvent(eMouseDown, wParam, lParam, false,
                             MouseButton::ePrimary, MOUSE_INPUT_SOURCE(),
                             mPointerEvents.GetCachedPointerInfo(msg, wParam));
      DispatchPendingEvents();
    } break;

    case WM_LBUTTONUP: {
      result =
          DispatchMouseEvent(eMouseUp, wParam, lParam, false,
                             MouseButton::ePrimary, MOUSE_INPUT_SOURCE(),
                             mPointerEvents.GetCachedPointerInfo(msg, wParam));
      DispatchPendingEvents();
    } break;

    case WM_NCMOUSELEAVE: {
      mSimulatedClientArea = false;

      if (EventIsInsideWindow(this)) {
        // If we're handling WM_NCMOUSELEAVE and the mouse is still over the
        // window, then by process of elimination, the mouse has moved from the
        // non-client to client area, so no need to fall-through to the
        // WM_MOUSELEAVE handler. We also need to re-register for the
        // WM_MOUSELEAVE message, since according to the documentation at [1],
        // all tracking requested via TrackMouseEvent is cleared once
        // WM_NCMOUSELEAVE or WM_MOUSELEAVE fires.
        // [1]:
        // https://docs.microsoft.com/en-us/windows/desktop/api/winuser/nf-winuser-trackmouseevent
        TRACKMOUSEEVENT mTrack;
        mTrack.cbSize = sizeof(TRACKMOUSEEVENT);
        mTrack.dwFlags = TME_LEAVE;
        mTrack.dwHoverTime = 0;
        mTrack.hwndTrack = mWnd;
        TrackMouseEvent(&mTrack);
        break;
      }
      // We've transitioned from non-client to outside of the window, so
      // fall-through to the WM_MOUSELEAVE handler.
    }
    case WM_MOUSELEAVE: {
      if (!mMousePresent) break;
      if (mSimulatedClientArea) break;
      mMousePresent = false;

      // Check if the mouse is over the fullscreen transition window, if so
      // clear sLastMouseMovePoint. This way the WM_MOUSEMOVE we get after the
      // transition window disappears will not be ignored, even if the mouse
      // hasn't moved.
      if (mTransitionWnd && WindowAtMouse() == mTransitionWnd) {
        sLastMouseMovePoint = {0};
      }

      // We need to check mouse button states and put them in for
      // wParam.
      WPARAM mouseState = (GetKeyState(VK_LBUTTON) ? MK_LBUTTON : 0) |
                          (GetKeyState(VK_MBUTTON) ? MK_MBUTTON : 0) |
                          (GetKeyState(VK_RBUTTON) ? MK_RBUTTON : 0);
      // Synthesize an event position because we don't get one from
      // WM_MOUSELEAVE.
      LPARAM pos = lParamToClient(::GetMessagePos());
      DispatchMouseEvent(eMouseExitFromWidget, mouseState, pos, false,
                         MouseButton::ePrimary, MOUSE_INPUT_SOURCE());
    } break;

    case MOZ_WM_PEN_LEAVES_HOVER_OF_DIGITIZER: {
      LPARAM pos = lParamToClient(::GetMessagePos());
      MOZ_ASSERT(InkCollector::sInkCollector);
      uint16_t pointerId = InkCollector::sInkCollector->GetPointerId();
      if (pointerId != 0) {
        WinPointerInfo pointerInfo;
        pointerInfo.pointerId = pointerId;
        DispatchMouseEvent(eMouseExitFromWidget, wParam, pos, false,
                           MouseButton::ePrimary,
                           MouseEvent_Binding::MOZ_SOURCE_PEN, &pointerInfo);
        InkCollector::sInkCollector->ClearTarget();
        InkCollector::sInkCollector->ClearPointerId();
      }
    } break;

    case WM_CONTEXTMENU: {
      // If the context menu is brought up by a touch long-press, then
      // the APZ code is responsible for dealing with this, so we don't
      // need to do anything.
      if (mTouchWindow &&
          MOUSE_INPUT_SOURCE() == MouseEvent_Binding::MOZ_SOURCE_TOUCH) {
        MOZ_ASSERT(mAPZC);  // since mTouchWindow is true, APZ must be enabled
        result = true;
        break;
      }

      // if the context menu is brought up from the keyboard, |lParam|
      // will be -1.
      LPARAM pos;
      bool contextMenukey = false;
      if (lParam == -1) {
        contextMenukey = true;
        pos = lParamToClient(GetMessagePos());
      } else {
        pos = lParamToClient(lParam);
      }

      result = DispatchMouseEvent(
          eContextMenu, wParam, pos, contextMenukey,
          contextMenukey ? MouseButton::ePrimary : MouseButton::eSecondary,
          MOUSE_INPUT_SOURCE());
      if (lParam != -1 && !result && mCustomNonClient &&
          mDraggableRegion.Contains(GET_X_LPARAM(pos), GET_Y_LPARAM(pos))) {
        // Blank area hit, throw up the system menu.
        DisplaySystemMenu(mWnd, mSizeMode, mIsRTL, GET_X_LPARAM(lParam),
                          GET_Y_LPARAM(lParam));
        result = true;
      }
    } break;

    case WM_POINTERLEAVE:
    case WM_POINTERDOWN:
    case WM_POINTERUP:
    case WM_POINTERUPDATE:
      result = OnPointerEvents(msg, wParam, lParam);
      if (result) {
        DispatchPendingEvents();
      }
      break;

    case DM_POINTERHITTEST:
      if (mDmOwner) {
        UINT contactId = GET_POINTERID_WPARAM(wParam);
        POINTER_INPUT_TYPE pointerType;
        if (mPointerEvents.GetPointerType(contactId, &pointerType) &&
            pointerType == PT_TOUCHPAD) {
          mDmOwner->SetContact(contactId);
        }
      }
      break;

    case WM_LBUTTONDBLCLK:
      result = DispatchMouseEvent(eMouseDoubleClick, wParam, lParam, false,
                                  MouseButton::ePrimary, MOUSE_INPUT_SOURCE());
      DispatchPendingEvents();
      break;

    case WM_MBUTTONDOWN:
      result = DispatchMouseEvent(eMouseDown, wParam, lParam, false,
                                  MouseButton::eMiddle, MOUSE_INPUT_SOURCE());
      DispatchPendingEvents();
      break;

    case WM_MBUTTONUP:
      result = DispatchMouseEvent(eMouseUp, wParam, lParam, false,
                                  MouseButton::eMiddle, MOUSE_INPUT_SOURCE());
      DispatchPendingEvents();
      break;

    case WM_MBUTTONDBLCLK:
      result = DispatchMouseEvent(eMouseDoubleClick, wParam, lParam, false,
                                  MouseButton::eMiddle, MOUSE_INPUT_SOURCE());
      DispatchPendingEvents();
      break;

    case WM_NCMBUTTONDOWN:
      result = DispatchMouseEvent(eMouseDown, 0, lParamToClient(lParam), false,
                                  MouseButton::eMiddle, MOUSE_INPUT_SOURCE());
      DispatchPendingEvents();
      break;

    case WM_NCMBUTTONUP:
      result = DispatchMouseEvent(eMouseUp, 0, lParamToClient(lParam), false,
                                  MouseButton::eMiddle, MOUSE_INPUT_SOURCE());
      DispatchPendingEvents();
      break;

    case WM_NCMBUTTONDBLCLK:
      result =
          DispatchMouseEvent(eMouseDoubleClick, 0, lParamToClient(lParam),
                             false, MouseButton::eMiddle, MOUSE_INPUT_SOURCE());
      DispatchPendingEvents();
      break;

    case WM_RBUTTONDOWN:
      result =
          DispatchMouseEvent(eMouseDown, wParam, lParam, false,
                             MouseButton::eSecondary, MOUSE_INPUT_SOURCE(),
                             mPointerEvents.GetCachedPointerInfo(msg, wParam));
      DispatchPendingEvents();
      break;

    case WM_RBUTTONUP:
      result =
          DispatchMouseEvent(eMouseUp, wParam, lParam, false,
                             MouseButton::eSecondary, MOUSE_INPUT_SOURCE(),
                             mPointerEvents.GetCachedPointerInfo(msg, wParam));
      DispatchPendingEvents();
      break;

    case WM_RBUTTONDBLCLK:
      result =
          DispatchMouseEvent(eMouseDoubleClick, wParam, lParam, false,
                             MouseButton::eSecondary, MOUSE_INPUT_SOURCE());
      DispatchPendingEvents();
      break;

    case WM_NCRBUTTONDOWN:
      result =
          DispatchMouseEvent(eMouseDown, 0, lParamToClient(lParam), false,
                             MouseButton::eSecondary, MOUSE_INPUT_SOURCE());
      DispatchPendingEvents();
      break;

    case WM_NCRBUTTONUP:
      result =
          DispatchMouseEvent(eMouseUp, 0, lParamToClient(lParam), false,
                             MouseButton::eSecondary, MOUSE_INPUT_SOURCE());
      DispatchPendingEvents();
      break;

    case WM_NCRBUTTONDBLCLK:
      result = DispatchMouseEvent(eMouseDoubleClick, 0, lParamToClient(lParam),
                                  false, MouseButton::eSecondary,
                                  MOUSE_INPUT_SOURCE());
      DispatchPendingEvents();
      break;

    // Windows doesn't provide to customize the behavior of 4th nor 5th button
    // of mouse.  If 5-button mouse works with standard mouse deriver of
    // Windows, users cannot disable 4th button (browser back) nor 5th button
    // (browser forward).  We should allow to do it with our prefs since we can
    // prevent Windows to generate WM_APPCOMMAND message if WM_XBUTTONUP
    // messages are not sent to DefWindowProc.
    case WM_XBUTTONDOWN:
    case WM_XBUTTONUP:
    case WM_NCXBUTTONDOWN:
    case WM_NCXBUTTONUP:
      *aRetValue = TRUE;
      switch (GET_XBUTTON_WPARAM(wParam)) {
        case XBUTTON1:
          result = !Preferences::GetBool("mousebutton.4th.enabled", true);
          break;
        case XBUTTON2:
          result = !Preferences::GetBool("mousebutton.5th.enabled", true);
          break;
        default:
          break;
      }
      break;

    case WM_SIZING: {
      if (mAspectRatio > 0) {
        LPRECT rect = (LPRECT)lParam;
        int32_t newWidth, newHeight;

        // The following conditions and switch statement borrow heavily from the
        // Chromium source code from
        // https://chromium.googlesource.com/chromium/src/+/456d6e533cfb4531995e0ef52c279d4b5aa8a352/ui/views/window/window_resize_utils.cc#45
        if (wParam == WMSZ_LEFT || wParam == WMSZ_RIGHT ||
            wParam == WMSZ_TOPLEFT || wParam == WMSZ_BOTTOMLEFT) {
          newWidth = rect->right - rect->left;
          newHeight = newWidth * mAspectRatio;
        } else {
          newHeight = rect->bottom - rect->top;
          newWidth = newHeight / mAspectRatio;
        }

        switch (wParam) {
          case WMSZ_RIGHT:
          case WMSZ_BOTTOM:
            rect->right = newWidth + rect->left;
            rect->bottom = rect->top + newHeight;
            break;
          case WMSZ_TOP:
            rect->right = newWidth + rect->left;
            rect->top = rect->bottom - newHeight;
            break;
          case WMSZ_LEFT:
          case WMSZ_TOPLEFT:
            rect->left = rect->right - newWidth;
            rect->top = rect->bottom - newHeight;
            break;
          case WMSZ_TOPRIGHT:
            rect->right = rect->left + newWidth;
            rect->top = rect->bottom - newHeight;
            break;
          case WMSZ_BOTTOMLEFT:
            rect->left = rect->right - newWidth;
            rect->bottom = rect->top + newHeight;
            break;
          case WMSZ_BOTTOMRIGHT:
            rect->right = rect->left + newWidth;
            rect->bottom = rect->top + newHeight;
            break;
        }
      }

      // When we get WM_ENTERSIZEMOVE we don't know yet if we're in a live
      // resize or move event. Instead we wait for first VM_SIZING message
      // within a ENTERSIZEMOVE to consider this a live resize event.
      if (mResizeState == IN_SIZEMOVE) {
        mResizeState = RESIZING;
        NotifyLiveResizeStarted();
      }
      break;
    }

    case WM_MOVING:
      FinishLiveResizing(MOVING);
      if (WinUtils::IsPerMonitorDPIAware()) {
        // Sometimes, we appear to miss a WM_DPICHANGED message while moving
        // a window around. Therefore, call ChangedDPI and ResetLayout here
        // if it appears that the window's scaling is not what we expect.
        // This causes the prescontext and appshell window management code to
        // check the appUnitsPerDevPixel value and current widget size, and
        // refresh them if necessary. If nothing has changed, these calls will
        // return without actually triggering any extra reflow or painting.
        if (WinUtils::LogToPhysFactor(mWnd) != mDefaultScale) {
          ChangedDPI();
          ResetLayout();
          if (mWidgetListener) {
            mWidgetListener->UIResolutionChanged();
          }
        }
      }
      break;

    case WM_ENTERSIZEMOVE: {
      if (mResizeState == NOT_RESIZING) {
        mResizeState = IN_SIZEMOVE;
      }
      break;
    }

    case WM_EXITSIZEMOVE: {
      FinishLiveResizing(NOT_RESIZING);

      if (!sIsInMouseCapture) {
        NotifySizeMoveDone();
      }

      break;
    }

    case WM_DISPLAYCHANGE: {
      ScreenHelperWin::RefreshScreens();
      nsCOMPtr<nsIGfxInfo> gfxInfo = components::GfxInfo::Service();
      if (gfxInfo) {
        gfxInfo->RefreshMonitors();
      }
      if (mWidgetListener) {
        mWidgetListener->UIResolutionChanged();
      }
      break;
    }

    case WM_NCLBUTTONDBLCLK:
      DispatchMouseEvent(eMouseDoubleClick, 0, lParamToClient(lParam), false,
                         MouseButton::ePrimary, MOUSE_INPUT_SOURCE());
      result = DispatchMouseEvent(eMouseUp, 0, lParamToClient(lParam), false,
                                  MouseButton::ePrimary, MOUSE_INPUT_SOURCE());
      DispatchPendingEvents();
      break;

    case WM_NCLBUTTONDOWN: {
      // Dispatch a custom event when this happens in the draggable region, so
      // that non-popup-based panels can react to it. This doesn't send an
      // actual mousedown event because that would break dragging or interfere
      // with other mousedown handling in the caption area.
      if (ClientMarginHitTestPoint(GET_X_LPARAM(lParam),
                                   GET_Y_LPARAM(lParam)) == HTCAPTION) {
        DispatchCustomEvent(u"draggableregionleftmousedown"_ns);
      }

      if (IsWindowButton(wParam) && mCustomNonClient && !mWindowButtonsRect) {
        DispatchMouseEvent(eMouseDown, wParamFromGlobalMouseState(),
                           lParamToClient(lParam), false, MouseButton::ePrimary,
                           MOUSE_INPUT_SOURCE(), nullptr, true);
        DispatchPendingEvents();
        result = true;
      }
      break;
    }

    case WM_APPCOMMAND: {
      MSG nativeMsg = WinUtils::InitMSG(msg, wParam, lParam, mWnd);
      result = HandleAppCommandMsg(nativeMsg, aRetValue);
      break;
    }

    // The WM_ACTIVATE event is fired when a window is raised or lowered,
    // and the loword of wParam specifies which. But we don't want to tell
    // the focus system about this until the WM_SETFOCUS or WM_KILLFOCUS
    // events are fired. Instead, set either the sJustGotActivate or
    // gJustGotDeactivate flags and activate/deactivate once the focus
    // events arrive.
    case WM_ACTIVATE:
      if (mWidgetListener) {
        int32_t fActive = LOWORD(wParam);

        if (WA_INACTIVE == fActive) {
          // when minimizing a window, the deactivation and focus events will
          // be fired in the reverse order. Instead, just deactivate right away.
          // This can also happen when a modal system dialog is opened, so check
          // if the last window to receive the WM_KILLFOCUS message was this one
          // or a child of this one.
          if (HIWORD(wParam) ||
              (mLastKillFocusWindow &&
               (GetTopLevelForFocus(mLastKillFocusWindow) == mWnd))) {
            DispatchFocusToTopLevelWindow(false);
          } else {
            sJustGotDeactivate = true;
          }
          if (mIsTopWidgetWindow) {
            mLastKeyboardLayout = KeyboardLayout::GetInstance()->GetLayout();
          }
        } else {
          StopFlashing();

          sJustGotActivate = true;
          WidgetMouseEvent event(true, eMouseActivate, this,
                                 WidgetMouseEvent::eReal);
          InitEvent(event);
          ModifierKeyState modifierKeyState;
          modifierKeyState.InitInputEvent(event);
          DispatchInputEvent(&event);
          if (sSwitchKeyboardLayout && mLastKeyboardLayout)
            ActivateKeyboardLayout(mLastKeyboardLayout, 0);
        }
      }
      break;

    case WM_MOUSEACTIVATE:
      // A popup with a parent owner should not be activated when clicked but
      // should still allow the mouse event to be fired, so the return value
      // is set to MA_NOACTIVATE. But if the owner isn't the frontmost window,
      // just use default processing so that the window is activated.
      if (IsPopup() && IsOwnerForegroundWindow()) {
        *aRetValue = MA_NOACTIVATE;
        result = true;
      }
      break;

    case WM_WINDOWPOSCHANGING: {
      LPWINDOWPOS info = (LPWINDOWPOS)lParam;
      OnWindowPosChanging(info);
      result = true;
    } break;

    case WM_GETMINMAXINFO: {
      MINMAXINFO* mmi = (MINMAXINFO*)lParam;
      // Set the constraints. The minimum size should also be constrained to the
      // default window maximum size so that it fits on screen.
      mmi->ptMinTrackSize.x =
          std::min((int32_t)mmi->ptMaxTrackSize.x,
                   std::max((int32_t)mmi->ptMinTrackSize.x,
                            mSizeConstraints.mMinSize.width));
      mmi->ptMinTrackSize.y =
          std::min((int32_t)mmi->ptMaxTrackSize.y,
                   std::max((int32_t)mmi->ptMinTrackSize.y,
                            mSizeConstraints.mMinSize.height));
      mmi->ptMaxTrackSize.x = std::min((int32_t)mmi->ptMaxTrackSize.x,
                                       mSizeConstraints.mMaxSize.width);
      mmi->ptMaxTrackSize.y = std::min((int32_t)mmi->ptMaxTrackSize.y,
                                       mSizeConstraints.mMaxSize.height);
    } break;

    case WM_SETFOCUS:
      // If previous focused window isn't ours, it must have received the
      // redirected message.  So, we should forget it.
      if (!WinUtils::IsOurProcessWindow(HWND(wParam))) {
        RedirectedKeyDownMessageManager::Forget();
      }
      if (sJustGotActivate) {
        DispatchFocusToTopLevelWindow(true);
      }
      break;

    case WM_KILLFOCUS:
      if (sJustGotDeactivate) {
        DispatchFocusToTopLevelWindow(false);
      } else {
        mLastKillFocusWindow = mWnd;
      }
      break;

    case WM_WINDOWPOSCHANGED: {
      WINDOWPOS* wp = (LPWINDOWPOS)lParam;
      OnWindowPosChanged(wp);
      result = true;
    } break;

    case WM_INPUTLANGCHANGEREQUEST:
      *aRetValue = TRUE;
      result = false;
      break;

    case WM_INPUTLANGCHANGE:
      KeyboardLayout::GetInstance()->OnLayoutChange(
          reinterpret_cast<HKL>(lParam));
      nsBidiKeyboard::OnLayoutChange();
      result = false;  // always pass to child window
      break;

    case WM_DESTROYCLIPBOARD: {
      nsIClipboard* clipboard;
      nsresult rv = CallGetService(kCClipboardCID, &clipboard);
      if (NS_SUCCEEDED(rv)) {
        clipboard->EmptyClipboard(nsIClipboard::kGlobalClipboard);
        NS_RELEASE(clipboard);
      }
    } break;

#ifdef ACCESSIBILITY
    case WM_GETOBJECT: {
      *aRetValue = 0;
      // Do explicit casting to make it working on 64bit systems (see bug 649236
      // for details).
      int32_t objId = static_cast<DWORD>(lParam);
      if (objId == OBJID_CLIENT) {  // oleacc.dll will be loaded dynamically
        RefPtr<IAccessible> root(
            a11y::LazyInstantiator::GetRootAccessible(mWnd));
        if (root) {
          *aRetValue = LresultFromObject(IID_IAccessible, wParam, root);
          a11y::LazyInstantiator::EnableBlindAggregation(mWnd);
          result = true;
        }
      }
    } break;
#endif

    case WM_SYSCOMMAND: {
      WPARAM filteredWParam = (wParam & 0xFFF0);
      if (mSizeMode == nsSizeMode_Fullscreen && filteredWParam == SC_RESTORE &&
          GetCurrentShowCmd(mWnd) != SW_SHOWMINIMIZED) {
        MakeFullScreen(false);
        result = true;
      }

      // Handle the system menu manually when we're in full screen mode
      // so we can set the appropriate options.
      if (filteredWParam == SC_KEYMENU && lParam == VK_SPACE &&
          mSizeMode == nsSizeMode_Fullscreen) {
        DisplaySystemMenu(mWnd, mSizeMode, mIsRTL, MOZ_SYSCONTEXT_X_POS,
                          MOZ_SYSCONTEXT_Y_POS);
        result = true;
      }
    } break;

    case WM_DWMCOMPOSITIONCHANGED:
      // Every window will get this message, but gfxVars only broadcasts
      // updates when the value actually changes
      if (XRE_IsParentProcess()) {
        BOOL dwmEnabled = FALSE;
        if (FAILED(::DwmIsCompositionEnabled(&dwmEnabled)) || !dwmEnabled) {
          gfxVars::SetDwmCompositionEnabled(false);
        } else {
          gfxVars::SetDwmCompositionEnabled(true);
        }
      }

      UpdateNonClientMargins();
      BroadcastMsg(mWnd, WM_DWMCOMPOSITIONCHANGED);
      // TODO: Why is NotifyThemeChanged needed, what does it affect? And can we
      // make it more granular by tweaking the ChangeKind we pass?
      NotifyThemeChanged(widget::ThemeChangeKind::StyleAndLayout);
      UpdateGlass();
      Invalidate(true, true, true);
      break;

    case WM_DPICHANGED: {
      LPRECT rect = (LPRECT)lParam;
      OnDPIChanged(rect->left, rect->top, rect->right - rect->left,
                   rect->bottom - rect->top);
      break;
    }

    case WM_UPDATEUISTATE: {
      // If the UI state has changed, fire an event so the UI updates the
      // keyboard cues based on the system setting and how the window was
      // opened. For example, a dialog opened via a keyboard press on a button
      // should enable cues, whereas the same dialog opened via a mouse click of
      // the button should not.
      if (mWindowType == eWindowType_toplevel ||
          mWindowType == eWindowType_dialog) {
        int32_t action = LOWORD(wParam);
        if (action == UIS_SET || action == UIS_CLEAR) {
          int32_t flags = HIWORD(wParam);
          UIStateChangeType showFocusRings = UIStateChangeType_NoChange;
          if (flags & UISF_HIDEFOCUS) {
            showFocusRings = (action == UIS_SET) ? UIStateChangeType_Clear
                                                 : UIStateChangeType_Set;
          }
          NotifyUIStateChanged(showFocusRings);
        }
      }

      break;
    }

    /* Gesture support events */
    case WM_TABLET_QUERYSYSTEMGESTURESTATUS:
      // According to MS samples, this must be handled to enable
      // rotational support in multi-touch drivers.
      result = true;
      *aRetValue = TABLET_ROTATE_GESTURE_ENABLE;
      break;

    case WM_TOUCH:
      result = OnTouch(wParam, lParam);
      if (result) {
        *aRetValue = 0;
      }
      break;

    case WM_GESTURE:
      result = OnGesture(wParam, lParam);
      break;

    case WM_GESTURENOTIFY: {
      if (mWindowType != eWindowType_invisible) {
        // A GestureNotify event is dispatched to decide which single-finger
        // panning direction should be active (including none) and if pan
        // feedback should be displayed. Java and plugin windows can make their
        // own calls.

        GESTURENOTIFYSTRUCT* gestureinfo = (GESTURENOTIFYSTRUCT*)lParam;
        nsPointWin touchPoint;
        touchPoint = gestureinfo->ptsLocation;
        touchPoint.ScreenToClient(mWnd);
        WidgetGestureNotifyEvent gestureNotifyEvent(true, eGestureNotify, this);
        gestureNotifyEvent.mRefPoint =
            LayoutDeviceIntPoint::FromUnknownPoint(touchPoint);
        nsEventStatus status;
        DispatchEvent(&gestureNotifyEvent, status);
        mDisplayPanFeedback = gestureNotifyEvent.mDisplayPanFeedback;
        if (!mTouchWindow)
          mGesture.SetWinGestureSupport(mWnd, gestureNotifyEvent.mPanDirection);
      }
      result = false;  // should always bubble to DefWindowProc
    } break;

    case WM_CLEAR: {
      WidgetContentCommandEvent command(true, eContentCommandDelete, this);
      DispatchWindowEvent(command);
      result = true;
    } break;

    case WM_CUT: {
      WidgetContentCommandEvent command(true, eContentCommandCut, this);
      DispatchWindowEvent(command);
      result = true;
    } break;

    case WM_COPY: {
      WidgetContentCommandEvent command(true, eContentCommandCopy, this);
      DispatchWindowEvent(command);
      result = true;
    } break;

    case WM_PASTE: {
      WidgetContentCommandEvent command(true, eContentCommandPaste, this);
      DispatchWindowEvent(command);
      result = true;
    } break;

    case EM_UNDO: {
      WidgetContentCommandEvent command(true, eContentCommandUndo, this);
      DispatchWindowEvent(command);
      *aRetValue = (LRESULT)(command.mSucceeded && command.mIsEnabled);
      result = true;
    } break;

    case EM_REDO: {
      WidgetContentCommandEvent command(true, eContentCommandRedo, this);
      DispatchWindowEvent(command);
      *aRetValue = (LRESULT)(command.mSucceeded && command.mIsEnabled);
      result = true;
    } break;

    case EM_CANPASTE: {
      // Support EM_CANPASTE message only when wParam isn't specified or
      // is plain text format.
      if (wParam == 0 || wParam == CF_TEXT || wParam == CF_UNICODETEXT) {
        WidgetContentCommandEvent command(true, eContentCommandPaste, this,
                                          true);
        DispatchWindowEvent(command);
        *aRetValue = (LRESULT)(command.mSucceeded && command.mIsEnabled);
        result = true;
      }
    } break;

    case EM_CANUNDO: {
      WidgetContentCommandEvent command(true, eContentCommandUndo, this, true);
      DispatchWindowEvent(command);
      *aRetValue = (LRESULT)(command.mSucceeded && command.mIsEnabled);
      result = true;
    } break;

    case EM_CANREDO: {
      WidgetContentCommandEvent command(true, eContentCommandRedo, this, true);
      DispatchWindowEvent(command);
      *aRetValue = (LRESULT)(command.mSucceeded && command.mIsEnabled);
      result = true;
    } break;

    case MOZ_WM_SKEWFIX: {
      TimeStamp skewStamp;
      if (CurrentWindowsTimeGetter::GetAndClearBackwardsSkewStamp(wParam,
                                                                  &skewStamp)) {
        TimeConverter().CompensateForBackwardsSkew(::GetMessageTime(),
                                                   skewStamp);
      }
    } break;

    default: {
      if (msg == nsAppShell::GetTaskbarButtonCreatedMessage()) {
        SetHasTaskbarIconBeenCreated();
      }
    } break;
  }

  //*aRetValue = result;
  if (mWnd) {
    return result;
  } else {
    // Events which caused mWnd destruction and aren't consumed
    // will crash during the Windows default processing.
    return true;
  }
}

void nsWindow::FinishLiveResizing(ResizeState aNewState) {
  if (mResizeState == RESIZING) {
    NotifyLiveResizeStopped();
  }
  mResizeState = aNewState;
  ForcePresent();
}

/**************************************************************
 *
 * SECTION: Broadcast messaging
 *
 * Broadcast messages to all windows.
 *
 **************************************************************/

// Enumerate all child windows sending aMsg to each of them
BOOL CALLBACK nsWindow::BroadcastMsgToChildren(HWND aWnd, LPARAM aMsg) {
  WNDPROC winProc = (WNDPROC)::GetWindowLongPtrW(aWnd, GWLP_WNDPROC);
  if (winProc == &nsWindow::WindowProc) {
    // it's one of our windows so go ahead and send a message to it
    ::CallWindowProcW(winProc, aWnd, aMsg, 0, 0);
  }
  return TRUE;
}

// Enumerate all top level windows specifying that the children of each
// top level window should be enumerated. Do *not* send the message to
// each top level window since it is assumed that the toolkit will send
// aMsg to them directly.
BOOL CALLBACK nsWindow::BroadcastMsg(HWND aTopWindow, LPARAM aMsg) {
  // Iterate each of aTopWindows child windows sending the aMsg
  // to each of them.
  ::EnumChildWindows(aTopWindow, nsWindow::BroadcastMsgToChildren, aMsg);
  return TRUE;
}

/**************************************************************
 *
 * SECTION: Event processing helpers
 *
 * Special processing for certain event types and
 * synthesized events.
 *
 **************************************************************/

int32_t nsWindow::ClientMarginHitTestPoint(int32_t mx, int32_t my) {
  if (mSizeMode == nsSizeMode_Minimized || mSizeMode == nsSizeMode_Fullscreen) {
    return HTCLIENT;
  }

  // Calculations are done in screen coords
  RECT winRect;
  GetWindowRect(mWnd, &winRect);

  // hit return constants:
  // HTBORDER                     - non-resizable border
  // HTBOTTOM, HTLEFT, HTRIGHT, HTTOP - resizable border
  // HTBOTTOMLEFT, HTBOTTOMRIGHT  - resizable corner
  // HTTOPLEFT, HTTOPRIGHT        - resizable corner
  // HTCAPTION                    - general title bar area
  // HTCLIENT                     - area considered the client
  // HTCLOSE                      - hovering over the close button
  // HTMAXBUTTON                  - maximize button
  // HTMINBUTTON                  - minimize button

  int32_t testResult = HTCLIENT;

  bool isResizable = (mBorderStyle & (eBorderStyle_all | eBorderStyle_resizeh |
                                      eBorderStyle_default)) > 0
                         ? true
                         : false;
  if (mSizeMode == nsSizeMode_Maximized) isResizable = false;

  // Ensure being accessible to borders of window.  Even if contents are in
  // this area, the area must behave as border.
  nsIntMargin nonClientSize(
      std::max(mCaptionHeight - mNonClientOffset.top, kResizableBorderMinSize),
      std::max(mHorResizeMargin - mNonClientOffset.right,
               kResizableBorderMinSize),
      std::max(mVertResizeMargin - mNonClientOffset.bottom,
               kResizableBorderMinSize),
      std::max(mHorResizeMargin - mNonClientOffset.left,
               kResizableBorderMinSize));

  bool allowContentOverride = mSizeMode == nsSizeMode_Maximized ||
                              (mx >= winRect.left + nonClientSize.left &&
                               mx <= winRect.right - nonClientSize.right &&
                               my >= winRect.top + nonClientSize.top &&
                               my <= winRect.bottom - nonClientSize.bottom);

  // The border size.  If there is no content under mouse cursor, the border
  // size should be larger than the values in system settings.  Otherwise,
  // contents under the mouse cursor should be able to override the behavior.
  // E.g., user must expect that Firefox button always opens the popup menu
  // even when the user clicks on the above edge of it.
  nsIntMargin borderSize(std::max(nonClientSize.top, mVertResizeMargin),
                         std::max(nonClientSize.right, mHorResizeMargin),
                         std::max(nonClientSize.bottom, mVertResizeMargin),
                         std::max(nonClientSize.left, mHorResizeMargin));

  bool top = false;
  bool bottom = false;
  bool left = false;
  bool right = false;

  if (my >= winRect.top && my < winRect.top + borderSize.top) {
    top = true;
  } else if (my <= winRect.bottom && my > winRect.bottom - borderSize.bottom) {
    bottom = true;
  }

  // (the 2x case here doubles the resize area for corners)
  int multiplier = (top || bottom) ? 2 : 1;
  if (mx >= winRect.left &&
      mx < winRect.left + (multiplier * borderSize.left)) {
    left = true;
  } else if (mx <= winRect.right &&
             mx > winRect.right - (multiplier * borderSize.right)) {
    right = true;
  }

  if (isResizable) {
    if (top) {
      testResult = HTTOP;
      if (left)
        testResult = HTTOPLEFT;
      else if (right)
        testResult = HTTOPRIGHT;
    } else if (bottom) {
      testResult = HTBOTTOM;
      if (left)
        testResult = HTBOTTOMLEFT;
      else if (right)
        testResult = HTBOTTOMRIGHT;
    } else {
      if (left) testResult = HTLEFT;
      if (right) testResult = HTRIGHT;
    }
  } else {
    if (top)
      testResult = HTCAPTION;
    else if (bottom || left || right)
      testResult = HTBORDER;
  }

  if (!sIsInMouseCapture && allowContentOverride) {
    POINT pt = {mx, my};
    ::ScreenToClient(mWnd, &pt);

    if (pt.x == mCachedHitTestPoint.x && pt.y == mCachedHitTestPoint.y &&
        TimeStamp::Now() - mCachedHitTestTime <
            TimeDuration::FromMilliseconds(HITTEST_CACHE_LIFETIME_MS)) {
      return mCachedHitTestResult;
    }

    mCachedHitTestPoint = {pt.x, pt.y};
    mCachedHitTestTime = TimeStamp::Now();

    if (mDraggableRegion.Contains(pt.x, pt.y)) {
      testResult = HTCAPTION;
    } else if (mWindowBtnRect[WindowButtonType::Minimize].Contains(pt.x,
                                                                   pt.y)) {
      testResult = HTMINBUTTON;
    } else if (mWindowBtnRect[WindowButtonType::Maximize].Contains(pt.x,
                                                                   pt.y)) {
      testResult = HTMAXBUTTON;
    } else if (mWindowBtnRect[WindowButtonType::Close].Contains(pt.x, pt.y)) {
      testResult = HTCLOSE;
    } else {
      testResult = HTCLIENT;
    }
    mCachedHitTestResult = testResult;
  }

  return testResult;
}

bool nsWindow::IsSimulatedClientArea(int32_t screenX, int32_t screenY) {
  int32_t testResult = ClientMarginHitTestPoint(screenX, screenY);
  return testResult == HTCAPTION || IsWindowButton(testResult);
}

bool nsWindow::IsWindowButton(int32_t hitTestResult) {
  return hitTestResult == HTMINBUTTON || hitTestResult == HTMAXBUTTON ||
         hitTestResult == HTCLOSE;
}

TimeStamp nsWindow::GetMessageTimeStamp(LONG aEventTime) const {
  CurrentWindowsTimeGetter getCurrentTime(mWnd);
  return TimeConverter().GetTimeStampFromSystemTime(aEventTime, getCurrentTime);
}

void nsWindow::PostSleepWakeNotification(const bool aIsSleepMode) {
  if (aIsSleepMode == gIsSleepMode) return;

  gIsSleepMode = aIsSleepMode;

  nsCOMPtr<nsIObserverService> observerService =
      mozilla::services::GetObserverService();
  if (observerService)
    observerService->NotifyObservers(nullptr,
                                     aIsSleepMode
                                         ? NS_WIDGET_SLEEP_OBSERVER_TOPIC
                                         : NS_WIDGET_WAKE_OBSERVER_TOPIC,
                                     nullptr);
}

LRESULT nsWindow::ProcessCharMessage(const MSG& aMsg, bool* aEventDispatched) {
  if (IMEHandler::IsComposingOn(this)) {
    IMEHandler::NotifyIME(this, REQUEST_TO_COMMIT_COMPOSITION);
  }
  // These must be checked here too as a lone WM_CHAR could be received
  // if a child window didn't handle it (for example Alt+Space in a content
  // window)
  ModifierKeyState modKeyState;
  NativeKey nativeKey(this, aMsg, modKeyState);
  return static_cast<LRESULT>(nativeKey.HandleCharMessage(aEventDispatched));
}

LRESULT nsWindow::ProcessKeyUpMessage(const MSG& aMsg, bool* aEventDispatched) {
  ModifierKeyState modKeyState;
  NativeKey nativeKey(this, aMsg, modKeyState);
  bool result = nativeKey.HandleKeyUpMessage(aEventDispatched);
  if (aMsg.wParam == VK_F10) {
    // Bug 1382199: Windows default behavior will trigger the System menu bar
    // when F10 is released. Among other things, this causes the System menu bar
    // to appear when a web page overrides the contextmenu event. We *never*
    // want this default behavior, so eat this key (never pass it to Windows).
    return true;
  }
  return result;
}

LRESULT nsWindow::ProcessKeyDownMessage(const MSG& aMsg,
                                        bool* aEventDispatched) {
  // If this method doesn't call NativeKey::HandleKeyDownMessage(), this method
  // must clean up the redirected message information itself.  For more
  // information, see above comment of
  // RedirectedKeyDownMessageManager::AutoFlusher class definition in
  // KeyboardLayout.h.
  RedirectedKeyDownMessageManager::AutoFlusher redirectedMsgFlusher(this, aMsg);

  ModifierKeyState modKeyState;

  NativeKey nativeKey(this, aMsg, modKeyState);
  LRESULT result =
      static_cast<LRESULT>(nativeKey.HandleKeyDownMessage(aEventDispatched));
  // HandleKeyDownMessage cleaned up the redirected message information
  // itself, so, we should do nothing.
  redirectedMsgFlusher.Cancel();

  if (aMsg.wParam == VK_MENU ||
      (aMsg.wParam == VK_F10 && !modKeyState.IsShift())) {
    // We need to let Windows handle this keypress,
    // by returning false, if there's a native menu
    // bar somewhere in our containing window hierarchy.
    // Otherwise we handle the keypress and don't pass
    // it on to Windows, by returning true.
    bool hasNativeMenu = false;
    HWND hWnd = mWnd;
    while (hWnd) {
      if (::GetMenu(hWnd)) {
        hasNativeMenu = true;
        break;
      }
      hWnd = ::GetParent(hWnd);
    }
    result = !hasNativeMenu;
  }

  return result;
}

nsresult nsWindow::SynthesizeNativeKeyEvent(
    int32_t aNativeKeyboardLayout, int32_t aNativeKeyCode,
    uint32_t aModifierFlags, const nsAString& aCharacters,
    const nsAString& aUnmodifiedCharacters, nsIObserver* aObserver) {
  AutoObserverNotifier notifier(aObserver, "keyevent");

  KeyboardLayout* keyboardLayout = KeyboardLayout::GetInstance();
  return keyboardLayout->SynthesizeNativeKeyEvent(
      this, aNativeKeyboardLayout, aNativeKeyCode, aModifierFlags, aCharacters,
      aUnmodifiedCharacters);
}

nsresult nsWindow::SynthesizeNativeMouseEvent(
    LayoutDeviceIntPoint aPoint, NativeMouseMessage aNativeMessage,
    MouseButton aButton, nsIWidget::Modifiers aModifierFlags,
    nsIObserver* aObserver) {
  AutoObserverNotifier notifier(aObserver, "mouseevent");

  INPUT input;
  memset(&input, 0, sizeof(input));

  // TODO (bug 1693240):
  // Now, we synthesize native mouse events asynchronously since we want to
  // synthesize the event on the front window at the point. However, Windows
  // does not provide a way to set modifier only while a mouse message is
  // being handled, and MOUSEEVENTF_MOVE may be coalesced by Windows.  So, we
  // need a trick for handling it.

  switch (aNativeMessage) {
    case NativeMouseMessage::Move:
      input.mi.dwFlags = MOUSEEVENTF_MOVE;
      // Reset sLastMouseMovePoint so that even if we're moving the mouse
      // to the position it's already at, we still dispatch a mousemove
      // event, because the callers of this function expect that.
      sLastMouseMovePoint = {0};
      break;
    case NativeMouseMessage::ButtonDown:
    case NativeMouseMessage::ButtonUp: {
      const bool isDown = aNativeMessage == NativeMouseMessage::ButtonDown;
      switch (aButton) {
        case MouseButton::ePrimary:
          input.mi.dwFlags = isDown ? MOUSEEVENTF_LEFTDOWN : MOUSEEVENTF_LEFTUP;
          break;
        case MouseButton::eMiddle:
          input.mi.dwFlags =
              isDown ? MOUSEEVENTF_MIDDLEDOWN : MOUSEEVENTF_MIDDLEUP;
          break;
        case MouseButton::eSecondary:
          input.mi.dwFlags =
              isDown ? MOUSEEVENTF_RIGHTDOWN : MOUSEEVENTF_RIGHTUP;
          break;
        case MouseButton::eX1:
          input.mi.dwFlags = isDown ? MOUSEEVENTF_XDOWN : MOUSEEVENTF_XUP;
          input.mi.mouseData = XBUTTON1;
          break;
        case MouseButton::eX2:
          input.mi.dwFlags = isDown ? MOUSEEVENTF_XDOWN : MOUSEEVENTF_XUP;
          input.mi.mouseData = XBUTTON2;
          break;
        default:
          return NS_ERROR_INVALID_ARG;
      }
      break;
    }
    case NativeMouseMessage::EnterWindow:
    case NativeMouseMessage::LeaveWindow:
      MOZ_ASSERT_UNREACHABLE("Non supported mouse event on Windows");
      return NS_ERROR_INVALID_ARG;
  }

  input.type = INPUT_MOUSE;
  ::SetCursorPos(aPoint.x, aPoint.y);
  ::SendInput(1, &input, sizeof(INPUT));

  return NS_OK;
}

nsresult nsWindow::SynthesizeNativeMouseScrollEvent(
    LayoutDeviceIntPoint aPoint, uint32_t aNativeMessage, double aDeltaX,
    double aDeltaY, double aDeltaZ, uint32_t aModifierFlags,
    uint32_t aAdditionalFlags, nsIObserver* aObserver) {
  AutoObserverNotifier notifier(aObserver, "mousescrollevent");
  return MouseScrollHandler::SynthesizeNativeMouseScrollEvent(
      this, aPoint, aNativeMessage,
      (aNativeMessage == WM_MOUSEWHEEL || aNativeMessage == WM_VSCROLL)
          ? static_cast<int32_t>(aDeltaY)
          : static_cast<int32_t>(aDeltaX),
      aModifierFlags, aAdditionalFlags);
}

nsresult nsWindow::SynthesizeNativeTouchpadPan(TouchpadGesturePhase aEventPhase,
                                               LayoutDeviceIntPoint aPoint,
                                               double aDeltaX, double aDeltaY,
                                               int32_t aModifierFlags) {
  DirectManipulationOwner::SynthesizeNativeTouchpadPan(
      this, aEventPhase, aPoint, aDeltaX, aDeltaY, aModifierFlags);
  return NS_OK;
}

/**************************************************************
 *
 * SECTION: OnXXX message handlers
 *
 * For message handlers that need to be broken out or
 * implemented in specific platform code.
 *
 **************************************************************/

void nsWindow::OnWindowPosChanged(WINDOWPOS* wp) {
  if (wp == nullptr) return;

#ifdef WINSTATE_DEBUG_OUTPUT
  if (mWnd == WinUtils::GetTopLevelHWND(mWnd)) {
    MOZ_LOG(gWindowsLog, LogLevel::Info, ("*** OnWindowPosChanged: [  top] "));
  } else {
    MOZ_LOG(gWindowsLog, LogLevel::Info, ("*** OnWindowPosChanged: [child] "));
  }
  MOZ_LOG(gWindowsLog, LogLevel::Info, ("WINDOWPOS flags:"));
  if (wp->flags & SWP_FRAMECHANGED) {
    MOZ_LOG(gWindowsLog, LogLevel::Info, ("SWP_FRAMECHANGED "));
  }
  if (wp->flags & SWP_SHOWWINDOW) {
    MOZ_LOG(gWindowsLog, LogLevel::Info, ("SWP_SHOWWINDOW "));
  }
  if (wp->flags & SWP_NOSIZE) {
    MOZ_LOG(gWindowsLog, LogLevel::Info, ("SWP_NOSIZE "));
  }
  if (wp->flags & SWP_HIDEWINDOW) {
    MOZ_LOG(gWindowsLog, LogLevel::Info, ("SWP_HIDEWINDOW "));
  }
  if (wp->flags & SWP_NOZORDER) {
    MOZ_LOG(gWindowsLog, LogLevel::Info, ("SWP_NOZORDER "));
  }
  if (wp->flags & SWP_NOACTIVATE) {
    MOZ_LOG(gWindowsLog, LogLevel::Info, ("SWP_NOACTIVATE "));
  }
  MOZ_LOG(gWindowsLog, LogLevel::Info, ("\n"));
#endif

  // Handle window size mode changes
  if (wp->flags & SWP_FRAMECHANGED && mSizeMode != nsSizeMode_Fullscreen) {
    // Bug 566135 - Windows theme code calls show window on SW_SHOWMINIMIZED
    // windows when fullscreen games disable desktop composition. If we're
    // minimized and not being activated, ignore the event and let windows
    // handle it.
    if (mSizeMode == nsSizeMode_Minimized && (wp->flags & SWP_NOACTIVATE))
      return;

    WINDOWPLACEMENT pl;
    pl.length = sizeof(pl);
    ::GetWindowPlacement(mWnd, &pl);

    nsSizeMode previousSizeMode = mSizeMode;

    // Windows has just changed the size mode of this window. The call to
    // SizeModeChanged will trigger a call into SetSizeMode where we will
    // set the min/max window state again or for nsSizeMode_Normal, call
    // SetWindow with a parameter of SW_RESTORE. There's no need however as
    // this window's mode has already changed. Updating mSizeMode here
    // insures the SetSizeMode call is a no-op. Addresses a bug on Win7 related
    // to window docking. (bug 489258)
    if (pl.showCmd == SW_SHOWMAXIMIZED)
      mSizeMode =
          (mFullscreenMode ? nsSizeMode_Fullscreen : nsSizeMode_Maximized);
    else if (pl.showCmd == SW_SHOWMINIMIZED)
      mSizeMode = nsSizeMode_Minimized;
    else if (mFullscreenMode)
      mSizeMode = nsSizeMode_Fullscreen;
    else
      mSizeMode = nsSizeMode_Normal;

#ifdef WINSTATE_DEBUG_OUTPUT
    switch (mSizeMode) {
      case nsSizeMode_Normal:
        MOZ_LOG(gWindowsLog, LogLevel::Info,
                ("*** mSizeMode: nsSizeMode_Normal\n"));
        break;
      case nsSizeMode_Minimized:
        MOZ_LOG(gWindowsLog, LogLevel::Info,
                ("*** mSizeMode: nsSizeMode_Minimized\n"));
        break;
      case nsSizeMode_Maximized:
        MOZ_LOG(gWindowsLog, LogLevel::Info,
                ("*** mSizeMode: nsSizeMode_Maximized\n"));
        break;
      default:
        MOZ_LOG(gWindowsLog, LogLevel::Info, ("*** mSizeMode: ??????\n"));
        break;
    }
#endif

    if (mSizeMode != previousSizeMode) OnSizeModeChange(mSizeMode);

    // If window was restored, window activation was bypassed during the
    // SetSizeMode call originating from OnWindowPosChanging to avoid saving
    // pre-restore attributes. Force activation now to get correct attributes.
    if (mLastSizeMode != nsSizeMode_Normal && mSizeMode == nsSizeMode_Normal)
      DispatchFocusToTopLevelWindow(true);

    mLastSizeMode = mSizeMode;

    // Skip window size change events below on minimization.
    if (mSizeMode == nsSizeMode_Minimized) return;
  }

  // Notify visibility change when window is activated.
  if (!(wp->flags & SWP_NOACTIVATE) && NeedsToTrackWindowOcclusionState()) {
    WinWindowOcclusionTracker::Get()->OnWindowVisibilityChanged(
        this, mSizeMode != nsSizeMode_Minimized);
  }

  // Handle window position changes
  if (!(wp->flags & SWP_NOMOVE)) {
    mBounds.MoveTo(wp->x, wp->y);
    NotifyWindowMoved(wp->x, wp->y);
  }

  // Handle window size changes
  if (!(wp->flags & SWP_NOSIZE)) {
    RECT r;
    int32_t newWidth, newHeight;

    ::GetWindowRect(mWnd, &r);

    newWidth = r.right - r.left;
    newHeight = r.bottom - r.top;

    if (newWidth > mLastSize.width) {
      RECT drect;

      // getting wider
      drect.left = wp->x + mLastSize.width;
      drect.top = wp->y;
      drect.right = drect.left + (newWidth - mLastSize.width);
      drect.bottom = drect.top + newHeight;

      ::RedrawWindow(mWnd, &drect, nullptr,
                     RDW_INVALIDATE | RDW_NOERASE | RDW_NOINTERNALPAINT |
                         RDW_ERASENOW | RDW_ALLCHILDREN);
    }
    if (newHeight > mLastSize.height) {
      RECT drect;

      // getting taller
      drect.left = wp->x;
      drect.top = wp->y + mLastSize.height;
      drect.right = drect.left + newWidth;
      drect.bottom = drect.top + (newHeight - mLastSize.height);

      ::RedrawWindow(mWnd, &drect, nullptr,
                     RDW_INVALIDATE | RDW_NOERASE | RDW_NOINTERNALPAINT |
                         RDW_ERASENOW | RDW_ALLCHILDREN);
    }

    mBounds.SizeTo(newWidth, newHeight);
    mLastSize.width = newWidth;
    mLastSize.height = newHeight;

#ifdef WINSTATE_DEBUG_OUTPUT
    MOZ_LOG(gWindowsLog, LogLevel::Info,
            ("*** Resize window: %d x %d x %d x %d\n", wp->x, wp->y, newWidth,
             newHeight));
#endif

    if (mAspectRatio > 0) {
      // It's possible (via Windows Aero Snap) that the size of the window
      // has changed such that it violates the aspect ratio constraint. If so,
      // queue up an event to enforce the aspect ratio constraint and repaint.
      // When resized with Windows Aero Snap, we are in the NOT_RESIZING state.
      float newAspectRatio = (float)newHeight / newWidth;
      if (mResizeState == NOT_RESIZING && mAspectRatio != newAspectRatio) {
        // Hold a reference to self alive and pass it into the lambda to make
        // sure this nsIWidget stays alive long enough to run this function.
        nsCOMPtr<nsIWidget> self(this);
        NS_DispatchToMainThread(NS_NewRunnableFunction(
            "EnforceAspectRatio", [self, this, newWidth]() -> void {
              if (mWnd) {
                Resize(newWidth, newWidth * mAspectRatio, true);
              }
            }));
      }
    }

    // If a maximized window is resized, recalculate the non-client margins.
    if (mSizeMode == nsSizeMode_Maximized) {
      if (UpdateNonClientMargins(nsSizeMode_Maximized, true)) {
        // gecko resize event already sent by UpdateNonClientMargins.
        return;
      }
    }
  }

  // Notify the widget listener for size change of client area for gecko
  // events. This needs to be done when either window size is changed,
  // or window frame is changed. They may not happen together.
  // However, we don't invoke that for popup when window frame changes,
  // because popups may trigger frame change before size change via
  // {Set,Clear}ThemeRegion they invoke in Resize. That would make the
  // code below call OnResize with a wrong client size first, which can
  // lead to flickerling for some popups.
  if (!(wp->flags & SWP_NOSIZE) ||
      ((wp->flags & SWP_FRAMECHANGED) && !IsPopup())) {
    RECT r;
    LayoutDeviceIntSize clientSize;
    if (::GetClientRect(mWnd, &r)) {
      clientSize = WinUtils::ToIntRect(r).Size();
    } else {
      clientSize = mBounds.Size();
    }
    // Send a gecko resize event
    OnResize(clientSize);
  }
}

void nsWindow::OnWindowPosChanging(LPWINDOWPOS& info) {
  // Update non-client margins if the frame size is changing, and let the
  // browser know we are changing size modes, so alternative css can kick in.
  // If we're going into fullscreen mode, ignore this, since it'll reset
  // margins to normal mode.
  if ((info->flags & SWP_FRAMECHANGED && !(info->flags & SWP_NOSIZE)) &&
      mSizeMode != nsSizeMode_Fullscreen) {
    WINDOWPLACEMENT pl;
    pl.length = sizeof(pl);
    ::GetWindowPlacement(mWnd, &pl);
    nsSizeMode sizeMode;
    if (pl.showCmd == SW_SHOWMAXIMIZED)
      sizeMode =
          (mFullscreenMode ? nsSizeMode_Fullscreen : nsSizeMode_Maximized);
    else if (pl.showCmd == SW_SHOWMINIMIZED)
      sizeMode = nsSizeMode_Minimized;
    else if (mFullscreenMode)
      sizeMode = nsSizeMode_Fullscreen;
    else
      sizeMode = nsSizeMode_Normal;

    OnSizeModeChange(sizeMode);

    UpdateNonClientMargins(sizeMode, false);
  }

  // Force fullscreen. This works around a bug in Windows 10 1809 where
  // using fullscreen when a window is "snapped" causes a spurious resize
  // smaller than the full screen, see bug 1482920.
  if (mSizeMode == nsSizeMode_Fullscreen && !(info->flags & SWP_NOMOVE) &&
      !(info->flags & SWP_NOSIZE)) {
    nsCOMPtr<nsIScreenManager> screenmgr =
        do_GetService(sScreenManagerContractID);
    if (screenmgr) {
      LayoutDeviceIntRect bounds(info->x, info->y, info->cx, info->cy);
      DesktopIntRect deskBounds =
          RoundedToInt(bounds / GetDesktopToDeviceScale());
      nsCOMPtr<nsIScreen> screen;
      screenmgr->ScreenForRect(deskBounds.X(), deskBounds.Y(),
                               deskBounds.Width(), deskBounds.Height(),
                               getter_AddRefs(screen));

      if (screen) {
        int32_t x, y, width, height;
        screen->GetRect(&x, &y, &width, &height);

        info->x = x;
        info->y = y;
        info->cx = width;
        info->cy = height;
      }
    }
  }

  // enforce local z-order rules
  if (!(info->flags & SWP_NOZORDER)) {
    HWND hwndAfter = info->hwndInsertAfter;

    nsWindow* aboveWindow = 0;
    nsWindowZ placement;

    if (hwndAfter == HWND_BOTTOM)
      placement = nsWindowZBottom;
    else if (hwndAfter == HWND_TOP || hwndAfter == HWND_TOPMOST ||
             hwndAfter == HWND_NOTOPMOST)
      placement = nsWindowZTop;
    else {
      placement = nsWindowZRelative;
      aboveWindow = WinUtils::GetNSWindowPtr(hwndAfter);
    }

    if (mWidgetListener) {
      nsCOMPtr<nsIWidget> actualBelow = nullptr;
      if (mWidgetListener->ZLevelChanged(false, &placement, aboveWindow,
                                         getter_AddRefs(actualBelow))) {
        if (placement == nsWindowZBottom)
          info->hwndInsertAfter = HWND_BOTTOM;
        else if (placement == nsWindowZTop)
          info->hwndInsertAfter = HWND_TOP;
        else {
          info->hwndInsertAfter =
              (HWND)actualBelow->GetNativeData(NS_NATIVE_WINDOW);
        }
      }
    }
  }
  // prevent rude external programs from making hidden window visible
  if (mWindowType == eWindowType_invisible) info->flags &= ~SWP_SHOWWINDOW;

  // When waking from sleep or switching out of tablet mode, Windows 10
  // Version 1809 will reopen popup windows that should be hidden. Detect
  // this case and refuse to show the window.
  static bool sDWMUnhidesPopups = IsWin10Sep2018UpdateOrLater();
  if (sDWMUnhidesPopups && (info->flags & SWP_SHOWWINDOW) &&
      mWindowType == eWindowType_popup && mWidgetListener &&
      mWidgetListener->ShouldNotBeVisible()) {
    info->flags &= ~SWP_SHOWWINDOW;
  }
}

void nsWindow::UserActivity() {
  // Check if we have the idle service, if not we try to get it.
  if (!mIdleService) {
    mIdleService = do_GetService("@mozilla.org/widget/useridleservice;1");
  }

  // Check that we now have the idle service.
  if (mIdleService) {
    mIdleService->ResetIdleTimeOut(0);
  }
}

// Helper function for TouchDeviceNeedsPanGestureConversion(PTOUCHINPUT,
// uint32_t).
static bool TouchDeviceNeedsPanGestureConversion(HANDLE aSource) {
  std::string deviceName;
  UINT dataSize = 0;
  // The first call just queries how long the name string will be.
  GetRawInputDeviceInfoA(aSource, RIDI_DEVICENAME, nullptr, &dataSize);
  if (!dataSize || dataSize > 0x10000) {
    return false;
  }
  deviceName.resize(dataSize);
  // The second call actually populates the string.
  UINT result = GetRawInputDeviceInfoA(aSource, RIDI_DEVICENAME, &deviceName[0],
                                       &dataSize);
  if (result == UINT_MAX) {
    return false;
  }
  // The affected device name is "\\?\VIRTUAL_DIGITIZER", but each backslash
  // needs to be escaped with another one.
  std::string expectedDeviceName = "\\\\?\\VIRTUAL_DIGITIZER";
  // For some reason, the dataSize returned by the first call is double the
  // actual length of the device name (as if it were returning the size of a
  // wide-character string in bytes) even though we are using the narrow
  // version of the API. For the comparison against the expected device name
  // to pass, we truncate the buffer to be no longer tha the expected device
  // name.
  if (deviceName.substr(0, expectedDeviceName.length()) != expectedDeviceName) {
    return false;
  }

  RID_DEVICE_INFO deviceInfo;
  deviceInfo.cbSize = sizeof(deviceInfo);
  dataSize = sizeof(deviceInfo);
  result =
      GetRawInputDeviceInfoA(aSource, RIDI_DEVICEINFO, &deviceInfo, &dataSize);
  if (result == UINT_MAX) {
    return false;
  }
  // The device identifiers that we check for here come from bug 1355162
  // comment 1 (see also bug 1511901 comment 35).
  return deviceInfo.dwType == RIM_TYPEHID && deviceInfo.hid.dwVendorId == 0 &&
         deviceInfo.hid.dwProductId == 0 &&
         deviceInfo.hid.dwVersionNumber == 1 &&
         deviceInfo.hid.usUsagePage == 13 && deviceInfo.hid.usUsage == 4;
}

// Determine if the touch device that originated |aOSEvent| needs to have
// touch events representing a two-finger gesture converted to pan
// gesture events.
// We only do this for touch devices with a specific name and identifiers.
static bool TouchDeviceNeedsPanGestureConversion(PTOUCHINPUT aOSEvent,
                                                 uint32_t aTouchCount) {
  if (!StaticPrefs::apz_windows_check_for_pan_gesture_conversion()) {
    return false;
  }
  if (aTouchCount == 0) {
    return false;
  }
  HANDLE source = aOSEvent[0].hSource;

  // Cache the result of this computation for each touch device.
  // Touch devices are identified by the HANDLE stored in the hSource
  // field of TOUCHINPUT.
  static std::map<HANDLE, bool> sResultCache;
  auto [iter, inserted] = sResultCache.emplace(source, false);
  if (inserted) {
    iter->second = TouchDeviceNeedsPanGestureConversion(source);
  }
  return iter->second;
}

Maybe<PanGestureInput> nsWindow::ConvertTouchToPanGesture(
    const MultiTouchInput& aTouchInput, PTOUCHINPUT aOSEvent) {
  // Checks if the touch device that originated the touch event is one
  // for which we want to convert the touch events to pang gesture events.
  bool shouldConvert = TouchDeviceNeedsPanGestureConversion(
      aOSEvent, aTouchInput.mTouches.Length());
  if (!shouldConvert) {
    return Nothing();
  }

  // Only two-finger gestures need conversion.
  if (aTouchInput.mTouches.Length() != 2) {
    return Nothing();
  }

  PanGestureInput::PanGestureType eventType = PanGestureInput::PANGESTURE_PAN;
  if (aTouchInput.mType == MultiTouchInput::MULTITOUCH_START) {
    eventType = PanGestureInput::PANGESTURE_START;
  } else if (aTouchInput.mType == MultiTouchInput::MULTITOUCH_END) {
    eventType = PanGestureInput::PANGESTURE_END;
  } else if (aTouchInput.mType == MultiTouchInput::MULTITOUCH_CANCEL) {
    eventType = PanGestureInput::PANGESTURE_CANCELLED;
  }

  // Use the midpoint of the two touches as the start point of the pan gesture.
  ScreenPoint focusPoint = (aTouchInput.mTouches[0].mScreenPoint +
                            aTouchInput.mTouches[1].mScreenPoint) /
                           2;
  // To compute the displacement of the pan gesture, we keep track of the
  // location of the previous event.
  ScreenPoint displacement = (eventType == PanGestureInput::PANGESTURE_START)
                                 ? ScreenPoint(0, 0)
                                 : (focusPoint - mLastPanGestureFocus);
  mLastPanGestureFocus = focusPoint;

  // We need to negate the displacement because for a touch event, moving the
  // fingers down results in scrolling up, but for a touchpad gesture, we want
  // moving the fingers down to result in scrolling down.
  PanGestureInput result(eventType, aTouchInput.mTime, aTouchInput.mTimeStamp,
                         focusPoint, -displacement, aTouchInput.modifiers);
  result.mSimulateMomentum = true;

  return Some(result);
}

// Dispatch an event that originated as an OS touch event.
// Usually, we want to dispatch it as a touch event, but some touchpads
// produce touch events for two-finger scrolling, which need to be converted
// to pan gesture events for correct behaviour.
void nsWindow::DispatchTouchOrPanGestureInput(MultiTouchInput& aTouchInput,
                                              PTOUCHINPUT aOSEvent) {
  if (Maybe<PanGestureInput> panInput =
          ConvertTouchToPanGesture(aTouchInput, aOSEvent)) {
    DispatchPanGestureInput(*panInput);
    return;
  }

  DispatchTouchInput(aTouchInput);
}

bool nsWindow::OnTouch(WPARAM wParam, LPARAM lParam) {
  uint32_t cInputs = LOWORD(wParam);
  PTOUCHINPUT pInputs = new TOUCHINPUT[cInputs];

  if (GetTouchInputInfo((HTOUCHINPUT)lParam, cInputs, pInputs,
                        sizeof(TOUCHINPUT))) {
    MultiTouchInput touchInput, touchEndInput;

    // Walk across the touch point array processing each contact point.
    for (uint32_t i = 0; i < cInputs; i++) {
      bool addToEvent = false, addToEndEvent = false;

      // N.B.: According with MS documentation
      // https://msdn.microsoft.com/en-us/library/windows/desktop/dd317334(v=vs.85).aspx
      // TOUCHEVENTF_DOWN cannot be combined with TOUCHEVENTF_MOVE or
      // TOUCHEVENTF_UP.  Possibly, it means that TOUCHEVENTF_MOVE and
      // TOUCHEVENTF_UP can be combined together.

      if (pInputs[i].dwFlags & (TOUCHEVENTF_DOWN | TOUCHEVENTF_MOVE)) {
        if (touchInput.mTimeStamp.IsNull()) {
          // Initialize a touch event to send.
          touchInput.mType = MultiTouchInput::MULTITOUCH_MOVE;
          touchInput.mTime = ::GetMessageTime();
          touchInput.mTimeStamp = GetMessageTimeStamp(touchInput.mTime);
          ModifierKeyState modifierKeyState;
          touchInput.modifiers = modifierKeyState.GetModifiers();
        }
        // Pres shell expects this event to be a eTouchStart
        // if any new contact points have been added since the last event sent.
        if (pInputs[i].dwFlags & TOUCHEVENTF_DOWN) {
          touchInput.mType = MultiTouchInput::MULTITOUCH_START;
        }
        addToEvent = true;
      }
      if (pInputs[i].dwFlags & TOUCHEVENTF_UP) {
        // Pres shell expects removed contacts points to be delivered in a
        // separate eTouchEnd event containing only the contact points that were
        // removed.
        if (touchEndInput.mTimeStamp.IsNull()) {
          // Initialize a touch event to send.
          touchEndInput.mType = MultiTouchInput::MULTITOUCH_END;
          touchEndInput.mTime = ::GetMessageTime();
          touchEndInput.mTimeStamp = GetMessageTimeStamp(touchEndInput.mTime);
          ModifierKeyState modifierKeyState;
          touchEndInput.modifiers = modifierKeyState.GetModifiers();
        }
        addToEndEvent = true;
      }
      if (!addToEvent && !addToEndEvent) {
        // Filter out spurious Windows events we don't understand, like palm
        // contact.
        continue;
      }

      // Setup the touch point we'll append to the touch event array.
      nsPointWin touchPoint;
      touchPoint.x = TOUCH_COORD_TO_PIXEL(pInputs[i].x);
      touchPoint.y = TOUCH_COORD_TO_PIXEL(pInputs[i].y);
      touchPoint.ScreenToClient(mWnd);

      // Initialize the touch data.
      SingleTouchData touchData(
          pInputs[i].dwID,                               // aIdentifier
          ScreenIntPoint::FromUnknownPoint(touchPoint),  // aScreenPoint
          // The contact area info cannot be trusted even when
          // TOUCHINPUTMASKF_CONTACTAREA is set when the input source is pen,
          // which somehow violates the API docs. (bug 1710509) Ultimately the
          // dwFlags check will become redundant since we want to migrate to
          // WM_POINTER for pens. (bug 1707075)
          (pInputs[i].dwMask & TOUCHINPUTMASKF_CONTACTAREA) &&
                  !(pInputs[i].dwFlags & TOUCHEVENTF_PEN)
              ? ScreenSize(TOUCH_COORD_TO_PIXEL(pInputs[i].cxContact) / 2,
                           TOUCH_COORD_TO_PIXEL(pInputs[i].cyContact) / 2)
              : ScreenSize(1, 1),  // aRadius
          0.0f,                    // aRotationAngle
          0.0f);                   // aForce

      // Append touch data to the appropriate event.
      if (addToEvent) {
        touchInput.mTouches.AppendElement(touchData);
      }
      if (addToEndEvent) {
        touchEndInput.mTouches.AppendElement(touchData);
      }
    }

    // Dispatch touch start and touch move event if we have one.
    if (!touchInput.mTimeStamp.IsNull()) {
      DispatchTouchOrPanGestureInput(touchInput, pInputs);
    }
    // Dispatch touch end event if we have one.
    if (!touchEndInput.mTimeStamp.IsNull()) {
      DispatchTouchOrPanGestureInput(touchEndInput, pInputs);
    }
  }

  delete[] pInputs;
  CloseTouchInputHandle((HTOUCHINPUT)lParam);
  return true;
}

// Gesture event processing. Handles WM_GESTURE events.
bool nsWindow::OnGesture(WPARAM wParam, LPARAM lParam) {
  // Treatment for pan events which translate into scroll events:
  if (mGesture.IsPanEvent(lParam)) {
    if (!mGesture.ProcessPanMessage(mWnd, wParam, lParam))
      return false;  // ignore

    nsEventStatus status;

    WidgetWheelEvent wheelEvent(true, eWheel, this);

    ModifierKeyState modifierKeyState;
    modifierKeyState.InitInputEvent(wheelEvent);

    wheelEvent.mButton = 0;
    wheelEvent.mTime = ::GetMessageTime();
    wheelEvent.mTimeStamp = GetMessageTimeStamp(wheelEvent.mTime);
    wheelEvent.mInputSource = MouseEvent_Binding::MOZ_SOURCE_TOUCH;

    bool endFeedback = true;

    if (mGesture.PanDeltaToPixelScroll(wheelEvent)) {
      DispatchEvent(&wheelEvent, status);
    }

    if (mDisplayPanFeedback) {
      mGesture.UpdatePanFeedbackX(
          mWnd, DeprecatedAbs(RoundDown(wheelEvent.mOverflowDeltaX)),
          endFeedback);
      mGesture.UpdatePanFeedbackY(
          mWnd, DeprecatedAbs(RoundDown(wheelEvent.mOverflowDeltaY)),
          endFeedback);
      mGesture.PanFeedbackFinalize(mWnd, endFeedback);
    }

    CloseGestureInfoHandle((HGESTUREINFO)lParam);

    return true;
  }

  // Other gestures translate into simple gesture events:
  WidgetSimpleGestureEvent event(true, eVoidEvent, this);
  if (!mGesture.ProcessGestureMessage(mWnd, wParam, lParam, event)) {
    return false;  // fall through to DefWndProc
  }

  // Polish up and send off the new event
  ModifierKeyState modifierKeyState;
  modifierKeyState.InitInputEvent(event);
  event.mButton = 0;
  event.mTime = ::GetMessageTime();
  event.mTimeStamp = GetMessageTimeStamp(event.mTime);
  event.mInputSource = MouseEvent_Binding::MOZ_SOURCE_TOUCH;

  nsEventStatus status;
  DispatchEvent(&event, status);
  if (status == nsEventStatus_eIgnore) {
    return false;  // Ignored, fall through
  }

  // Only close this if we process and return true.
  CloseGestureInfoHandle((HGESTUREINFO)lParam);

  return true;  // Handled
}

// WM_DESTROY event handler
void nsWindow::OnDestroy() {
  mOnDestroyCalled = true;

  // Make sure we don't get destroyed in the process of tearing down.
  nsCOMPtr<nsIWidget> kungFuDeathGrip(this);

  // Dispatch the destroy notification.
  if (!mInDtor) NotifyWindowDestroyed();

  // Prevent the widget from sending additional events.
  mWidgetListener = nullptr;
  mAttachedWidgetListener = nullptr;

  DestroyDirectManipulation();

  if (mWnd == mLastKillFocusWindow) {
    mLastKillFocusWindow = nullptr;
  }
  // Unregister notifications from terminal services
  ::WTSUnRegisterSessionNotification(mWnd);

  // Free our subclass and clear |this| stored in the window props. We will no
  // longer receive events from Windows after this point.
  SubclassWindow(FALSE);

  // Once mWidgetListener is cleared and the subclass is reset, sCurrentWindow
  // can be cleared. (It's used in tracking windows for mouse events.)
  if (sCurrentWindow == this) sCurrentWindow = nullptr;

  // Disconnects us from our parent, will call our GetParent().
  nsBaseWidget::Destroy();

  // Release references to children, device context, toolkit, and app shell.
  nsBaseWidget::OnDestroy();

  // Clear our native parent handle.
  // XXX Windows will take care of this in the proper order, and
  // SetParent(nullptr)'s remove child on the parent already took place in
  // nsBaseWidget's Destroy call above.
  // SetParent(nullptr);
  mParent = nullptr;

  // We have to destroy the native drag target before we null out our window
  // pointer.
  EnableDragDrop(false);

  // If we're going away and for some reason we're still the rollup widget,
  // rollup and turn off capture.
  nsIRollupListener* rollupListener = nsBaseWidget::GetActiveRollupListener();
  nsCOMPtr<nsIWidget> rollupWidget;
  if (rollupListener) {
    rollupWidget = rollupListener->GetRollupWidget();
  }
  if (this == rollupWidget) {
    if (rollupListener) rollupListener->Rollup(0, false, nullptr, nullptr);
    CaptureRollupEvents(nullptr, false);
  }

  IMEHandler::OnDestroyWindow(this);

  // Free GDI window class objects
  if (mBrush) {
    VERIFY(::DeleteObject(mBrush));
    mBrush = nullptr;
  }

  // Destroy any custom cursor resources.
  if (mCursor.IsCustom()) {
    SetCursor(Cursor{eCursor_standard});
  }

  if (mCompositorWidgetDelegate) {
    mCompositorWidgetDelegate->OnDestroyWindow();
  }
  mBasicLayersSurface = nullptr;

  // Finalize panning feedback to possibly restore window displacement
  mGesture.PanFeedbackFinalize(mWnd, true);

  // Clear the main HWND.
  mWnd = nullptr;
}

// Send a resize message to the listener
bool nsWindow::OnResize(const LayoutDeviceIntSize& aSize) {
  if (mCompositorWidgetDelegate &&
      !mCompositorWidgetDelegate->OnWindowResize(aSize)) {
    return false;
  }

  bool result = false;
  if (mWidgetListener) {
    result = mWidgetListener->WindowResized(this, aSize.width, aSize.height);
  }

  // If there is an attached view, inform it as well as the normal widget
  // listener.
  if (mAttachedWidgetListener) {
    return mAttachedWidgetListener->WindowResized(this, aSize.width,
                                                  aSize.height);
  }

  return result;
}

void nsWindow::OnSizeModeChange(nsSizeMode aSizeMode) {
  MOZ_LOG(gWindowsLog, LogLevel::Info,
          ("nsWindow::OnSizeModeChange() aSizeMode %d", aSizeMode));

  if (NeedsToTrackWindowOcclusionState()) {
    WinWindowOcclusionTracker::Get()->OnWindowVisibilityChanged(
        this, aSizeMode != nsSizeMode_Minimized);

    wr::DebugFlags flags{0};
    flags.bits = gfx::gfxVars::WebRenderDebugFlags();
    bool debugEnabled = bool(flags & wr::DebugFlags::WINDOW_VISIBILITY_DBG);
    if (debugEnabled && mCompositorWidgetDelegate) {
      mCompositorWidgetDelegate->NotifyVisibilityUpdated(aSizeMode,
                                                         mIsFullyOccluded);
    }
  }

  if (mCompositorWidgetDelegate) {
    mCompositorWidgetDelegate->OnWindowModeChange(aSizeMode);
  }

  if (mWidgetListener) {
    mWidgetListener->SizeModeChanged(aSizeMode);
  }
}

bool nsWindow::OnHotKey(WPARAM wParam, LPARAM lParam) { return true; }

// Can be overriden. Controls auto-erase of background.
bool nsWindow::AutoErase(HDC dc) { return false; }

bool nsWindow::IsPopup() { return mWindowType == eWindowType_popup; }

bool nsWindow::ShouldUseOffMainThreadCompositing() {
  if (mWindowType == eWindowType_popup && mPopupType == ePopupTypeTooltip) {
    return false;
  }

  // Content rendering of popup is always done by child window.
  // See nsDocumentViewer::ShouldAttachToTopLevel().
  if (mWindowType == eWindowType_popup && !mIsChildWindow) {
    MOZ_ASSERT(!mParent);
    return false;
  }

  return nsBaseWidget::ShouldUseOffMainThreadCompositing();
}

void nsWindow::WindowUsesOMTC() {
  ULONG_PTR style = ::GetClassLongPtr(mWnd, GCL_STYLE);
  if (!style) {
    NS_WARNING("Could not get window class style");
    return;
  }
  style |= CS_HREDRAW | CS_VREDRAW;
  DebugOnly<ULONG_PTR> result = ::SetClassLongPtr(mWnd, GCL_STYLE, style);
  NS_WARNING_ASSERTION(result, "Could not reset window class style");
}

bool nsWindow::HasBogusPopupsDropShadowOnMultiMonitor() {
  if (sHasBogusPopupsDropShadowOnMultiMonitor == TRI_UNKNOWN) {
    // Since any change in the preferences requires a restart, this can be
    // done just once.
    // Check for Direct2D first.
    sHasBogusPopupsDropShadowOnMultiMonitor =
        gfxWindowsPlatform::GetPlatform()->IsDirect2DBackend() ? TRI_TRUE
                                                               : TRI_FALSE;
    if (!sHasBogusPopupsDropShadowOnMultiMonitor) {
      // Otherwise check if Direct3D 9 may be used.
      if (gfxConfig::IsEnabled(gfx::Feature::HW_COMPOSITING) &&
          !gfxConfig::IsEnabled(gfx::Feature::OPENGL_COMPOSITING)) {
        nsCOMPtr<nsIGfxInfo> gfxInfo = components::GfxInfo::Service();
        if (gfxInfo) {
          int32_t status;
          nsCString discardFailureId;
          if (NS_SUCCEEDED(gfxInfo->GetFeatureStatus(
                  nsIGfxInfo::FEATURE_DIRECT3D_9_LAYERS, discardFailureId,
                  &status))) {
            if (status == nsIGfxInfo::FEATURE_STATUS_OK ||
                gfxConfig::IsForcedOnByUser(gfx::Feature::HW_COMPOSITING)) {
              sHasBogusPopupsDropShadowOnMultiMonitor = TRI_TRUE;
            }
          }
        }
      }
    }
  }
  return !!sHasBogusPopupsDropShadowOnMultiMonitor;
}

void nsWindow::OnDPIChanged(int32_t x, int32_t y, int32_t width,
                            int32_t height) {
  // Don't try to handle WM_DPICHANGED for popup windows (see bug 1239353);
  // they remain tied to their original parent's resolution.
  if (mWindowType == eWindowType_popup) {
    return;
  }
  if (StaticPrefs::layout_css_devPixelsPerPx() > 0.0) {
    return;
  }
  mDefaultScale = -1.0;  // force recomputation of scale factor

  if (mResizeState != RESIZING && mSizeMode == nsSizeMode_Normal) {
    // Limit the position (if not in the middle of a drag-move) & size,
    // if it would overflow the destination screen
    nsCOMPtr<nsIScreenManager> sm = do_GetService(sScreenManagerContractID);
    if (sm) {
      nsCOMPtr<nsIScreen> screen;
      sm->ScreenForRect(x, y, width, height, getter_AddRefs(screen));
      if (screen) {
        int32_t availLeft, availTop, availWidth, availHeight;
        screen->GetAvailRect(&availLeft, &availTop, &availWidth, &availHeight);
        if (mResizeState != MOVING) {
          x = std::max(x, availLeft);
          y = std::max(y, availTop);
        }
        width = std::min(width, availWidth);
        height = std::min(height, availHeight);
      }
    }

    Resize(x, y, width, height, true);
  }
  UpdateNonClientMargins();
  ChangedDPI();
  ResetLayout();
}

/**************************************************************
 **************************************************************
 **
 ** BLOCK: IME management and accessibility
 **
 ** Handles managing IME input and accessibility.
 **
 **************************************************************
 **************************************************************/

void nsWindow::SetInputContext(const InputContext& aContext,
                               const InputContextAction& aAction) {
  InputContext newInputContext = aContext;
  IMEHandler::SetInputContext(this, newInputContext, aAction);
  mInputContext = newInputContext;
}

InputContext nsWindow::GetInputContext() {
  mInputContext.mIMEState.mOpen = IMEState::CLOSED;
  if (WinUtils::IsIMEEnabled(mInputContext) && IMEHandler::GetOpenState(this)) {
    mInputContext.mIMEState.mOpen = IMEState::OPEN;
  } else {
    mInputContext.mIMEState.mOpen = IMEState::CLOSED;
  }
  return mInputContext;
}

TextEventDispatcherListener* nsWindow::GetNativeTextEventDispatcherListener() {
  return IMEHandler::GetNativeTextEventDispatcherListener();
}

#ifdef ACCESSIBILITY
#  ifdef DEBUG
#    define NS_LOG_WMGETOBJECT(aWnd, aHwnd, aAcc)                            \
      if (a11y::logging::IsEnabled(a11y::logging::ePlatforms)) {             \
        printf(                                                              \
            "Get the window:\n  {\n     HWND: %p, parent HWND: %p, wndobj: " \
            "%p,\n",                                                         \
            aHwnd, ::GetParent(aHwnd), aWnd);                                \
        printf("     acc: %p", aAcc);                                        \
        if (aAcc) {                                                          \
          nsAutoString name;                                                 \
          aAcc->Name(name);                                                  \
          printf(", accname: %s", NS_ConvertUTF16toUTF8(name).get());        \
        }                                                                    \
        printf("\n }\n");                                                    \
      }

#  else
#    define NS_LOG_WMGETOBJECT(aWnd, aHwnd, aAcc)
#  endif

a11y::LocalAccessible* nsWindow::GetAccessible() {
  // If the pref was ePlatformIsDisabled, return null here, disabling a11y.
  if (a11y::PlatformDisabledState() == a11y::ePlatformIsDisabled)
    return nullptr;

  if (mInDtor || mOnDestroyCalled || mWindowType == eWindowType_invisible) {
    return nullptr;
  }

  // In case of popup window return a popup accessible.
  nsView* view = nsView::GetViewFor(this);
  if (view) {
    nsIFrame* frame = view->GetFrame();
    if (frame && nsLayoutUtils::IsPopup(frame)) {
      nsAccessibilityService* accService = GetOrCreateAccService();
      if (accService) {
        a11y::DocAccessible* docAcc =
            GetAccService()->GetDocAccessible(frame->PresShell());
        if (docAcc) {
          NS_LOG_WMGETOBJECT(
              this, mWnd,
              docAcc->GetAccessibleOrDescendant(frame->GetContent()));
          return docAcc->GetAccessibleOrDescendant(frame->GetContent());
        }
      }
    }
  }

  // otherwise root document accessible.
  NS_LOG_WMGETOBJECT(this, mWnd, GetRootAccessible());
  return GetRootAccessible();
}
#endif

/**************************************************************
 **************************************************************
 **
 ** BLOCK: Transparency
 **
 ** Window transparency helpers.
 **
 **************************************************************
 **************************************************************/

void nsWindow::SetWindowTranslucencyInner(nsTransparencyMode aMode) {
  if (aMode == mTransparencyMode) return;

  // stop on dialogs and popups!
  HWND hWnd = WinUtils::GetTopLevelHWND(mWnd, true);
  nsWindow* parent = WinUtils::GetNSWindowPtr(hWnd);

  if (!parent) {
    NS_WARNING("Trying to use transparent chrome in an embedded context");
    return;
  }

  if (parent != this) {
    NS_WARNING(
        "Setting SetWindowTranslucencyInner on a parent this is not us!");
  }

  if (aMode == eTransparencyTransparent) {
    // If we're switching to the use of a transparent window, hide the chrome
    // on our parent.
    HideWindowChrome(true);
  } else if (mHideChrome && mTransparencyMode == eTransparencyTransparent) {
    // if we're switching out of transparent, re-enable our parent's chrome.
    HideWindowChrome(false);
  }

  LONG_PTR style = ::GetWindowLongPtrW(hWnd, GWL_STYLE),
           exStyle = ::GetWindowLongPtr(hWnd, GWL_EXSTYLE);

  if (parent->mIsVisible) {
    style |= WS_VISIBLE;
    if (parent->mSizeMode == nsSizeMode_Maximized) {
      style |= WS_MAXIMIZE;
    } else if (parent->mSizeMode == nsSizeMode_Minimized) {
      style |= WS_MINIMIZE;
    }
  }

  if (aMode == eTransparencyTransparent)
    exStyle |= WS_EX_LAYERED;
  else
    exStyle &= ~WS_EX_LAYERED;

  VERIFY_WINDOW_STYLE(style);
  ::SetWindowLongPtrW(hWnd, GWL_STYLE, style);
  ::SetWindowLongPtrW(hWnd, GWL_EXSTYLE, exStyle);

  if (HasGlass()) memset(&mGlassMargins, 0, sizeof mGlassMargins);
  mTransparencyMode = aMode;

  if (mCompositorWidgetDelegate) {
    mCompositorWidgetDelegate->UpdateTransparency(aMode);
  }
  UpdateGlass();

  // Clear window by transparent black when compositor window is used in GPU
  // process and non-client area rendering by DWM is enabled.
  // It is for showing non-client area rendering. See nsWindow::UpdateGlass().
  if (HasGlass() && GetWindowRenderer()->AsKnowsCompositor() &&
      GetWindowRenderer()->AsKnowsCompositor()->GetUseCompositorWnd()) {
    HDC hdc;
    RECT rect;
    hdc = ::GetWindowDC(mWnd);
    ::GetWindowRect(mWnd, &rect);
    ::MapWindowPoints(nullptr, mWnd, (LPPOINT)&rect, 2);
    ::FillRect(hdc, &rect,
               reinterpret_cast<HBRUSH>(GetStockObject(BLACK_BRUSH)));
    ReleaseDC(mWnd, hdc);
  }

  // Disable double buffering with D3D compositor for disabling compositor
  // window usage.
  if (HasGlass() && !gfxVars::UseWebRender() &&
      gfxVars::UseDoubleBufferingWithCompositor()) {
    gfxVars::SetUseDoubleBufferingWithCompositor(false);
    GPUProcessManager::Get()->ResetCompositors();
  }
}

/**************************************************************
 **************************************************************
 **
 ** BLOCK: Popup rollup hooks
 **
 ** Deals with CaptureRollup on popup windows.
 **
 **************************************************************
 **************************************************************/

// Schedules a timer for a window, so we can rollup after processing the hook
// event
void nsWindow::ScheduleHookTimer(HWND aWnd, UINT aMsgId) {
  // In some cases multiple hooks may be scheduled
  // so ignore any other requests once one timer is scheduled
  if (sHookTimerId == 0) {
    // Remember the window handle and the message ID to be used later
    sRollupMsgId = aMsgId;
    sRollupMsgWnd = aWnd;
    // Schedule native timer for doing the rollup after
    // this event is done being processed
    sHookTimerId = ::SetTimer(nullptr, 0, 0, (TIMERPROC)HookTimerForPopups);
    NS_ASSERTION(sHookTimerId, "Timer couldn't be created.");
  }
}

#ifdef POPUP_ROLLUP_DEBUG_OUTPUT
int gLastMsgCode = 0;
extern MSGFEventMsgInfo gMSGFEvents[];
#endif

// Process Menu messages, rollup when popup is clicked.
LRESULT CALLBACK nsWindow::MozSpecialMsgFilter(int code, WPARAM wParam,
                                               LPARAM lParam) {
#ifdef POPUP_ROLLUP_DEBUG_OUTPUT
  if (sProcessHook) {
    MSG* pMsg = (MSG*)lParam;

    int inx = 0;
    while (gMSGFEvents[inx].mId != code && gMSGFEvents[inx].mStr != nullptr) {
      inx++;
    }
    if (code != gLastMsgCode) {
      if (gMSGFEvents[inx].mId == code) {
#  ifdef DEBUG
        MOZ_LOG(gWindowsLog, LogLevel::Info,
                ("MozSpecialMessageProc - code: 0x%X  - %s  hw: %p\n", code,
                 gMSGFEvents[inx].mStr, pMsg->hwnd));
#  endif
      } else {
#  ifdef DEBUG
        MOZ_LOG(gWindowsLog, LogLevel::Info,
                ("MozSpecialMessageProc - code: 0x%X  - %d  hw: %p\n", code,
                 gMSGFEvents[inx].mId, pMsg->hwnd));
#  endif
      }
      gLastMsgCode = code;
    }
    PrintEvent(pMsg->message, FALSE, FALSE);
  }
#endif  // #ifdef POPUP_ROLLUP_DEBUG_OUTPUT

  if (sProcessHook && code == MSGF_MENU) {
    MSG* pMsg = (MSG*)lParam;
    ScheduleHookTimer(pMsg->hwnd, pMsg->message);
  }

  return ::CallNextHookEx(sMsgFilterHook, code, wParam, lParam);
}

// Process all mouse messages. Roll up when a click is in a native window
// that doesn't have an nsIWidget.
LRESULT CALLBACK nsWindow::MozSpecialMouseProc(int code, WPARAM wParam,
                                               LPARAM lParam) {
  if (sProcessHook) {
    switch (WinUtils::GetNativeMessage(wParam)) {
      case WM_LBUTTONDOWN:
      case WM_RBUTTONDOWN:
      case WM_MBUTTONDOWN:
      case WM_MOUSEWHEEL:
      case WM_MOUSEHWHEEL: {
        MOUSEHOOKSTRUCT* ms = (MOUSEHOOKSTRUCT*)lParam;
        nsIWidget* mozWin = WinUtils::GetNSWindowPtr(ms->hwnd);
        if (!mozWin) {
          ScheduleHookTimer(ms->hwnd, (UINT)wParam);
        }
        break;
      }
    }
  }
  return ::CallNextHookEx(sCallMouseHook, code, wParam, lParam);
}

// Process all messages. Roll up when the window is moving, or
// is resizing or when maximized or mininized.
LRESULT CALLBACK nsWindow::MozSpecialWndProc(int code, WPARAM wParam,
                                             LPARAM lParam) {
#ifdef POPUP_ROLLUP_DEBUG_OUTPUT
  if (sProcessHook) {
    CWPSTRUCT* cwpt = (CWPSTRUCT*)lParam;
    PrintEvent(cwpt->message, FALSE, FALSE);
  }
#endif

  if (sProcessHook) {
    CWPSTRUCT* cwpt = (CWPSTRUCT*)lParam;
    if (cwpt->message == WM_MOVING || cwpt->message == WM_SIZING ||
        cwpt->message == WM_GETMINMAXINFO) {
      ScheduleHookTimer(cwpt->hwnd, (UINT)cwpt->message);
    }
  }

  return ::CallNextHookEx(sCallProcHook, code, wParam, lParam);
}

// Register the special "hooks" for dropdown processing.
void nsWindow::RegisterSpecialDropdownHooks() {
  NS_ASSERTION(!sMsgFilterHook, "sMsgFilterHook must be NULL!");
  NS_ASSERTION(!sCallProcHook, "sCallProcHook must be NULL!");

  DISPLAY_NMM_PRT("***************** Installing Msg Hooks ***************\n");

  // Install msg hook for moving the window and resizing
  if (!sMsgFilterHook) {
    DISPLAY_NMM_PRT("***** Hooking sMsgFilterHook!\n");
    sMsgFilterHook = SetWindowsHookEx(WH_MSGFILTER, MozSpecialMsgFilter,
                                      nullptr, GetCurrentThreadId());
#ifdef POPUP_ROLLUP_DEBUG_OUTPUT
    if (!sMsgFilterHook) {
      MOZ_LOG(gWindowsLog, LogLevel::Info,
              ("***** SetWindowsHookEx is NOT installed for WH_MSGFILTER!\n"));
    }
#endif
  }

  // Install msg hook for menus
  if (!sCallProcHook) {
    DISPLAY_NMM_PRT("***** Hooking sCallProcHook!\n");
    sCallProcHook = SetWindowsHookEx(WH_CALLWNDPROC, MozSpecialWndProc, nullptr,
                                     GetCurrentThreadId());
#ifdef POPUP_ROLLUP_DEBUG_OUTPUT
    if (!sCallProcHook) {
      MOZ_LOG(
          gWindowsLog, LogLevel::Info,
          ("***** SetWindowsHookEx is NOT installed for WH_CALLWNDPROC!\n"));
    }
#endif
  }

  // Install msg hook for the mouse
  if (!sCallMouseHook) {
    DISPLAY_NMM_PRT("***** Hooking sCallMouseHook!\n");
    sCallMouseHook = SetWindowsHookEx(WH_MOUSE, MozSpecialMouseProc, nullptr,
                                      GetCurrentThreadId());
#ifdef POPUP_ROLLUP_DEBUG_OUTPUT
    if (!sCallMouseHook) {
      MOZ_LOG(gWindowsLog, LogLevel::Info,
              ("***** SetWindowsHookEx is NOT installed for WH_MOUSE!\n"));
    }
#endif
  }
}

// Unhook special message hooks for dropdowns.
void nsWindow::UnregisterSpecialDropdownHooks() {
  DISPLAY_NMM_PRT(
      "***************** De-installing Msg Hooks ***************\n");

  if (sCallProcHook) {
    DISPLAY_NMM_PRT("***** Unhooking sCallProcHook!\n");
    if (!::UnhookWindowsHookEx(sCallProcHook)) {
      DISPLAY_NMM_PRT("***** UnhookWindowsHookEx failed for sCallProcHook!\n");
    }
    sCallProcHook = nullptr;
  }

  if (sMsgFilterHook) {
    DISPLAY_NMM_PRT("***** Unhooking sMsgFilterHook!\n");
    if (!::UnhookWindowsHookEx(sMsgFilterHook)) {
      DISPLAY_NMM_PRT("***** UnhookWindowsHookEx failed for sMsgFilterHook!\n");
    }
    sMsgFilterHook = nullptr;
  }

  if (sCallMouseHook) {
    DISPLAY_NMM_PRT("***** Unhooking sCallMouseHook!\n");
    if (!::UnhookWindowsHookEx(sCallMouseHook)) {
      DISPLAY_NMM_PRT("***** UnhookWindowsHookEx failed for sCallMouseHook!\n");
    }
    sCallMouseHook = nullptr;
  }
}

// This timer is designed to only fire one time at most each time a "hook"
// function is used to rollup the dropdown. In some cases, the timer may be
// scheduled from the hook, but that hook event or a subsequent event may roll
// up the dropdown before this timer function is executed.
//
// For example, if an MFC control takes focus, the combobox will lose focus and
// rollup before this function fires.
VOID CALLBACK nsWindow::HookTimerForPopups(HWND hwnd, UINT uMsg, UINT idEvent,
                                           DWORD dwTime) {
  if (sHookTimerId != 0) {
    // if the window is nullptr then we need to use the ID to kill the timer
    DebugOnly<BOOL> status = ::KillTimer(nullptr, sHookTimerId);
    NS_ASSERTION(status, "Hook Timer was not killed.");
    sHookTimerId = 0;
  }

  if (sRollupMsgId != 0) {
    // Note: DealWithPopups does the check to make sure that the rollup widget
    // is set.
    LRESULT popupHandlingResult;
    nsAutoRollup autoRollup;
    DealWithPopups(sRollupMsgWnd, sRollupMsgId, 0, 0, &popupHandlingResult);
    sRollupMsgId = 0;
    sRollupMsgWnd = nullptr;
  }
}

static bool IsDifferentThreadWindow(HWND aWnd) {
  return ::GetCurrentThreadId() != ::GetWindowThreadProcessId(aWnd, nullptr);
}

// static
bool nsWindow::EventIsInsideWindow(nsWindow* aWindow,
                                   Maybe<POINT> aEventPoint) {
  RECT r;
  ::GetWindowRect(aWindow->mWnd, &r);
  POINT mp;
  if (aEventPoint) {
    mp = *aEventPoint;
  } else {
    DWORD pos = ::GetMessagePos();
    mp.x = GET_X_LPARAM(pos);
    mp.y = GET_Y_LPARAM(pos);
  }

  // was the event inside this window?
  return static_cast<bool>(::PtInRect(&r, mp));
}

// static
bool nsWindow::GetPopupsToRollup(nsIRollupListener* aRollupListener,
                                 uint32_t* aPopupsToRollup,
                                 Maybe<POINT> aEventPoint) {
  // If we're dealing with menus, we probably have submenus and we don't want
  // to rollup some of them if the click is in a parent menu of the current
  // submenu.
  *aPopupsToRollup = UINT32_MAX;
  AutoTArray<nsIWidget*, 5> widgetChain;
  uint32_t sameTypeCount = aRollupListener->GetSubmenuWidgetChain(&widgetChain);
  for (uint32_t i = 0; i < widgetChain.Length(); ++i) {
    nsIWidget* widget = widgetChain[i];
    if (EventIsInsideWindow(static_cast<nsWindow*>(widget), aEventPoint)) {
      // Don't roll up if the mouse event occurred within a menu of the
      // same type. If the mouse event occurred in a menu higher than that,
      // roll up, but pass the number of popups to Rollup so that only those
      // of the same type close up.
      if (i < sameTypeCount) {
        return false;
      }

      *aPopupsToRollup = sameTypeCount;
      break;
    }
  }
  return true;
}

// static
bool nsWindow::NeedsToHandleNCActivateDelayed(HWND aWnd) {
  // While popup is open, popup window might be activated by other application.
  // At this time, we need to take back focus to the previous window but it
  // causes flickering its nonclient area because WM_NCACTIVATE comes before
  // WM_ACTIVATE and we cannot know which window will take focus at receiving
  // WM_NCACTIVATE. Therefore, we need a hack for preventing the flickerling.
  //
  // If non-popup window receives WM_NCACTIVATE at deactivating, default
  // wndproc shouldn't handle it as deactivating. Instead, at receiving
  // WM_ACTIVIATE after that, WM_NCACTIVATE should be sent again manually.
  // This returns true if the window needs to handle WM_NCACTIVATE later.

  nsWindow* window = WinUtils::GetNSWindowPtr(aWnd);
  return window && !window->IsPopup();
}

static bool IsTouchSupportEnabled(HWND aWnd) {
  nsWindow* topWindow =
      WinUtils::GetNSWindowPtr(WinUtils::GetTopLevelHWND(aWnd, true));
  return topWindow ? topWindow->IsTouchWindow() : false;
}

static Maybe<POINT> GetSingleTouch(WPARAM wParam, LPARAM lParam) {
  Maybe<POINT> ret;
  uint32_t cInputs = LOWORD(wParam);
  if (cInputs != 1) {
    return ret;
  }
  TOUCHINPUT input;
  if (GetTouchInputInfo((HTOUCHINPUT)lParam, cInputs, &input,
                        sizeof(TOUCHINPUT))) {
    ret.emplace();
    ret->x = TOUCH_COORD_TO_PIXEL(input.x);
    ret->y = TOUCH_COORD_TO_PIXEL(input.y);
  }
  // Note that we don't call CloseTouchInputHandle here because we need
  // to read the touch input info again in OnTouch later.
  return ret;
}

// static
bool nsWindow::DealWithPopups(HWND aWnd, UINT aMessage, WPARAM aWParam,
                              LPARAM aLParam, LRESULT* aResult) {
  NS_ASSERTION(aResult, "Bad outResult");

  // XXX Why do we use the return value of WM_MOUSEACTIVATE for all messages?
  *aResult = MA_NOACTIVATE;

  if (!::IsWindowVisible(aWnd)) {
    return false;
  }

  nsIRollupListener* rollupListener = nsBaseWidget::GetActiveRollupListener();
  NS_ENSURE_TRUE(rollupListener, false);

  nsCOMPtr<nsIWidget> popup = rollupListener->GetRollupWidget();
  if (!popup) {
    return false;
  }

  static bool sSendingNCACTIVATE = false;
  static bool sPendingNCACTIVATE = false;
  uint32_t popupsToRollup = UINT32_MAX;

  bool consumeRollupEvent = false;
  Maybe<POINT> touchPoint;  // In screen coords.

  nsWindow* popupWindow = static_cast<nsWindow*>(popup.get());
  UINT nativeMessage = WinUtils::GetNativeMessage(aMessage);
  switch (nativeMessage) {
    case WM_TOUCH:
      if (!IsTouchSupportEnabled(aWnd)) {
        // If APZ is disabled, don't allow touch inputs to dismiss popups. The
        // compatibility mouse events will do it instead.
        return false;
      }
      touchPoint = GetSingleTouch(aWParam, aLParam);
      if (!touchPoint) {
        return false;
      }
      [[fallthrough]];
    case WM_LBUTTONDOWN:
    case WM_RBUTTONDOWN:
    case WM_MBUTTONDOWN:
    case WM_NCLBUTTONDOWN:
    case WM_NCRBUTTONDOWN:
    case WM_NCMBUTTONDOWN:
      if (nativeMessage != WM_TOUCH && IsTouchSupportEnabled(aWnd) &&
          MOUSE_INPUT_SOURCE() == MouseEvent_Binding::MOZ_SOURCE_TOUCH) {
        // If any of these mouse events are really compatibility events that
        // Windows is sending for touch inputs, then don't allow them to dismiss
        // popups when APZ is enabled (instead we do the dismissing as part of
        // WM_TOUCH handling which is more correct).
        // If we don't do this, then when the user lifts their finger after a
        // long-press, the WM_RBUTTONDOWN compatibility event that Windows sends
        // us will dismiss the contextmenu popup that we displayed as part of
        // handling the long-tap-up.
        return false;
      }
      if (!EventIsInsideWindow(popupWindow, touchPoint) &&
          GetPopupsToRollup(rollupListener, &popupsToRollup, touchPoint)) {
        break;
      }
      return false;
    case WM_POINTERDOWN: {
      WinPointerEvents pointerEvents;
      if (!pointerEvents.ShouldRollupOnPointerEvent(nativeMessage, aWParam)) {
        return false;
      }
      POINT pt;
      pt.x = GET_X_LPARAM(aLParam);
      pt.y = GET_Y_LPARAM(aLParam);
      if (!GetPopupsToRollup(rollupListener, &popupsToRollup, Some(pt))) {
        return false;
      }
      if (EventIsInsideWindow(popupWindow, Some(pt))) {
        // Don't roll up if the event is inside the popup window.
        return false;
      }
    } break;
    case MOZ_WM_DMANIP: {
      POINT pt;
      ::GetCursorPos(&pt);
      if (!GetPopupsToRollup(rollupListener, &popupsToRollup, Some(pt))) {
        return false;
      }
      if (EventIsInsideWindow(popupWindow, Some(pt))) {
        // Don't roll up if the event is inside the popup window
        return false;
      }
    } break;
    case WM_MOUSEWHEEL:
    case WM_MOUSEHWHEEL:
      // We need to check if the popup thinks that it should cause closing
      // itself when mouse wheel events are fired outside the rollup widget.
      if (!EventIsInsideWindow(popupWindow)) {
        // Check if we should consume this event even if we don't roll-up:
        consumeRollupEvent = rollupListener->ShouldConsumeOnMouseWheelEvent();
        *aResult = MA_ACTIVATE;
        if (rollupListener->ShouldRollupOnMouseWheelEvent() &&
            GetPopupsToRollup(rollupListener, &popupsToRollup)) {
          break;
        }
      }
      return consumeRollupEvent;

    case WM_ACTIVATEAPP:
      break;

    case WM_ACTIVATE:
      // NOTE: Don't handle WA_INACTIVE for preventing popup taking focus
      // because we cannot distinguish it's caused by mouse or not.
      if (LOWORD(aWParam) == WA_ACTIVE && aLParam) {
        nsWindow* window = WinUtils::GetNSWindowPtr(aWnd);
        if (window && window->IsPopup()) {
          // Cancel notifying widget listeners of deactivating the previous
          // active window (see WM_KILLFOCUS case in ProcessMessage()).
          sJustGotDeactivate = false;
          // Reactivate the window later.
          ::PostMessageW(aWnd, MOZ_WM_REACTIVATE, aWParam, aLParam);
          return true;
        }
        // Don't rollup the popup when focus moves back to the parent window
        // from a popup because such case is caused by strange mouse drivers.
        nsWindow* prevWindow =
            WinUtils::GetNSWindowPtr(reinterpret_cast<HWND>(aLParam));
        if (prevWindow && prevWindow->IsPopup()) {
          // Consume this message here since previous window must not have
          // been inactivated since we've already stopped accepting the
          // inactivation below.
          return true;
        }
      } else if (LOWORD(aWParam) == WA_INACTIVE) {
        nsWindow* activeWindow =
            WinUtils::GetNSWindowPtr(reinterpret_cast<HWND>(aLParam));
        if (sPendingNCACTIVATE && NeedsToHandleNCActivateDelayed(aWnd)) {
          // If focus moves to non-popup widget or focusable popup, the window
          // needs to update its nonclient area.
          if (!activeWindow || !activeWindow->IsPopup()) {
            sSendingNCACTIVATE = true;
            ::SendMessageW(aWnd, WM_NCACTIVATE, false, 0);
            sSendingNCACTIVATE = false;
          }
          sPendingNCACTIVATE = false;
        }
        // If focus moves from/to popup, we don't need to rollup the popup
        // because such case is caused by strange mouse drivers.  And in
        // such case, we should consume the message here since we need to
        // hide this odd focus move from our content.  (If we didn't consume
        // the message here, ProcessMessage() will notify widget listener of
        // inactivation and that causes unnecessary reflow for supporting
        // -moz-window-inactive pseudo class.
        if (activeWindow) {
          if (activeWindow->IsPopup()) {
            return true;
          }
          nsWindow* deactiveWindow = WinUtils::GetNSWindowPtr(aWnd);
          if (deactiveWindow && deactiveWindow->IsPopup()) {
            return true;
          }
        }
      } else if (LOWORD(aWParam) == WA_CLICKACTIVE) {
        // If the WM_ACTIVATE message is caused by a click in a popup,
        // we should not rollup any popups.
        nsWindow* window = WinUtils::GetNSWindowPtr(aWnd);
        if ((window && window->IsPopup()) ||
            !GetPopupsToRollup(rollupListener, &popupsToRollup)) {
          return false;
        }
      }
      break;

    case MOZ_WM_REACTIVATE:
      // The previous active window should take back focus.
      if (::IsWindow(reinterpret_cast<HWND>(aLParam))) {
        // FYI: Even without this API call, you see expected result (e.g., the
        //      owner window of the popup keeps active without flickering
        //      the non-client area).  And also this causes initializing
        //      TSF and it causes using CPU time a lot.  However, even if we
        //      consume WM_ACTIVE messages, native focus change has already
        //      been occurred.  I.e., a popup window is active now.  Therefore,
        //      you'll see some odd behavior if we don't reactivate the owner
        //      window here.  For example, if you do:
        //        1. Turn wheel on a bookmark panel.
        //        2. Turn wheel on another window.
        //      then, you'll see that the another window becomes active but the
        //      owner window of the bookmark panel looks still active and the
        //      bookmark panel keeps open.  The reason is that the first wheel
        //      operation gives focus to the bookmark panel.  Therefore, when
        //      the next operation gives focus to the another window, previous
        //      focus window is the bookmark panel (i.e., a popup window).
        //      So, in this case, our hack around here prevents to inactivate
        //      the owner window and roll up the bookmark panel.
        ::SetForegroundWindow(reinterpret_cast<HWND>(aLParam));
      }
      return true;

    case WM_NCACTIVATE:
      if (!aWParam && !sSendingNCACTIVATE &&
          NeedsToHandleNCActivateDelayed(aWnd)) {
        // Don't just consume WM_NCACTIVATE. It doesn't handle only the
        // nonclient area state change.
        ::DefWindowProcW(aWnd, aMessage, TRUE, aLParam);
        // Accept the deactivating because it's necessary to receive following
        // WM_ACTIVATE.
        *aResult = TRUE;
        sPendingNCACTIVATE = true;
        return true;
      }
      return false;

    case WM_MOUSEACTIVATE:
      if (!EventIsInsideWindow(popupWindow) &&
          GetPopupsToRollup(rollupListener, &popupsToRollup)) {
        // WM_MOUSEACTIVATE may be caused by moving the mouse (e.g., X-mouse
        // of TweakUI is enabled. Then, check if the popup should be rolled up
        // with rollup listener. If not, just consume the message.
        if (HIWORD(aLParam) == WM_MOUSEMOVE &&
            !rollupListener->ShouldRollupOnMouseActivate()) {
          return true;
        }
        // Otherwise, it should be handled by wndproc.
        return false;
      }

      // Prevent the click inside the popup from causing a change in window
      // activation. Since the popup is shown non-activated, we need to eat any
      // requests to activate the window while it is displayed. Windows will
      // automatically activate the popup on the mousedown otherwise.
      return true;

    case WM_SHOWWINDOW:
      // If the window is being minimized, close popups.
      if (aLParam == SW_PARENTCLOSING) {
        break;
      }
      return false;

    case WM_KILLFOCUS:
      // If focus moves to other window created in different process/thread,
      // e.g., a plugin window, popups should be rolled up.
      if (IsDifferentThreadWindow(reinterpret_cast<HWND>(aWParam))) {
        break;
      }
      return false;

    case WM_MOVING:
    case WM_MENUSELECT:
      break;

    default:
      return false;
  }

  // Only need to deal with the last rollup for left mouse down events.
  NS_ASSERTION(!nsAutoRollup::GetLastRollup(), "last rollup is null");

  if (nativeMessage == WM_TOUCH || nativeMessage == WM_LBUTTONDOWN ||
      nativeMessage == WM_POINTERDOWN) {
    LayoutDeviceIntPoint pos;
    if (nativeMessage == WM_TOUCH) {
      pos.x = touchPoint->x;
      pos.y = touchPoint->y;
    } else {
      POINT pt;
      pt.x = GET_X_LPARAM(aLParam);
      pt.y = GET_Y_LPARAM(aLParam);
      // POINTERDOWN is already in screen coords.
      if (nativeMessage == WM_LBUTTONDOWN) {
        ::ClientToScreen(aWnd, &pt);
      }
      pos = LayoutDeviceIntPoint(pt.x, pt.y);
    }

    nsIContent* lastRollup;
    consumeRollupEvent =
        rollupListener->Rollup(popupsToRollup, true, &pos, &lastRollup);
    nsAutoRollup::SetLastRollup(lastRollup);
  } else {
    consumeRollupEvent =
        rollupListener->Rollup(popupsToRollup, true, nullptr, nullptr);
  }

  // Tell hook to stop processing messages
  sProcessHook = false;
  sRollupMsgId = 0;
  sRollupMsgWnd = nullptr;

  // If we are NOT supposed to be consuming events, let it go through
  if (consumeRollupEvent && nativeMessage != WM_RBUTTONDOWN) {
    *aResult = MA_ACTIVATE;
    return true;
  }

  return false;
}

/**************************************************************
 **************************************************************
 **
 ** BLOCK: Misc. utility methods and functions.
 **
 ** General use.
 **
 **************************************************************
 **************************************************************/

// Note that the result of GetTopLevelWindow method can be different from the
// result of WinUtils::GetTopLevelHWND().  The result can be non-floating
// window.  Because our top level window may be contained in another window
// which is not managed by us.
nsWindow* nsWindow::GetTopLevelWindow(bool aStopOnDialogOrPopup) {
  nsWindow* curWindow = this;

  while (true) {
    if (aStopOnDialogOrPopup) {
      switch (curWindow->mWindowType) {
        case eWindowType_dialog:
        case eWindowType_popup:
          return curWindow;
        default:
          break;
      }
    }

    // Retrieve the top level parent or owner window
    nsWindow* parentWindow = curWindow->GetParentWindow(true);

    if (!parentWindow) return curWindow;

    curWindow = parentWindow;
  }
}

// Set a flag if hwnd is a (non-popup) visible window from this process,
// and bail out of the enumeration. Otherwise leave the flag unmodified
// and continue the enumeration.
// lParam must be a bool* pointing at the flag to be set.
static BOOL CALLBACK EnumVisibleWindowsProc(HWND hwnd, LPARAM lParam) {
  DWORD pid;
  ::GetWindowThreadProcessId(hwnd, &pid);
  if (pid == ::GetCurrentProcessId() && ::IsWindowVisible(hwnd)) {
    // Don't count popups as visible windows, since they don't take focus,
    // in case we only have a popup visible (see bug 1554490 where the gfx
    // test window is an offscreen popup).
    nsWindow* window = WinUtils::GetNSWindowPtr(hwnd);
    if (!window || !window->IsPopup()) {
      bool* windowsVisible = reinterpret_cast<bool*>(lParam);
      *windowsVisible = true;
      return FALSE;
    }
  }
  return TRUE;
}

// Determine if it would be ok to activate a window, taking focus.
// We want to avoid stealing focus from another app (bug 225305).
bool nsWindow::CanTakeFocus() {
  HWND fgWnd = ::GetForegroundWindow();
  if (!fgWnd) {
    // There is no foreground window, so don't worry about stealing focus.
    return true;
  }
  // We can take focus if the current foreground window is already from
  // this process.
  DWORD pid;
  ::GetWindowThreadProcessId(fgWnd, &pid);
  if (pid == ::GetCurrentProcessId()) {
    return true;
  }

  bool windowsVisible = false;
  ::EnumWindows(EnumVisibleWindowsProc,
                reinterpret_cast<LPARAM>(&windowsVisible));

  if (!windowsVisible) {
    // We're probably creating our first visible window, allow that to
    // take focus.
    return true;
  }
  return false;
}

/* static */ const wchar_t* nsWindow::GetMainWindowClass() {
  static const wchar_t* sMainWindowClass = nullptr;
  if (!sMainWindowClass) {
    nsAutoString className;
    Preferences::GetString("ui.window_class_override", className);
    if (!className.IsEmpty()) {
      sMainWindowClass = wcsdup(className.get());
    } else {
      sMainWindowClass = kClassNameGeneral;
    }
  }
  return sMainWindowClass;
}

LPARAM nsWindow::lParamToScreen(LPARAM lParam) {
  POINT pt;
  pt.x = GET_X_LPARAM(lParam);
  pt.y = GET_Y_LPARAM(lParam);
  ::ClientToScreen(mWnd, &pt);
  return MAKELPARAM(pt.x, pt.y);
}

LPARAM nsWindow::lParamToClient(LPARAM lParam) {
  POINT pt;
  pt.x = GET_X_LPARAM(lParam);
  pt.y = GET_Y_LPARAM(lParam);
  ::ScreenToClient(mWnd, &pt);
  return MAKELPARAM(pt.x, pt.y);
}

WPARAM nsWindow::wParamFromGlobalMouseState() {
  WPARAM result = 0;

  if (!!::GetKeyState(VK_CONTROL)) {
    result |= MK_CONTROL;
  }

  if (!!::GetKeyState(VK_SHIFT)) {
    result |= MK_SHIFT;
  }

  if (!!::GetKeyState(VK_LBUTTON)) {
    result |= MK_LBUTTON;
  }

  if (!!::GetKeyState(VK_MBUTTON)) {
    result |= MK_MBUTTON;
  }

  if (!!::GetKeyState(VK_RBUTTON)) {
    result |= MK_RBUTTON;
  }

  if (!!::GetKeyState(VK_XBUTTON1)) {
    result |= MK_XBUTTON1;
  }

  if (!!::GetKeyState(VK_XBUTTON2)) {
    result |= MK_XBUTTON2;
  }

  return result;
}

void nsWindow::PickerOpen() { mPickerDisplayCount++; }

void nsWindow::PickerClosed() {
  NS_ASSERTION(mPickerDisplayCount > 0, "mPickerDisplayCount out of sync!");
  if (!mPickerDisplayCount) return;
  mPickerDisplayCount--;
  if (!mPickerDisplayCount && mDestroyCalled) {
    Destroy();
  }
}

bool nsWindow::WidgetTypeSupportsAcceleration() {
  // We don't currently support using an accelerated layer manager with
  // transparent windows so don't even try. I'm also not sure if we even
  // want to support this case. See bug 593471.
  //
  // Windows' support for transparent accelerated surfaces isn't great.
  // Some possible approaches:
  //  - Readback the data and update it using
  //  UpdateLayeredWindow/UpdateLayeredWindowIndirect
  //    This is what WPF does. See
  //    CD3DDeviceLevel1::PresentWithGDI/CD3DSwapChainWithSwDC in WpfGfx. The
  //    rationale for not using IDirect3DSurface9::GetDC is explained here:
  //    https://web.archive.org/web/20160521191104/https://blogs.msdn.microsoft.com/dwayneneed/2008/09/08/transparent-windows-in-wpf/
  //  - Use D3D11_RESOURCE_MISC_GDI_COMPATIBLE, IDXGISurface1::GetDC(),
  //    and UpdateLayeredWindowIndirect.
  //    This is suggested here:
  //    https://docs.microsoft.com/en-us/archive/msdn-magazine/2009/december/windows-with-c-layered-windows-with-direct2d
  //    but might have the same problem that IDirect3DSurface9::GetDC has.
  //  - Creating the window with the WS_EX_NOREDIRECTIONBITMAP flag and use
  //  DirectComposition.
  //    Not supported on Win7.
  //  - Using DwmExtendFrameIntoClientArea with negative margins and something
  //  to turn off the glass effect.
  //    This doesn't work when the DWM is not running (Win7)
  //
  // Also see bug 1150376, D3D11 composition can cause issues on some devices
  // on Windows 7 where presentation fails randomly for windows with drop
  // shadows.
  return mTransparencyMode != eTransparencyTransparent &&
         !(IsPopup() && DeviceManagerDx::Get()->IsWARP());
}

bool nsWindow::DispatchTouchEventFromWMPointer(
    UINT msg, LPARAM aLParam, const WinPointerInfo& aPointerInfo,
    mozilla::MouseButton aButton) {
  MultiTouchInput::MultiTouchType touchType;
  switch (msg) {
    case WM_POINTERDOWN:
      touchType = MultiTouchInput::MULTITOUCH_START;
      break;
    case WM_POINTERUPDATE:
      if (aPointerInfo.mPressure == 0) {
        return false;  // hover
      }
      touchType = MultiTouchInput::MULTITOUCH_MOVE;
      break;
    case WM_POINTERUP:
      touchType = MultiTouchInput::MULTITOUCH_END;
      break;
    default:
      return false;
  }

  nsPointWin touchPoint;
  touchPoint.x = GET_X_LPARAM(aLParam);
  touchPoint.y = GET_Y_LPARAM(aLParam);
  touchPoint.ScreenToClient(mWnd);

  SingleTouchData touchData(static_cast<int32_t>(aPointerInfo.pointerId),
                            ScreenIntPoint::FromUnknownPoint(touchPoint),
                            ScreenSize(1, 1),  // pixel size radius for pen
                            0.0f,              // no radius rotation
                            aPointerInfo.mPressure);
  touchData.mTiltX = aPointerInfo.tiltX;
  touchData.mTiltY = aPointerInfo.tiltY;
  touchData.mTwist = aPointerInfo.twist;

  MultiTouchInput touchInput;
  touchInput.mType = touchType;
  touchInput.mTime = ::GetMessageTime();
  touchInput.mTimeStamp =
      GetMessageTimeStamp(static_cast<long>(touchInput.mTime));
  touchInput.mTouches.AppendElement(touchData);
  touchInput.mButton = aButton;
  touchInput.mButtons = aPointerInfo.mButtons;

  // POINTER_INFO.dwKeyStates can't be used as it only supports Shift and Ctrl
  ModifierKeyState modifierKeyState;
  touchInput.modifiers = modifierKeyState.GetModifiers();

  DispatchTouchInput(touchInput, MouseEvent_Binding::MOZ_SOURCE_PEN);
  return true;
}

static MouseButton PenFlagsToMouseButton(PEN_FLAGS aPenFlags) {
  // Theoretically flags can be set together but they do not
  if (aPenFlags & PEN_FLAG_BARREL) {
    return MouseButton::eSecondary;
  }
  if (aPenFlags & PEN_FLAG_ERASER) {
    return MouseButton::eEraser;
  }
  return MouseButton::ePrimary;
}

bool nsWindow::OnPointerEvents(UINT msg, WPARAM aWParam, LPARAM aLParam) {
  if (!mAPZC) {
    // APZ is not available on context menu. Follow the behavior of touch input
    // which fallbacks to WM_LBUTTON* and WM_GESTURE, to keep consistency.
    return false;
  }
  if (!mPointerEvents.ShouldHandleWinPointerMessages(msg, aWParam)) {
    return false;
  }
  if (!mPointerEvents.ShouldFirePointerEventByWinPointerMessages()) {
    // We have to handle WM_POINTER* to fetch and cache pen related information
    // and fire WidgetMouseEvent with the cached information the WM_*BUTTONDOWN
    // handler. This is because Windows doesn't support ::DoDragDrop in the
    // touch or pen message handlers.
    mPointerEvents.ConvertAndCachePointerInfo(msg, aWParam);
    // Don't consume the Windows WM_POINTER* messages
    return false;
  }

  uint32_t pointerId = mPointerEvents.GetPointerId(aWParam);
  POINTER_PEN_INFO penInfo{};
  if (!mPointerEvents.GetPointerPenInfo(pointerId, &penInfo)) {
    return false;
  }

  // When dispatching mouse events with pen, there may be some
  // WM_POINTERUPDATE messages between WM_POINTERDOWN and WM_POINTERUP with
  // small movements. Those events will reset sLastMousePoint and reset
  // sLastClickCount. To prevent that, we keep the last pen down position
  // and compare it with the subsequent WM_POINTERUPDATE. If the movement is
  // smaller than GetSystemMetrics(SM_CXDRAG), then we suppress firing
  // eMouseMove for WM_POINTERUPDATE.
  static POINT sLastPointerDownPoint = {0};

  // We don't support chorded buttons for pen. Keep the button at
  // WM_POINTERDOWN.
  static mozilla::MouseButton sLastPenDownButton = MouseButton::ePrimary;
  static bool sPointerDown = false;

  EventMessage message;
  mozilla::MouseButton button = MouseButton::ePrimary;
  switch (msg) {
    case WM_POINTERDOWN: {
      LayoutDeviceIntPoint eventPoint(GET_X_LPARAM(aLParam),
                                      GET_Y_LPARAM(aLParam));
      sLastPointerDownPoint.x = eventPoint.x;
      sLastPointerDownPoint.y = eventPoint.y;
      message = eMouseDown;
      button = PenFlagsToMouseButton(penInfo.penFlags);
      sLastPenDownButton = button;
      sPointerDown = true;
    } break;
    case WM_POINTERUP:
      message = eMouseUp;
      MOZ_ASSERT(sPointerDown, "receive WM_POINTERUP w/o WM_POINTERDOWN");
      button = sPointerDown ? sLastPenDownButton : MouseButton::ePrimary;
      sPointerDown = false;
      break;
    case WM_POINTERUPDATE:
      message = eMouseMove;
      if (sPointerDown) {
        LayoutDeviceIntPoint eventPoint(GET_X_LPARAM(aLParam),
                                        GET_Y_LPARAM(aLParam));
        int32_t movementX = sLastPointerDownPoint.x > eventPoint.x
                                ? sLastPointerDownPoint.x - eventPoint.x
                                : eventPoint.x - sLastPointerDownPoint.x;
        int32_t movementY = sLastPointerDownPoint.y > eventPoint.y
                                ? sLastPointerDownPoint.y - eventPoint.y
                                : eventPoint.y - sLastPointerDownPoint.y;
        bool insideMovementThreshold =
            movementX < (int32_t)::GetSystemMetrics(SM_CXDRAG) &&
            movementY < (int32_t)::GetSystemMetrics(SM_CYDRAG);

        if (insideMovementThreshold) {
          // Suppress firing eMouseMove for WM_POINTERUPDATE if the movement
          // from last WM_POINTERDOWN is smaller than SM_CXDRAG / SM_CYDRAG
          return false;
        }
        button = sLastPenDownButton;
      }
      break;
    case WM_POINTERLEAVE:
      message = eMouseExitFromWidget;
      break;
    default:
      return false;
  }

  // Windows defines the pen pressure is normalized to a range between 0 and
  // 1024. Convert it to float.
  float pressure = penInfo.pressure ? (float)penInfo.pressure / 1024 : 0;
  int16_t buttons = sPointerDown
                        ? nsContentUtils::GetButtonsFlagForButton(button)
                        : MouseButtonsFlag::eNoButtons;
  WinPointerInfo pointerInfo(pointerId, penInfo.tiltX, penInfo.tiltY, pressure,
                             buttons);
  pointerInfo.twist = penInfo.rotation;

  // Fire touch events but not when the barrel button is pressed.
  if (button != MouseButton::eSecondary &&
      StaticPrefs::dom_w3c_pointer_events_scroll_by_pen_enabled() &&
      DispatchTouchEventFromWMPointer(msg, aLParam, pointerInfo, button)) {
    return true;
  }

  // The aLParam of WM_POINTER* is the screen location. Convert it to client
  // location
  LPARAM newLParam = lParamToClient(aLParam);
  DispatchMouseEvent(message, aWParam, newLParam, false, button,
                     MouseEvent_Binding::MOZ_SOURCE_PEN, &pointerInfo);

  if (button == MouseButton::eSecondary && message == eMouseUp) {
    // Fire eContextMenu manually since consuming WM_POINTER* blocks
    // WM_CONTEXTMENU
    DispatchMouseEvent(eContextMenu, aWParam, newLParam, false, button,
                       MouseEvent_Binding::MOZ_SOURCE_PEN, &pointerInfo);
  }
  // Consume WM_POINTER* to stop Windows fires WM_*BUTTONDOWN / WM_*BUTTONUP
  // WM_MOUSEMOVE.
  return true;
}

void nsWindow::GetCompositorWidgetInitData(
    mozilla::widget::CompositorWidgetInitData* aInitData) {
  *aInitData = WinCompositorWidgetInitData(
      reinterpret_cast<uintptr_t>(mWnd),
      reinterpret_cast<uintptr_t>(static_cast<nsIWidget*>(this)),
      mTransparencyMode, mSizeMode);
}

bool nsWindow::SynchronouslyRepaintOnResize() {
  return !gfxWindowsPlatform::GetPlatform()->DwmCompositionEnabled();
}

void nsWindow::MaybeDispatchInitialFocusEvent() {
  if (mIsShowingPreXULSkeletonUI && ::GetActiveWindow() == mWnd) {
    DispatchFocusToTopLevelWindow(true);
  }
}

already_AddRefed<nsIWidget> nsIWidget::CreateTopLevelWindow() {
  nsCOMPtr<nsIWidget> window = new nsWindow();
  return window.forget();
}

already_AddRefed<nsIWidget> nsIWidget::CreateChildWindow() {
  nsCOMPtr<nsIWidget> window = new nsWindow(true);
  return window.forget();
}<|MERGE_RESOLUTION|>--- conflicted
+++ resolved
@@ -2346,11 +2346,7 @@
   if (aMode == mSizeMode) return;
 
   if (aMode == nsSizeMode_Fullscreen) {
-<<<<<<< HEAD
-    MakeFullScreen(true, nullptr);
-=======
     MakeFullScreen(true);
->>>>>>> 220e1f46
   } else if ((mSizeMode == nsSizeMode_Fullscreen) &&
              (aMode == nsSizeMode_Normal)) {
     // If we are in fullscreen mode, minimize should work like normal and
