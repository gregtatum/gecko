{
    "repo": "https://hg.mozilla.org/build/mozharness",
<<<<<<< HEAD
    "revision": "1deaa6e0dc43"
=======
    "revision": "0010ba3afc71"
>>>>>>> 688521c0
}<|MERGE_RESOLUTION|>--- conflicted
+++ resolved
@@ -1,8 +1,4 @@
 {
     "repo": "https://hg.mozilla.org/build/mozharness",
-<<<<<<< HEAD
-    "revision": "1deaa6e0dc43"
-=======
     "revision": "0010ba3afc71"
->>>>>>> 688521c0
 }