--- conflicted
+++ resolved
@@ -15,15 +15,13 @@
 // be confusing for tests that send click events before the first paint.
 user_pref("nglayout.initialpaint.unsuppress_with_no_background", true);
 
-<<<<<<< HEAD
+// Explicitly turn off fission so we don't accidentally use the wrong default
+// value. This can be removed once harnesses and tasks assume fission by
+// default.
+user_pref("fission.autostart", false);
+
 // Disable quick-navigation overwriting of Views for Pinebuild. Navigations
 // in tests are overwhelmingly quick, and so this View-recycling infrastructure
 // would get used unexpectedly if enabled. Instead, we explicitly enable
 // and test the quick navigation case in its own test.
 user_pref("browser.pinebuild.interstitial-view-overwriting.enabled", false);
-=======
-// Explicitly turn off fission so we don't accidentally use the wrong default
-// value. This can be removed once harnesses and tasks assume fission by
-// default.
-user_pref("fission.autostart", false);
->>>>>>> 3ee75af7
