/* This Source Code Form is subject to the terms of the Mozilla Public
 * License, v. 2.0. If a copy of the MPL was not distributed with this
 * file, You can obtain one at http://mozilla.org/MPL/2.0/. */

/*
 * This module tracks each browser window and informs network module
 * the current selected tab's content outer window ID.
 */

var EXPORTED_SYMBOLS = ["BrowserWindowTracker"];

const { XPCOMUtils } = ChromeUtils.import(
  "resource://gre/modules/XPCOMUtils.jsm"
);
const { Services } = ChromeUtils.import("resource://gre/modules/Services.jsm");

// Lazy getters
XPCOMUtils.defineLazyModuleGetters(this, {
  PrivateBrowsingUtils: "resource://gre/modules/PrivateBrowsingUtils.jsm",
});

// Constants
const TAB_EVENTS = ["TabBrowserInserted", "TabSelect", "TabClose"];
const WINDOW_EVENTS = ["activate", "unload"];
const DEBUG = false;

// Variables
var _lastTopBrowsingContextID = 0;
var _trackedWindows = [];
var _lastBrowserWindowId = 0;
var _browserWindowIds = new WeakMap();

// Global methods
function debug(s) {
  if (DEBUG) {
    dump("-*- UpdateTopBrowsingContextIDHelper: " + s + "\n");
  }
}

function _updateCurrentBrowsingContextID(browser) {
  if (
    !browser.browsingContext ||
    browser.browsingContext.id === _lastTopBrowsingContextID ||
    browser.ownerGlobal != _trackedWindows[0]
  ) {
    return;
  }

  debug(
    "Current window uri=" +
      (browser.currentURI && browser.currentURI.spec) +
      " browsing context id=" +
      browser.browsingContext.id
  );

  _lastTopBrowsingContextID = browser.browsingContext.id;
  let idWrapper = Cc["@mozilla.org/supports-PRUint64;1"].createInstance(
    Ci.nsISupportsPRUint64
  );
  idWrapper.data = _lastTopBrowsingContextID;
  Services.obs.notifyObservers(
    idWrapper,
    "net:current-top-browsing-context-id"
  );
}

function _handleEvent(event) {
  switch (event.type) {
    case "TabBrowserInserted":
      if (
        event.target.ownerGlobal.gBrowser.selectedBrowser ===
        event.target.linkedBrowser
      ) {
        _updateCurrentBrowsingContextID(event.target.linkedBrowser);
      }
      Services.obs.notifyObservers(
        event.target,
        "browser-window-tracker-tab-added"
      );
      break;
    case "TabSelect":
      _updateCurrentBrowsingContextID(event.target.linkedBrowser);
      break;
    case "TabClose":
      Services.obs.notifyObservers(
        event.target,
        "browser-window-tracker-tab-removed"
      );
      break;
    case "activate":
      WindowHelper.onActivate(event.target);
      break;
    case "unload":
      WindowHelper.removeWindow(event.currentTarget);
      break;
  }
}

function _trackWindowOrder(window) {
  if (window.windowState == window.STATE_MINIMIZED) {
    let firstMinimizedWindow = _trackedWindows.findIndex(
      w => w.windowState == w.STATE_MINIMIZED
    );
    if (firstMinimizedWindow == -1) {
      firstMinimizedWindow = _trackedWindows.length;
    }
    _trackedWindows.splice(firstMinimizedWindow, 0, window);
  } else {
    _trackedWindows.unshift(window);
  }
}

function _untrackWindowOrder(window) {
  let idx = _trackedWindows.indexOf(window);
  if (idx >= 0) {
    _trackedWindows.splice(idx, 1);
  }
}

// Methods that impact a window. Put into single object for organization.
var WindowHelper = {
  addWindow(window) {
    _browserWindowIds.set(window, ++_lastBrowserWindowId);
    // Add event listeners
    TAB_EVENTS.forEach(function(event) {
      window.gBrowser.tabContainer.addEventListener(event, _handleEvent);
    });
    WINDOW_EVENTS.forEach(function(event) {
      window.addEventListener(event, _handleEvent);
    });

    _trackWindowOrder(window);

    // Update the selected tab's content outer window ID.
    _updateCurrentBrowsingContextID(window.gBrowser.selectedBrowser);
    Services.obs.notifyObservers(window, "browser-window-tracker-add-window");
  },

  removeWindow(window) {
    _untrackWindowOrder(window);

    // Remove the event listeners
    TAB_EVENTS.forEach(function(event) {
      window.gBrowser.tabContainer.removeEventListener(event, _handleEvent);
    });
    WINDOW_EVENTS.forEach(function(event) {
      window.removeEventListener(event, _handleEvent);
    });
    Services.obs.notifyObservers(
      window,
      "browser-window-tracker-remove-window"
    );
    _browserWindowIds.delete(window);
  },

  onActivate(window) {
    // If this window was the last focused window, we don't need to do anything
    if (window == _trackedWindows[0]) {
      return;
    }

    _untrackWindowOrder(window);
    _trackWindowOrder(window);

    _updateCurrentBrowsingContextID(window.gBrowser.selectedBrowser);
  },
};

this.BrowserWindowTracker = {
  /**
   * Get the most recent browser window.
   *
   * @param options an object accepting the arguments for the search.
   *        * private: true to restrict the search to private windows
   *            only, false to restrict the search to non-private only.
   *            Omit the property to search in both groups.
   *        * allowPopups: true if popup windows are permissable.
   */
  getTopWindow(options = {}) {
    for (let win of _trackedWindows) {
      if (
        !win.closed &&
        (options.allowPopups || win.toolbar.visible) &&
        (!("private" in options) ||
          PrivateBrowsingUtils.permanentPrivateBrowsing ||
          PrivateBrowsingUtils.isWindowPrivate(win) == options.private)
      ) {
        return win;
      }
    }
    return null;
  },

  windowCreated(browser) {
    if (browser === browser.ownerGlobal.gBrowser.selectedBrowser) {
      _updateCurrentBrowsingContextID(browser);
    }
  },

  /**
   * Number of currently open browser windows.
   */
  get windowCount() {
    return _trackedWindows.length;
  },

  /**
   * Array of browser windows ordered by z-index, in reverse order.
   * This means that the top-most browser window will be the first item.
   */
  get orderedWindows() {
    // Clone the windows array immediately as it may change during iteration,
    // we'd rather have an outdated order than skip/revisit windows.
    return [..._trackedWindows];
  },

  getAllVisibleTabs() {
    let tabs = [];
    for (let win of BrowserWindowTracker.orderedWindows) {
      for (let tab of win.gBrowser.visibleTabs) {
        // Only use tabs which are not discarded / unrestored
        if (tab.linkedPanel) {
          let { contentTitle, browserId } = tab.linkedBrowser;
          tabs.push({ contentTitle, browserId });
        }
      }
    }
    return tabs;
  },

  track(window) {
    return WindowHelper.addWindow(window);
  },

<<<<<<< HEAD
  getBrowserWindowId(window) {
    return _browserWindowIds.get(window);
=======
  // For tests only, this function will remove this window from the list of
  // tracked windows. Please don't forget to add it back at the end of your
  // tests!
  untrackForTestsOnly(window) {
    return WindowHelper.removeWindow(window);
>>>>>>> 32ed0789
  },
};<|MERGE_RESOLUTION|>--- conflicted
+++ resolved
@@ -232,15 +232,14 @@
     return WindowHelper.addWindow(window);
   },
 
-<<<<<<< HEAD
   getBrowserWindowId(window) {
     return _browserWindowIds.get(window);
-=======
+  },
+
   // For tests only, this function will remove this window from the list of
   // tracked windows. Please don't forget to add it back at the end of your
   // tests!
   untrackForTestsOnly(window) {
     return WindowHelper.removeWindow(window);
->>>>>>> 32ed0789
   },
 };