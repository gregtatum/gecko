/* This Source Code Form is subject to the terms of the Mozilla Public
 * License, v. 2.0. If a copy of the MPL was not distributed with this
 * file, You can obtain one at http://mozilla.org/MPL/2.0/. */

/*
 * This module tracks each browser window and informs network module
 * the current selected tab's content outer window ID.
 */

var EXPORTED_SYMBOLS = ["BrowserWindowTracker"];

const { XPCOMUtils } = ChromeUtils.import(
  "resource://gre/modules/XPCOMUtils.jsm"
);
const { Services } = ChromeUtils.import("resource://gre/modules/Services.jsm");

// Lazy getters
XPCOMUtils.defineLazyModuleGetters(this, {
  PrivateBrowsingUtils: "resource://gre/modules/PrivateBrowsingUtils.jsm",
});

// Constants
const TAB_EVENTS = ["TabBrowserInserted", "TabSelect"];
const WINDOW_EVENTS = ["activate", "unload"];
const DEBUG = false;

// Variables
var _lastTopBrowsingContextID = 0;
var _trackedWindows = [];

// Global methods
function debug(s) {
  if (DEBUG) {
    dump("-*- UpdateTopBrowsingContextIDHelper: " + s + "\n");
  }
}

function _updateCurrentBrowsingContextID(browser) {
  if (
    !browser.browsingContext ||
    browser.browsingContext.id === _lastTopBrowsingContextID ||
    browser.ownerGlobal != _trackedWindows[0]
  ) {
    return;
  }

  debug(
    "Current window uri=" +
      (browser.currentURI && browser.currentURI.spec) +
      " browsing context id=" +
      browser.browsingContext.id
  );

  _lastTopBrowsingContextID = browser.browsingContext.id;
  let idWrapper = Cc["@mozilla.org/supports-PRUint64;1"].createInstance(
    Ci.nsISupportsPRUint64
  );
  idWrapper.data = _lastTopBrowsingContextID;
  Services.obs.notifyObservers(
    idWrapper,
    "net:current-top-browsing-context-id"
  );
}

function _handleEvent(event) {
  switch (event.type) {
    case "TabBrowserInserted":
      if (
        event.target.ownerGlobal.gBrowser.selectedBrowser ===
        event.target.linkedBrowser
      ) {
        _updateCurrentBrowsingContextID(event.target.linkedBrowser);
      }
      break;
    case "TabSelect":
      _updateCurrentBrowsingContextID(event.target.linkedBrowser);
      break;
    case "activate":
      WindowHelper.onActivate(event.target);
      break;
    case "unload":
      WindowHelper.removeWindow(event.currentTarget);
      break;
  }
}

function _trackWindowOrder(window) {
  if (window.windowState == window.STATE_MINIMIZED) {
    let firstMinimizedWindow = _trackedWindows.findIndex(
      w => w.windowState == w.STATE_MINIMIZED
    );
    if (firstMinimizedWindow == -1) {
      firstMinimizedWindow = _trackedWindows.length;
    }
    _trackedWindows.splice(firstMinimizedWindow, 0, window);
  } else {
    _trackedWindows.unshift(window);
  }
}

function _untrackWindowOrder(window) {
  let idx = _trackedWindows.indexOf(window);
  if (idx >= 0) {
    _trackedWindows.splice(idx, 1);
  }
}

// Methods that impact a window. Put into single object for organization.
var WindowHelper = {
  addWindow(window) {
    // Add event listeners
    TAB_EVENTS.forEach(function(event) {
      window.gBrowser.tabContainer.addEventListener(event, _handleEvent);
    });
    WINDOW_EVENTS.forEach(function(event) {
      window.addEventListener(event, _handleEvent);
    });

    _trackWindowOrder(window);

    // Update the selected tab's content outer window ID.
<<<<<<< HEAD
    _updateCurrentContentOuterWindowID(window.gBrowser.selectedBrowser);
    Services.obs.notifyObservers(null, "browser-window-tracker-change");
=======
    _updateCurrentBrowsingContextID(window.gBrowser.selectedBrowser);
>>>>>>> 6364f0a8
  },

  removeWindow(window) {
    _untrackWindowOrder(window);

    // Remove the event listeners
    TAB_EVENTS.forEach(function(event) {
      window.gBrowser.tabContainer.removeEventListener(event, _handleEvent);
    });
    WINDOW_EVENTS.forEach(function(event) {
      window.removeEventListener(event, _handleEvent);
    });
    Services.obs.notifyObservers(null, "browser-window-tracker-change");
  },

  onActivate(window) {
    // If this window was the last focused window, we don't need to do anything
    if (window == _trackedWindows[0]) {
      return;
    }

    _untrackWindowOrder(window);
    _trackWindowOrder(window);

    _updateCurrentBrowsingContextID(window.gBrowser.selectedBrowser);
  },
};

this.BrowserWindowTracker = {
  /**
   * Get the most recent browser window.
   *
   * @param options an object accepting the arguments for the search.
   *        * private: true to restrict the search to private windows
   *            only, false to restrict the search to non-private only.
   *            Omit the property to search in both groups.
   *        * allowPopups: true if popup windows are permissable.
   */
  getTopWindow(options = {}) {
    for (let win of _trackedWindows) {
      if (
        !win.closed &&
        (options.allowPopups || win.toolbar.visible) &&
        (!("private" in options) ||
          PrivateBrowsingUtils.permanentPrivateBrowsing ||
          PrivateBrowsingUtils.isWindowPrivate(win) == options.private)
      ) {
        return win;
      }
    }
    return null;
  },

  windowCreated(browser) {
    Services.obs.notifyObservers(null, "browser-window-tracker-new-tab");
    if (browser === browser.ownerGlobal.gBrowser.selectedBrowser) {
      _updateCurrentBrowsingContextID(browser);
    }
  },

  /**
   * Number of currently open browser windows.
   */
  get windowCount() {
    return _trackedWindows.length;
  },

  /**
   * Array of browser windows ordered by z-index, in reverse order.
   * This means that the top-most browser window will be the first item.
   */
  get orderedWindows() {
    // Clone the windows array immediately as it may change during iteration,
    // we'd rather have an outdated order than skip/revisit windows.
    return [..._trackedWindows];
  },

  getAllVisibleTabs() {
    let tabs = [];
    for (let win of BrowserWindowTracker.orderedWindows) {
      for (let tab of win.gBrowser.visibleTabs) {
        // Only use tabs which are not discarded / unrestored
        if (tab.linkedPanel) {
          let { contentTitle, browserId } = tab.linkedBrowser;
          tabs.push({ contentTitle, browserId });
        }
      }
    }
    return tabs;
  },

  track(window) {
    return WindowHelper.addWindow(window);
  },
};<|MERGE_RESOLUTION|>--- conflicted
+++ resolved
@@ -119,12 +119,8 @@
     _trackWindowOrder(window);
 
     // Update the selected tab's content outer window ID.
-<<<<<<< HEAD
-    _updateCurrentContentOuterWindowID(window.gBrowser.selectedBrowser);
+    _updateCurrentBrowsingContextID(window.gBrowser.selectedBrowser);
     Services.obs.notifyObservers(null, "browser-window-tracker-change");
-=======
-    _updateCurrentBrowsingContextID(window.gBrowser.selectedBrowser);
->>>>>>> 6364f0a8
   },
 
   removeWindow(window) {
