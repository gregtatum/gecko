--- conflicted
+++ resolved
@@ -88,12 +88,9 @@
   skin/classic/browser/preferences/mozilla-logo.svg            (../shared/preferences/mozilla-logo.svg)
   skin/classic/browser/preferences/no-search-bar.svg           (../shared/preferences/no-search-bar.svg)
   skin/classic/browser/preferences/privacy.css                 (../shared/preferences/privacy.css)
-<<<<<<< HEAD
+  skin/classic/browser/preferences/rally-logo.svg              (../shared/preferences/rally-logo.svg)
   skin/classic/browser/preferences/simple.css                  (../shared/preferences/simple.css)
   skin/classic/browser/preferences/services.css                (../shared/preferences/services.css)
-=======
-  skin/classic/browser/preferences/rally-logo.svg              (../shared/preferences/rally-logo.svg)
->>>>>>> eea39ac3
   skin/classic/browser/preferences/search-arrow-indicator.svg  (../shared/preferences/search-arrow-indicator.svg)
   skin/classic/browser/preferences/search-bar.svg              (../shared/preferences/search-bar.svg)
   skin/classic/browser/preferences/vpn-logo.svg                (../shared/preferences/vpn-logo.svg)
