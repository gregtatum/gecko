/* This Source Code Form is subject to the terms of the Mozilla Public
 * License, v. 2.0. If a copy of the MPL was not distributed with this
 * file, You can obtain one at http://mozilla.org/MPL/2.0/. */
<<<<<<< HEAD
%endif

%filter substitution
%define urlbarViewFaviconWidth 16px
%define urlbarViewIconMarginEnd (var(--urlbar-icon-padding) + var(--identity-box-margin-inline))
=======
>>>>>>> 1858a347

%include ../shared/urlbar/dynamicResults.inc.css

:root {
  --autocomplete-popup-highlight-background: SelectedItem;
  --autocomplete-popup-highlight-color: SelectedItemText;

  --urlbar-view-padding-block: 4px;

  --urlbar-popup-action-color: hsl(178, 100%, 28%);

  --urlbarView-action-slide-in-distance: 200px;

  --urlbarView-item-inline-padding: var(--urlbar-icon-padding);

  --urlbarView-favicon-width: 16px;
  --urlbarView-icon-margin-end: calc(var(--urlbar-icon-padding) + var(--identity-box-margin-inline));
}

:root:-moz-lwtheme {
  --urlbar-popup-action-color: rgb(91,91,102);
  --urlbar-popup-url-color: rgb(0,97,224);
  /* Fallback colours for when theme authors don't define lwtheme variables. */
  --autocomplete-popup-highlight-background: rgb(0, 99, 255);
  --autocomplete-popup-highlight-color: white;
}

:root[lwt-toolbar-field-focus-brighttext] {
  --urlbar-popup-url-color: var(--lwt-brighttext-url-color);
  --urlbar-popup-action-color: #30e60b;
}

:root[lwt-toolbar-field-brighttext] {
  --autocomplete-popup-highlight-background: rgb(0, 99, 225);
}

:root[lwt-toolbar-field-focus-brighttext] {
  --urlbar-popup-action-color: rgb(191,191,201);
}

:root:-moz-locale-dir(rtl) {
  --urlbarView-action-slide-in-distance: -200px;
}

.urlbarView {
  /* Don't handle window drag events in case we are overlapping a toolbar */
  -moz-window-dragging: no-drag;

  display: block;
  text-shadow: none;
  overflow: clip;
  /* Match urlbar-background's border. */
  border-inline: 1px solid transparent;
}

.urlbarView:not(.urlbarView-pinebuild) {
  margin-inline: calc(5px + var(--urlbar-container-padding));
  width: calc(100% - 2 * (5px + var(--urlbar-container-padding)));
}

.urlbarView-body-inner {
  width: 100%;
}

#urlbar[open] > .urlbarView > .urlbarView-body-outer > .urlbarView-body-inner {
  border-top: 1px solid var(--autocomplete-popup-separator-color);
}

.urlbarView-results {
<<<<<<< HEAD
  padding-block: var(--urlbar-view-padding-block);
=======
  padding-block: 4px;
>>>>>>> 1858a347
  white-space: nowrap;
}

/* Vertically center the one-offs when no results are present. */
.urlbarView[noresults] > .urlbarView-body-outer > .urlbarView-body-inner > .urlbarView-results {
  padding-block: 0;
}

.urlbarView-row {
  fill: currentColor;
  fill-opacity: var(--urlbar-icon-fill-opacity);
  padding-block: 2px;
}

:root:not([uidensity=compact]) .urlbarView-row:not([type=tip], [type=dynamic]) {
  min-height: 32px;
}

:root[uidensity=touch] .urlbarView-row:not([type=tip], [type=dynamic]) {
  padding-block: 11px;
}

.urlbarView-row-inner {
  display: flex;
  flex-wrap: nowrap;
  overflow: hidden;
  border-radius: var(--urlbarbutton-border-radius);
  padding-inline: var(--urlbarView-item-inline-padding);
  padding-block: 6px;
}

:root:not([uidensity=compact]) .urlbarView-row-inner {
  min-height: 20px; /* row min-height 32px - (2 * padding-block 6px) */
}

.urlbarView-row[has-help] > .urlbarView-row-inner {
  display: inline-flex;
  vertical-align: middle;
  /* For rows with a help button, row-inner is the main selectable part of the
     row, and it takes up the entire row width except for the help button. */
  width: calc(100% - 56px);
}


.urlbarView-row[type=tip] {
  padding-block-start: 18px;
  /* Compensating for the 16px bottom margin on the tip elements. */
  padding-block-end: calc(18px - 16px);
  padding-inline-end: var(--urlbarView-icon-margin-end);
}

.urlbarView-row-inner,
.urlbarView-no-wrap {
  display: flex;
  flex-wrap: nowrap;
  align-items: center;
  justify-content: start;
}

.urlbarView-no-wrap {
  max-width: 100%;
  flex-grow: 0;
  flex-shrink: 0;
}

.urlbarView-url {
  flex-grow: 1;
  flex-shrink: 1;
}

.urlbarView[actionoverride] .urlbarView-row[has-url] > .urlbarView-row-inner > .urlbarView-no-wrap,
.urlbarView-row[has-url]:not([type$=tab]) > .urlbarView-row-inner > .urlbarView-no-wrap,
.urlbarView-row[has-url]:is([type=remotetab], [sponsored]):is(:hover, [selected]) > .urlbarView-row-inner > .urlbarView-no-wrap {
  /* We prioritize icons + title + action over the url, so they can grow freely,
     but the url should never disappear when it's visible */
  flex-shrink: 0;
  max-width: calc(70% - 2 * (var(--urlbarView-favicon-width) + (6px + 2px)));
}

/* Wrap the url to a second line when the window is narrow. Do not wrap when the
   window is also short, because fewer results will be shown. */
@media screen and (min-height: 600px) {
  .urlbarView-results[wrap] > .urlbarView-row > .urlbarView-row-inner {
    flex-wrap: wrap;
  }
  .urlbarView-results[wrap] > .urlbarView-row > .urlbarView-row-inner > .urlbarView-no-wrap {
    max-width: 100% !important;
    flex-basis: 100%;
  }
  .urlbarView-results[wrap] > .urlbarView-row[has-url] > .urlbarView-row-inner > .urlbarView-url {
    margin-top: 2px;
  }
  /* urlbarView-url is forced to be LTR for RTL locales, so set the padding based on the browser's directionality. */
  .urlbarView-results[wrap] > .urlbarView-row[has-url] > .urlbarView-row-inner > .urlbarView-url:-moz-locale-dir(ltr) {
    padding-left: calc(var(--urlbarView-item-inline-padding) + var(--identity-box-margin-inline) + var(--urlbarView-favicon-width));
  }
  .urlbarView-results[wrap] > .urlbarView-row[has-url] > .urlbarView-row-inner > .urlbarView-url:-moz-locale-dir(rtl) {
    padding-right: calc(var(--urlbarView-item-inline-padding) + var(--identity-box-margin-inline) + var(--urlbarView-favicon-width));
  }
  /* Note: switchtab entries show the url only in override mode,
     remotetab and sponsored ones only when selected or :hover. */
  .urlbarView[actionoverride] .urlbarView-results[wrap] > .urlbarView-row[has-url] > .urlbarView-row-inner > .urlbarView-no-wrap > .urlbarView-title-separator,
  .urlbarView-results[wrap] > .urlbarView-row[has-url]:not([type$=tab], [sponsored]) > .urlbarView-row-inner > .urlbarView-no-wrap > .urlbarView-title-separator,
  .urlbarView-results[wrap] > .urlbarView-row[has-url]:is([type=remotetab], [sponsored]):is(:hover, [selected]) > .urlbarView-row-inner > .urlbarView-no-wrap > .urlbarView-title-separator,
  .urlbarView-results[wrap] > .urlbarView-row[type=tabtosearch] > .urlbarView-row-inner > .urlbarView-no-wrap > .urlbarView-title-separator {
    display: none;
  }
  .urlbarView-results[wrap] > .urlbarView-row[type=tabtosearch] > .urlbarView-row-inner > .urlbarView-no-wrap {
    flex-wrap: wrap;
  }
  .urlbarView-results[wrap] > .urlbarView-row[type=tabtosearch] > .urlbarView-row-inner > .urlbarView-no-wrap > .urlbarView-action {
    flex-basis: 100%;
    margin-inline-start: calc(var(--urlbarView-item-inline-padding) + var(--identity-box-margin-inline) + var(--urlbarView-favicon-width));
  }
}

/* We should always wrap tip results at narrow widths regardless of screen
   height. Unlike regular results, unwrapped tips are taller than wrapped
   tips. */
.urlbarView-results[wrap] > .urlbarView-row[type=tip] > .urlbarView-row-inner {
  flex-wrap: wrap;
}

.urlbarView-row:not([type=tip], [type=dynamic]) > .urlbarView-row-inner > .urlbarView-no-wrap > .urlbarView-title[overflow],
.urlbarView-tags[overflow],
.urlbarView-url[overflow] {
  mask-image: linear-gradient(to left, transparent, black 2em);
}

.urlbarView-row:not([type=tip], [type=dynamic]) > .urlbarView-row-inner > .urlbarView-no-wrap > .urlbarView-title[overflow]:not([isurl]):-moz-locale-dir(rtl),
.urlbarView-tags[overflow]:-moz-locale-dir(rtl) {
  mask-image: linear-gradient(to right, transparent, black 2em);
}

.urlbarView-title[isurl]:-moz-locale-dir(rtl),
.urlbarView-url:-moz-locale-dir(rtl) {
  direction: ltr !important;
}

.urlbarView-url:-moz-locale-dir(rtl) {
  /* .urlbarView-url can grow due to `flex-grow: 1`, so without `text-align:
     right`, the URL text would be left-aligned within .urlbarView-url for RTL
     due to the `direction: ltr` rule.  .urlbarView-title does not have this
     problem since it does not have flex. */
  text-align: right;
}

.urlbarView-row:not([type=tip], [type=dynamic], [has-help]):hover > .urlbarView-row-inner,
.urlbarView-row[has-help] > .urlbarView-row-inner:not([selected]):hover {
  background-color: var(--autocomplete-popup-hover-background);
}

.urlbarView-row:not([type=tip], [type=dynamic])[selected] > .urlbarView-row-inner,
.urlbarView-row-inner[selected] {
  background-color: var(--autocomplete-popup-highlight-background);
  color: var(--autocomplete-popup-highlight-color);
}

/* Favicon */

.urlbarView-favicon {
  width: var(--urlbarView-favicon-width);
  height: var(--urlbarView-favicon-width);
  margin-inline-end: var(--urlbarView-icon-margin-end);
  background-repeat: no-repeat;
  background-size: contain;
  object-fit: contain;
  flex-shrink: 0;
  -moz-context-properties: fill, fill-opacity;
}


.urlbarView-row[type=tip] > .urlbarView-row-inner > .urlbarView-favicon {
  width: 24px;
  height: 24px;
  margin-inline-end: 12px;
  flex-basis: 24px;
  flex-grow:  0;
}

.urlbarView-row[tail-suggestion] > .urlbarView-row-inner > .urlbarView-no-wrap > .urlbarView-favicon {
  visibility: hidden;
}

.urlbarView-row[type=tabtosearch] > .urlbarView-row-inner > .urlbarView-no-wrap > .urlbarView-favicon {
  /* We use the URL color for this icon to inherit its accessibility
     properties, like adapting to high contrast modes. We also want to ensure
     contrast from the result highlight. */
  color: var(--urlbar-popup-url-color);
  -moz-context-properties: fill;
}

/* Type icon */

.urlbarView-type-icon {
  position: absolute;
  width: 12px;
  height: 12px;
  margin-bottom: -4px;
  margin-inline-start: 8px;
  align-self: end;
  background-repeat: no-repeat;
  background-size: contain;
  -moz-context-properties: fill, stroke;
  stroke: var(--toolbar-field-focus-background-color);
}

/* Favicon badges have this priority: pinned > bookmark. */

.urlbarView-row[type=bookmark] > .urlbarView-row-inner > .urlbarView-no-wrap > .urlbarView-type-icon {
  background-image: url(chrome://browser/skin/bookmark-12.svg);
  fill: var(--toolbar-field-icon-fill-attention);
}

.urlbarView-row[pinned] > .urlbarView-row-inner > .urlbarView-no-wrap > .urlbarView-type-icon {
  background-image: url(chrome://browser/skin/pin-12.svg);
  fill: rgb(91,91,102);
}

:root[lwt-toolbar-field-focus-brighttext] .urlbarView-row[pinned] > .urlbarView-row-inner > .urlbarView-no-wrap > .urlbarView-type-icon {
  fill: rgb(251,251,254);
}

/* Help button */

/* Help buttons are ghost buttons. */
.urlbarView-help {
  display: inline-block;
  min-width: 16px;
  min-height: 16px;
  vertical-align: middle;
  background-image: url("chrome://global/skin/icons/help.svg");
  background-size: 16px;
  background-position: center;
  background-repeat: no-repeat;
  padding: 8px;
  margin-inline-start: 8px;
  margin-inline-end: 4px;
  fill-opacity: 1;
  -moz-context-properties: fill, fill-opacity;
  border-radius: var(--urlbarbutton-border-radius);
}

.urlbarView-help[selected] {
  outline: var(--focus-outline);
  outline-offset: 2px;
}

.urlbarView-help:hover {
  background-color: var(--button-hover-bgcolor);
}

.urlbarView-help:hover:active {
  background-color: var(--button-active-bgcolor);
}

/* Tip rows */

.urlbarView-row[type=tip]:not(:last-child) {
  border-bottom: 1px solid var(--panel-separator-color);
  margin-bottom: 4px;
}

.urlbarView-row[type=tip]:not(:first-child) {
  border-top: 1px solid var(--panel-separator-color);
  margin-top: 4px;
}

.urlbarView-row[type=tip] > .urlbarView-row-inner {
  display: flex;
  align-items: center;
  min-height: 32px;
  width: 100%;
}

/* For tips, give the title some bottom margin so that when the window is narrow
   and the buttons wrap below it, there's space between it and the buttons.  We
   then need to give the same bottom margin to the other tip elements so that
   they all remain vertically aligned. */
.urlbarView-row[type=tip] > .urlbarView-row-inner > .urlbarView-favicon,
.urlbarView-row[type=tip] > .urlbarView-row-inner > .urlbarView-title,
.urlbarView-row[type=tip] > .urlbarView-row-inner > .urlbarView-help,
.urlbarView-tip-button {
  margin-block-end: 16px;
}

.urlbarView-tip-button,
.urlbarView-row[type=tip] > .urlbarView-row-inner > .urlbarView-help {
  min-height: 16px;
  padding: 7px;
}

/* The tip button is a Photon default button when unfocused and a
   primary button in all other states. */
.urlbarView-tip-button {
  border-radius: var(--urlbarbutton-border-radius);
  font-size: 0.93em;
  background-color: var(--button-bgcolor);
  font-weight: 600;
  background-clip: padding-box;
  min-width: 8.75em;
  text-align: center;
  flex-basis: initial;
  flex-shrink: 0;
  margin-inline-end: 4px;
}

.urlbarView-tip-button:hover {
  background-color: var(--button-hover-bgcolor);
}

.urlbarView-tip-button:hover:active {
  background-color: var(--button-active-bgcolor);
}

.urlbarView-tip-button[selected] {
  color: var(--button-primary-color);
  background-color: var(--button-primary-bgcolor);
  outline: var(--focus-outline);
  outline-offset: 2px;
}

.urlbarView-tip-button[selected]:hover {
  background-color: var(--button-primary-hover-bgcolor);
}

.urlbarView-tip-button[selected]:hover:active {
  background-color: var(--button-primary-active-bgcolor);
}

.urlbarView-tip-button-spacer {
  flex-basis: 48px;
  flex-grow: 1;
  flex-shrink: 1;
}

.urlbarView-row[label]::before {
  content: attr(label);
  display: block;
  /* Remove the label from the document flow so it doesn't affect the row
     selection and hover states. */
  position: absolute;
  /* `top` controls how far the label is from the main part of the row. */
  top: -1.27em;
  margin-inline-start: var(--urlbarView-item-inline-padding);
  font-size: 0.8em;
  /* The color and opacity of labels is the same as the "This time, search with"
     text in the search shortcuts. See `.search-panel-header > label` in
     searchbar.inc.css. */
  opacity: 0.6;
  pointer-events: none;
}
:root[lwt-toolbar-field-focus-brighttext] .urlbarView-row[label]::before {
  /* Same as `.search-panel-header > label` in searchbar.inc.css */
  opacity: 1;
}

.urlbarView-row[label] {
  position: relative;
  /* `margin-block-start` controls how far the main part of the row is from the
     main part of the previous row. */
  margin-block-start: 1.46em;
}

/* Title */

.urlbarView-title {
  overflow: hidden;
  white-space: nowrap;
  /* Explicitly set line-height to avoid excessively tall rows if the title triggers use of
     fallback fonts with extreme metrics. */
  line-height: 1.4;
}

.urlbarView-row[type=tip] > .urlbarView-row-inner > .urlbarView-title {
  white-space: normal;
  /* Give the tip title appropriate flex so that when the window is narrow, the
     tip buttons wrap around under it.  We want the icon and title to remain on
     one line.  So make the title's flex-basis the width of the parent minus the
     width of the icon. */
  flex-basis: calc(100% - /* .urlbarView-row-inner padding-inline-start */ 6px - /* .urlbarView-favicon width */ 24px - /* .urlbarView-favicon margin-inline-end */ 12px);
  flex-grow: 1;
  flex-shrink: 1;
}

/* Tail suggestions */
.urlbarView-tail-prefix {
  display: none;
  justify-content: flex-end;
  white-space: pre;
}

.urlbarView-row[tail-suggestion] > .urlbarView-row-inner > .urlbarView-no-wrap > .urlbarView-tail-prefix {
  display: inline-flex;
}

.urlbarView-tail-prefix > .urlbarView-tail-prefix-string {
  visibility: hidden;
}

.urlbarView-tail-prefix > .urlbarView-tail-prefix-char {
  position: absolute;
}

/* Title separator */

.urlbarView-title-separator::before {
  content: "\2014";
  margin: 0 .4em;
  opacity: 0.6;
}

.urlbarView-title:empty + .urlbarView-tags:empty + .urlbarView-title-separator {
  display: none;
}

/* URLs, action labels, tags */

.urlbarView-tags,
.urlbarView-url,
.urlbarView-title:not(:empty) ~ .urlbarView-action {
  font-size: .85em;
}

.urlbarView-title:not(:empty) ~ .urlbarView-action {
  color: var(--urlbar-popup-action-color);
}

.urlbarView-row[sponsored] > .urlbarView-row-inner > .urlbarView-no-wrap > .urlbarView-action {
  color: unset;
  opacity: .6;
}

.urlbarView-row[sponsored][selected] > .urlbarView-row-inner > .urlbarView-no-wrap > .urlbarView-action,
.urlbarView-row[sponsored] > .urlbarView-row-inner[selected] > .urlbarView-no-wrap > .urlbarView-action {
  opacity: 1;
}

/* Firefox Suggest sponsored results */

.urlbarView-row[firefox-suggest-sponsored] > .urlbarView-row-inner {
  /* 0px of top padding because the space between the favicon/title and the top
     edge of the row is determined by the favicon margin-top and we don't want
     any extra padding to complicate that. 1px of bottom padding so the bottom
     edge of the action isn't touching the bottom edge of the row. The space
     between the bottom edge of the favicon and the bottom edge of the row is
     determined by this + the action margin-top. */
  padding-block: 0 1px;
}

.urlbarView-row[firefox-suggest-sponsored] > .urlbarView-row-inner > .urlbarView-no-wrap {
  /* Wrap the action span onto a new row. */
  flex-wrap: wrap;
}

.urlbarView-row[firefox-suggest-sponsored] > .urlbarView-row-inner > .urlbarView-no-wrap > .urlbarView-favicon {
  /* The favicon should be vertically centered in the row. The action span wraps
     below the favicon and title, leaving the favicon centered with the title,
     not the row, so we add margin-top. Normally there is 8x between the top
     edge of the favicon and the top edge of the row. Here 1em = 13.75px, so
     that's 8 / 13.75 =~ 0.58em. */
  margin-top: 0.58em;
}

.urlbarView-row[firefox-suggest-sponsored] > .urlbarView-row-inner > .urlbarView-no-wrap > .urlbarView-title {
  /* The width of favicon + this title element + help icon is over than total
     displayed width, favicon and title will collapse as different row, the style
     will be broken. To avoid it, we specify the max displayable width for title
     explicitly. */
  flex-basis: calc(100% - var(--urlbarView-favicon-width) - var(--urlbarView-icon-margin-end));
  /* Move the title away from the action a little. This does not affect the
     height of the row. */
  margin-top: -0.3em;
}

.urlbarView-row[firefox-suggest-sponsored] > .urlbarView-row-inner > .urlbarView-no-wrap > .urlbarView-action {
  flex-basis: 100%;
  margin-inline-start: calc(var(--urlbarView-favicon-width) + var(--urlbarView-icon-margin-end));
  font-size: 0.73em;
  /* This value + the bottom padding control the space between the bottom edge
     of the favicon and the bottom edge of the row. The bottom padding is 1px,
     leaving 8px - 1px = 7px we need to make up here. Here 1em = 0.73 * 13.75 =~
     10px, so that's 7 / 10 = 0.7em. However, the action itself takes up some of
     that space, so it's not that simple. The value used here was arrived at by
     trial and error and is approximately 5px. */
  margin-top: -0.5em;
}

@media (prefers-reduced-motion: no-preference) {
  /* The slide-in effect is delayed ~100ms to reduce motion during result
     composition. We set opacity: 0 at the 0% keyframe to ensure the text is not
     seen by the user until after the delay. */
  @keyframes urlbarView-action-slide-in {
    0%, 28.6% {
      translate: var(--urlbarView-action-slide-in-distance);
      opacity: 0;
    }
    100% {
      translate: 0;
      opacity: 1;
    }
  }

  .urlbarView-results > .urlbarView-row > .urlbarView-row-inner > .urlbarView-no-wrap > .urlbarView-title:not(:empty) ~ .urlbarView-action[slide-in] {
    animation-name: urlbarView-action-slide-in;
    animation-duration: 350ms;
    animation-timing-function: var(--animation-easing-function);
  }
}

.urlbarView-url {
  overflow: hidden;
  color: var(--urlbar-popup-url-color);
  /* Increase line-height to avoid cutting overhanging glyphs due to masking on
     the element */
  line-height: 1.4;
}

.urlbarView-row[selected] > .urlbarView-row-inner > .urlbarView-no-wrap >.urlbarView-action,
.urlbarView-row:hover > .urlbarView-row-inner > .urlbarView-no-wrap >.urlbarView-action,
.urlbarView-row[selected] > .urlbarView-row-inner > .urlbarView-url,
.urlbarView-row-inner[selected] > .urlbarView-no-wrap >.urlbarView-action,
.urlbarView-row-inner:hover > .urlbarView-no-wrap >.urlbarView-action,
.urlbarView-row-inner[selected] > .urlbarView-url,
.urlbarView-row[type=tabtosearch][selected] > .urlbarView-row-inner > .urlbarView-no-wrap > .urlbarView-favicon {
  color: inherit;
}

.urlbarView-row:is([type=remotetab], [sponsored]):not([selected], :hover) > .urlbarView-row-inner > .urlbarView-url,
.urlbarView-row:is([type=search], [restyled-search]):not([selected], [show-action-text], :hover) > .urlbarView-row-inner > .urlbarView-no-wrap > .urlbarView-title-separator,
.urlbarView-row:not([has-action], [has-url], [restyled-search]) > .urlbarView-row-inner > .urlbarView-no-wrap > .urlbarView-title-separator,
.urlbarView:not([actionoverride]) .urlbarView-row[type=switchtab] > .urlbarView-row-inner > .urlbarView-url {
  /* Use visibility:collapse instead of display:none since the latter can
     confuse the overflow state of title and url elements when their content
     changes while they're hidden. */
  visibility: collapse;
}

.urlbarView-row[has-url]:is([type=remotetab], [sponsored]):is([selected], :hover) > .urlbarView-row-inner > .urlbarView-no-wrap > .urlbarView-action,
.urlbarView-row:is([type=search], [restyled-search]):not([selected], [show-action-text], :hover) > .urlbarView-row-inner > .urlbarView-no-wrap > .urlbarView-action,
.urlbarView-row:not([has-action], [has-url], [restyled-search]) > .urlbarView-row-inner > .urlbarView-no-wrap > .urlbarView-action,
.urlbarView-row[firefox-suggest-sponsored] > .urlbarView-row-inner > .urlbarView-no-wrap > .urlbarView-title-separator,
.urlbarView[actionoverride] .urlbarView-row[type=switchtab] > .urlbarView-row-inner > .urlbarView-no-wrap > .urlbarView-action {
  display: none;
}

/* Switch-to-tab action text is styled as a chiclet. */
.urlbarView-row:is([type=switchtab], [type=remotetab]) > .urlbarView-row-inner > .urlbarView-no-wrap > .urlbarView-action {
  color: var(--urlbar-box-text-color);
  background-color: var(--urlbar-box-focus-bgcolor);
  border-radius: var(--urlbarbutton-border-radius);
  padding: 6px 8px;
  margin-block: -6px;
  margin-inline-start: 8px;
}

:root[uidensity=compact] .urlbarView-row:is([type=switchtab], [type=remotetab]) > .urlbarView-row-inner > .urlbarView-no-wrap > .urlbarView-action {
  padding: 3px 6px;
  margin-block: -3px;
}

/* On hover and selected the chiclet background would fade into the row style,
   thus we invert the background, using the panel color, instead. */
.urlbarView-row:is([type=switchtab], [type=remotetab]):is([selected], :hover) > .urlbarView-row-inner > .urlbarView-no-wrap > .urlbarView-action {
  background-color: var(--toolbar-field-focus-background-color);
  color: var(--toolbar-field-focus-color);
}

.urlbarView-row[type=remotetab]:not([selected], :hover) > .urlbarView-row-inner > .urlbarView-no-wrap > .urlbarView-title-separator::before,
.urlbarView:not([actionoverride]) .urlbarView-row[type=switchtab] > .urlbarView-row-inner > .urlbarView-no-wrap > .urlbarView-title-separator::before {
  /* We make the title separator transparent so it stays in the accessibility
     tree. We want screen readers to pause between the result title and the
     switch-to-tab action text. */
  opacity: 0;
  /* -1em for the width of the \2014 character. -.4em to offset the
     margin-inline-start already set on this element. */
  margin-inline-end: -1.4em;
}

/* Tags */

.urlbarView-tags {
  overflow: hidden;
  display: flex;
  /* Increase line-height to avoid cutting overhanging glyphs due to masking on
     the element */
  line-height: 1.4;
}

.urlbarView-tag {
  border: 1px solid color-mix(in srgb, currentColor 30%, transparent);
  padding: 0 4px;
  margin-inline-start: .4em;
  border-radius: 4px;
}

/* Search one-offs */

#urlbar .search-one-offs:not([hidden]) {
  display: flex;
  align-items: start;
  padding-block: 10px;
  flex-wrap: wrap;
}

.urlbarView:not([noresults]) > .search-one-offs:not([hidden]) {
  border-top: 1px solid var(--autocomplete-popup-separator-color);
}

:root[uidensity=touch] #urlbar .search-one-offs:not([hidden]) {
  padding-block: 15px;
}

#urlbar .search-panel-one-offs-container {
  /* Make sure horizontally we can fit four buttons, empty space, settings. */
  min-width: calc(4 * /* one-off with end margin */ 40px + /* settings with start margin */ 56px);
}

#urlbar .search-panel-header {
  padding: 0;
  min-height: 28px;
  display: flex;
  flex-direction: column;
  justify-content: center;
}

#urlbar .search-panel-one-offs-header-label {
  white-space: nowrap;
  margin: 0;
  padding-inline: var(--urlbarView-item-inline-padding) 18px;
}

#urlbar .searchbar-engine-one-off-item {
  min-width: 28px;
  height: 28px;
  margin-inline: 0 12px;
  border-radius: var(--urlbarbutton-border-radius);
}

#urlbar .searchbar-engine-one-off-item:last-child {
  /* This applies to both the last one-off and the compact settings button */
  margin-inline-end: 0;
}

#urlbar .search-setting-button {
  /* Force empty space before the button */
  margin-inline-start: calc(32px - /* settings start padding */ 8px );
}

.urlbarView-row[source="bookmarks"] > .urlbarView-row-inner > .urlbarView-no-wrap > .urlbarView-favicon,
#urlbar-engine-one-off-item-bookmarks {
  list-style-image: url("chrome://browser/skin/bookmark.svg");
  fill: var(--toolbar-field-icon-fill-attention);
  fill-opacity: 1;
  -moz-context-properties: fill, fill-opacity;
}

.urlbarView-row[source="tabs"] > .urlbarView-row-inner > .urlbarView-no-wrap > .urlbarView-favicon,
#urlbar-engine-one-off-item-tabs {
  list-style-image: url("chrome://browser/skin/tab.svg");
  -moz-context-properties: fill, fill-opacity;
  fill: currentColor;
  fill-opacity: var(--urlbar-icon-fill-opacity);
}

.urlbarView-row[source="history"] > .urlbarView-row-inner > .urlbarView-no-wrap > .urlbarView-favicon,
#urlbar-engine-one-off-item-history {
  list-style-image: url("chrome://browser/skin/history.svg");
  -moz-context-properties: fill, fill-opacity;
  fill: currentColor;
  fill-opacity: var(--urlbar-icon-fill-opacity);
}

/**
 * We remove the blue fill from the bookmark icon when it is selected. We use
 * a blue color as the selection background-color in some instances (Linux with
 * blue system color; fallback for third-party themes) and we want to ensure
 * contrast.
 */
.urlbarView-row[source="bookmarks"][selected] > .urlbarView-row-inner > .urlbarView-no-wrap > .urlbarView-favicon,
#urlbar-engine-one-off-item-bookmarks[selected] {
  fill: currentColor;
  fill-opacity: var(--urlbar-icon-fill-opacity);
}

/* search bar popup */

#PopupSearchAutoComplete {
  --panel-color: var(--toolbar-field-focus-color);
  --panel-background: var(--toolbar-field-focus-background-color);
  --panel-border-color: var(--arrowpanel-border-color);
}

#PopupSearchAutoComplete::part(content)  {
  /* Remove the top border since the panel is flush with the input. */
  border-top-width: 0;
  --panel-padding: var(--panel-subview-body-padding);
}

#PopupSearchAutoComplete .autocomplete-richlistitem[selected] {
  background: var(--autocomplete-popup-highlight-background);
  color: var(--autocomplete-popup-highlight-color);
}<|MERGE_RESOLUTION|>--- conflicted
+++ resolved
@@ -1,14 +1,6 @@
 /* This Source Code Form is subject to the terms of the Mozilla Public
  * License, v. 2.0. If a copy of the MPL was not distributed with this
  * file, You can obtain one at http://mozilla.org/MPL/2.0/. */
-<<<<<<< HEAD
-%endif
-
-%filter substitution
-%define urlbarViewFaviconWidth 16px
-%define urlbarViewIconMarginEnd (var(--urlbar-icon-padding) + var(--identity-box-margin-inline))
-=======
->>>>>>> 1858a347
 
 %include ../shared/urlbar/dynamicResults.inc.css
 
@@ -78,11 +70,7 @@
 }
 
 .urlbarView-results {
-<<<<<<< HEAD
   padding-block: var(--urlbar-view-padding-block);
-=======
-  padding-block: 4px;
->>>>>>> 1858a347
   white-space: nowrap;
 }
 
