<!-- This Source Code Form is subject to the terms of the Mozilla Public
   - License, v. 2.0. If a copy of the MPL was not distributed with this
   - file, You can obtain one at http://mozilla.org/MPL/2.0/. -->

<panel id="widget-overflow"
       class="panel-no-padding"
       role="group"
       type="arrow"
       noautofocus="true"
       position="bottomcenter topright"
       hidden="true">
  <panelmultiview mainViewId="widget-overflow-mainView">
    <panelview id="widget-overflow-mainView"
               context="toolbar-context-menu">
      <vbox class="panel-subview-body">
        <vbox id="widget-overflow-list" class="widget-overflow-list"
              overflowfortoolbar="nav-bar"/>
        <toolbarseparator id="widget-overflow-fixed-separator" hidden="true"/>
        <vbox id="widget-overflow-fixed-list" class="widget-overflow-list" hidden="true" />
      </vbox>
      <toolbarseparator />
#ifndef PINEBUILD
      <toolbarbutton command="cmd_CustomizeToolbars"
                      id="overflowMenu-customize-button"
                      class="subviewbutton panel-subview-footer-button"
                      data-l10n-id="toolbar-overflow-customize-button"/>
#endif
    </panelview>
  </panelmultiview>
  <!-- This menu is here because not having it in the menu in which it's used flickers
       when hover styles overlap. See https://bugzilla.mozilla.org/show_bug.cgi?id=1378427 .
       -->
  <menupopup id="customizationPanelItemContextMenu"
             onpopupshowing="gCustomizeMode.onPanelContextMenuShowing(event); ToolbarContextMenu.updateExtension(this)">
    <menuitem oncommand="ToolbarContextMenu.openAboutAddonsForContextAction(this.parentElement)"
              data-lazy-l10n-id="toolbar-context-menu-manage-extension"
              contexttype="toolbaritem"
              class="customize-context-manageExtension"/>
    <menuitem oncommand="ToolbarContextMenu.removeExtensionForContextAction(this.parentElement)"
              data-lazy-l10n-id="toolbar-context-menu-remove-extension"
              contexttype="toolbaritem"
              class="customize-context-removeExtension"/>
    <menuitem oncommand="ToolbarContextMenu.reportExtensionForContextAction(this.parentElement, 'toolbar_context_menu')"
              data-lazy-l10n-id="toolbar-context-menu-report-extension"
              contexttype="toolbaritem"
              class="customize-context-reportExtension"/>
    <menuseparator/>
    <menuitem oncommand="gCustomizeMode.addToPanel(this.parentNode.triggerNode, 'panelitem-context')"
              id="customizationPanelItemContextMenuPin"
              data-lazy-l10n-id="toolbar-context-menu-pin-to-overflow-menu"
              closemenu="single"
              class="customize-context-moveToPanel"/>
    <menuitem oncommand="gCustomizeMode.addToToolbar(this.parentNode.triggerNode, 'panelitem-context')"
              id="customizationPanelItemContextMenuUnpin"
              closemenu="single"
              class="customize-context-moveToToolbar"
              data-l10n-id="customize-menu-unpin-from-overflowmenu"/>
    <menuitem oncommand="gCustomizeMode.removeFromArea(this.parentNode.triggerNode, 'panelitem-context')"
              closemenu="single"
              class="customize-context-removeFromPanel"
              data-lazy-l10n-id="toolbar-context-menu-remove-from-toolbar"/>
#ifndef PINEBUILD
    <menuseparator/>
    <menuitem command="cmd_CustomizeToolbars"
              class="viewCustomizeToolbar"
              data-lazy-l10n-id="toolbar-context-menu-view-customize-toolbar"/>
#endif
  </menupopup>
</panel>

<html:template id="panicButtonNotificationTemplate">
  <panel id="panic-button-success-notification"
         type="arrow"
         position="bottomcenter topright"
         hidden="true"
         role="alert"
         orient="vertical">
    <hbox id="panic-button-success-header">
      <image id="panic-button-success-icon" alt=""/>
      <vbox>
        <description data-l10n-id="panic-button-thankyou-msg1"></description>
        <description data-l10n-id="panic-button-thankyou-msg2"></description>
      </vbox>
    </hbox>
    <button id="panic-button-success-closebutton"
            data-l10n-id="panic-button-thankyou-button"
            oncommand="PanicButtonNotifier.close()"/>
  </panel>
</html:template>

<html:template id="appMenuNotificationTemplate">
  <panel id="appMenu-notification-popup"
         class="popup-notification-panel panel-no-padding"
         type="arrow"
         position="after_start"
         flip="slide"
         orient="vertical"
         noautofocus="true"
         noautohide="true"
         nopreventnavboxhide="true"
         role="alert">
    <popupnotification id="appMenu-update-available-notification"
                       popupid="update-available"
                       data-lazy-l10n-id="appmenu-update-available2"
                       data-l10n-attrs="buttonlabel, buttonaccesskey, secondarybuttonlabel, secondarybuttonaccesskey"
                       closebuttonhidden="true"
                       dropmarkerhidden="true"
                       checkboxhidden="true"
                       buttonhighlight="true"
                       hasicon="true"
                       hidden="true">
      <popupnotificationcontent id="update-available-notification-content" orient="vertical">
        <description id="update-available-description" data-lazy-l10n-id="appmenu-update-available-message2"></description>
      </popupnotificationcontent>
    </popupnotification>

    <popupnotification id="appMenu-update-manual-notification"
                       popupid="update-manual"
                       data-lazy-l10n-id="appmenu-update-manual2"
                       data-l10n-attrs="buttonlabel, buttonaccesskey, secondarybuttonlabel, secondarybuttonaccesskey"
                       closebuttonhidden="true"
                       dropmarkerhidden="true"
                       checkboxhidden="true"
                       buttonhighlight="true"
                       hasicon="true"
                       hidden="true">
      <popupnotificationcontent id="update-manual-notification-content" orient="vertical">
        <description id="update-manual-description" data-lazy-l10n-id="appmenu-update-manual-message2"></description>
      </popupnotificationcontent>
    </popupnotification>

    <popupnotification id="appMenu-update-unsupported-notification"
                       popupid="update-unsupported"
                       data-lazy-l10n-id="appmenu-update-unsupported2"
                       data-l10n-attrs="buttonlabel, buttonaccesskey, secondarybuttonlabel, secondarybuttonaccesskey"
                       closebuttonhidden="true"
                       dropmarkerhidden="true"
                       checkboxhidden="true"
                       buttonhighlight="true"
                       hasicon="true"
                       hidden="true">
      <popupnotificationcontent id="update-unsupported-notification-content" orient="vertical">
        <description id="update-unsupported-description" data-lazy-l10n-id="appmenu-update-unsupported-message2"></description>
      </popupnotificationcontent>
    </popupnotification>

    <popupnotification id="appMenu-update-restart-notification"
                       popupid="update-restart"
                       data-lazy-l10n-id="appmenu-update-restart2"
                       data-l10n-attrs="buttonlabel, buttonaccesskey, secondarybuttonlabel, secondarybuttonaccesskey"
                       closebuttonhidden="true"
                       dropmarkerhidden="true"
                       checkboxhidden="true"
                       buttonhighlight="true"
                       hasicon="true"
                       hidden="true">
      <popupnotificationcontent id="update-restart-notification-content" orient="vertical">
        <description id="update-restart-description" data-lazy-l10n-id="appmenu-update-restart-message2"></description>
      </popupnotificationcontent>
    </popupnotification>

    <popupnotification id="appMenu-update-other-instance-notification"
                       popupid="update-other-instance"
                       data-lazy-l10n-id="appmenu-update-other-instance"
                       data-l10n-attrs="buttonlabel, buttonaccesskey, secondarybuttonlabel, secondarybuttonaccesskey"
                       closebuttonhidden="true"
                       dropmarkerhidden="true"
                       checkboxhidden="true"
                       buttonhighlight="true"
                       hasicon="true"
                       hidden="true">
      <popupnotificationcontent id="update-other-instance-notification-content" orient="vertical">
        <description id="update-other-instance-description" data-lazy-l10n-id="appmenu-update-other-instance-message"></description>
      </popupnotificationcontent>
    </popupnotification>

    <popupnotification id="appMenu-addon-installed-notification"
                       popupid="addon-installed"
                       closebuttonhidden="true"
                       secondarybuttonhidden="true"
                       data-lazy-l10n-id="appmenu-addon-private-browsing-installed2"
                       data-l10n-attrs="buttonlabel, buttonaccesskey"
                       dropmarkerhidden="true"
                       checkboxhidden="true"
                       buttonhighlight="true"
                       hidden="true">
      <popupnotificationcontent class="addon-installed-notification-content" orient="vertical">
        <description id="addon-install-description" data-lazy-l10n-id="appmenu-addon-post-install-message3"/>
        <checkbox id="addon-incognito-checkbox"
                  data-lazy-l10n-id="appmenu-addon-post-install-incognito-checkbox"/>
      </popupnotificationcontent>
    </popupnotification>
  </panel>
</html:template>

<html:template id="customModeWrapper">
  <menupopup id="customizationPaletteItemContextMenu"
             onpopupshowing="gCustomizeMode.onPaletteContextMenuShowing(event)">
    <menuitem oncommand="gCustomizeMode.addToToolbar(this.parentNode.triggerNode, 'palette-context')"
              class="customize-context-addToToolbar"
              data-l10n-id="customize-menu-add-to-toolbar"/>
    <menuitem oncommand="gCustomizeMode.addToPanel(this.parentNode.triggerNode, 'palette-context')"
              class="customize-context-addToPanel"
              data-l10n-id="customize-menu-add-to-overflowmenu"/>
  </menupopup>
<<<<<<< HEAD
#ifndef PINEBUILD
  <menupopup id="customizationPanelContextMenu">
    <menuitem command="cmd_CustomizeToolbars"
              accesskey="&customizeMenu.addMoreItems.accesskey;"
              label="&customizeMenu.addMoreItems.label;"/>
  </menupopup>
#endif
=======

>>>>>>> e8941346
  <panel id="downloads-button-autohide-panel"
         role="group"
         type="arrow"
         onpopupshown="gCustomizeMode._downloadPanelAutoHideTimeout = setTimeout(() => event.target.hidePopup(), 4000);"
         onmouseover="clearTimeout(gCustomizeMode._downloadPanelAutoHideTimeout);"
         onmouseout="gCustomizeMode._downloadPanelAutoHideTimeout = setTimeout(() => event.target.hidePopup(), 2000);"
         onpopuphidden="clearTimeout(gCustomizeMode._downloadPanelAutoHideTimeout);"
         >
    <checkbox id="downloads-button-autohide-checkbox"
              data-l10n-id="customize-mode-downloads-button-autohide" checked="true"
              oncommand="gCustomizeMode.onDownloadsAutoHideChange(event)"/>
  </panel>
</html:template>

<panel id="appMenu-popup"
       class="cui-widget-panel panel-no-padding"
       role="group"
       type="arrow"
       hidden="true"
       flip="slide"
       position="bottomcenter topright"
       noautofocus="true">
  <panelmultiview id="appMenu-multiView" mainViewId="appMenu-protonMainView"
                  viewCacheId="appMenu-viewCache">
  </panelmultiview>
</panel>

<html:template id="extensionNotificationTemplate">
  <panel id="extension-notification-panel"
         class="popup-notification-panel panel-no-padding"
         role="group"
         type="arrow"
         flip="slide"
         position="bottomcenter topright"
         tabspecific="true">
    <popupnotification id="extension-new-tab-notification"
                       class="extension-controlled-notification"
                       popupid="extension-new-tab"
                       hidden="true"
                       data-lazy-l10n-id="appmenu-new-tab-controlled-changes"
                       data-l10n-attrs="buttonlabel, buttonaccesskey, secondarybuttonlabel, secondarybuttonaccesskey"
                       closebuttonhidden="true"
                       dropmarkerhidden="true"
                       buttonhighlight="true"
                       checkboxhidden="true">
      <popupnotificationcontent orient="vertical">
        <description id="extension-new-tab-notification-description"/>
      </popupnotificationcontent>
    </popupnotification>
    <popupnotification id="extension-homepage-notification"
                       class="extension-controlled-notification"
                       popupid="extension-homepage"
                       hidden="true"
                       data-lazy-l10n-id="appmenu-homepage-controlled-changes"
                       data-l10n-attrs="buttonlabel, buttonaccesskey, secondarybuttonlabel, secondarybuttonaccesskey"
                       closebuttonhidden="true"
                       dropmarkerhidden="true"
                       buttonhighlight="true"
                       checkboxhidden="true">
      <popupnotificationcontent orient="vertical">
        <description id="extension-homepage-notification-description"/>
      </popupnotificationcontent>
    </popupnotification>
    <popupnotification id="extension-tab-hide-notification"
                       class="extension-controlled-notification"
                       popupid="extension-tab-hide"
                       hidden="true"
                       data-lazy-l10n-id="appmenu-tab-hide-controlled"
                       data-l10n-attrs="buttonlabel, buttonaccesskey, secondarybuttonlabel, secondarybuttonaccesskey"
                       closebuttonhidden="true"
                       dropmarkerhidden="true"
                       checkboxhidden="true">
      <popupnotificationcontent orient="vertical">
        <description id="extension-tab-hide-notification-description"/>
      </popupnotificationcontent>
    </popupnotification>
  </panel>
</html:template><|MERGE_RESOLUTION|>--- conflicted
+++ resolved
@@ -203,17 +203,7 @@
               class="customize-context-addToPanel"
               data-l10n-id="customize-menu-add-to-overflowmenu"/>
   </menupopup>
-<<<<<<< HEAD
-#ifndef PINEBUILD
-  <menupopup id="customizationPanelContextMenu">
-    <menuitem command="cmd_CustomizeToolbars"
-              accesskey="&customizeMenu.addMoreItems.accesskey;"
-              label="&customizeMenu.addMoreItems.label;"/>
-  </menupopup>
-#endif
-=======
-
->>>>>>> e8941346
+
   <panel id="downloads-button-autohide-panel"
          role="group"
          type="arrow"
