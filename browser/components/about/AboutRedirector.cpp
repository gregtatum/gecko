--- conflicted
+++ resolved
@@ -135,18 +135,14 @@
          nsIAboutModule::URI_CAN_LOAD_IN_PRIVILEGEDABOUT_PROCESS |
          nsIAboutModule::IS_SECURE_CHROME_UI},
     {"ion", "chrome://browser/content/ion.html",
-<<<<<<< HEAD
-     nsIAboutModule::ALLOW_SCRIPT | nsIAboutModule::HIDE_FROM_ABOUTABOUT},
+     nsIAboutModule::ALLOW_SCRIPT | nsIAboutModule::HIDE_FROM_ABOUTABOUT |
+         nsIAboutModule::IS_SECURE_CHROME_UI},
     {"companion-workshop-internals",
      "chrome://browser/content/about-workshop-internals/"
      "about-workshop-internals.html",
      nsIAboutModule::ALLOW_SCRIPT},
     {"flow-reset", "chrome://browser/content/companion/flow-reset.html",
      nsIAboutModule::ALLOW_SCRIPT | nsIAboutModule::HIDE_FROM_ABOUTABOUT},
-=======
-     nsIAboutModule::ALLOW_SCRIPT | nsIAboutModule::HIDE_FROM_ABOUTABOUT |
-         nsIAboutModule::IS_SECURE_CHROME_UI},
->>>>>>> 7cdfebfa
 };
 
 static nsAutoCString GetAboutModuleName(nsIURI* aURI) {
