--- conflicted
+++ resolved
@@ -1,13 +1,9 @@
 [DEFAULT]
 firefox-appdir = browser
-<<<<<<< HEAD
-skip-if = toolkit == 'android'
-=======
 skip-if = toolkit == 'android' # bug 1730213
 support-files =
   head.js
 head = head.js
->>>>>>> c78af9ef
 
 [test_pagedata_basic.js]
 [test_pagedata_schema.js]
