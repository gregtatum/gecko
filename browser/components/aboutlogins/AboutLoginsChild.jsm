/* This Source Code Form is subject to the terms of the Mozilla Public
 * License, v. 2.0. If a copy of the MPL was not distributed with this
 * file, You can obtain one at http://mozilla.org/MPL/2.0/. */

"use strict";

var EXPORTED_SYMBOLS = ["AboutLoginsChild"];

const { LoginHelper } = ChromeUtils.import(
  "resource://gre/modules/LoginHelper.jsm"
);
const { XPCOMUtils } = ChromeUtils.import(
  "resource://gre/modules/XPCOMUtils.jsm"
);
const { Services } = ChromeUtils.import("resource://gre/modules/Services.jsm");
const { LayoutUtils } = ChromeUtils.import(
  "resource://gre/modules/LayoutUtils.jsm"
);

ChromeUtils.defineModuleGetter(
  this,
  "AppConstants",
  "resource://gre/modules/AppConstants.jsm"
);

XPCOMUtils.defineLazyServiceGetter(
  this,
  "ClipboardHelper",
  "@mozilla.org/widget/clipboardhelper;1",
  "nsIClipboardHelper"
);

const TELEMETRY_EVENT_CATEGORY = "pwmgr";
const TELEMETRY_MIN_MS_BETWEEN_OPEN_MANAGEMENT = 5000;

let lastOpenManagementBrowserId = null;
let lastOpenManagementEventTime = Number.NEGATIVE_INFINITY;
let masterPasswordPromise;

function recordTelemetryEvent(event) {
  try {
    let { method, object, extra = {}, value = null } = event;
    Services.telemetry.recordEvent(
      TELEMETRY_EVENT_CATEGORY,
      method,
      object,
      value,
      extra
    );
  } catch (ex) {
    Cu.reportError(
      "AboutLoginsChild: error recording telemetry event: " + ex.message
    );
  }
}

class AboutLoginsChild extends JSWindowActorChild {
  handleEvent(event) {
    switch (event.type) {
      case "AboutLoginsInit": {
        this.onAboutLoginsInit();
        break;
      }
      case "AboutLoginsImportReportInit": {
        this.onAboutLoginsImportReportInit();
        break;
      }
      case "AboutLoginsCopyLoginDetail": {
        this.onAboutLoginsCopyLoginDetail(event.detail, event.target);
        break;
      }
      case "AboutLoginsCreateLogin": {
        this.onAboutLoginsCreateLogin(event.detail);
        break;
      }
      case "AboutLoginsDeleteLogin": {
        this.onAboutLoginsDeleteLogin(event.detail);
        break;
      }
      case "AboutLoginsExportPasswords": {
        this.onAboutLoginsExportPasswords();
        break;
      }
      case "AboutLoginsGetHelp": {
        this.onAboutLoginsGetHelp();
        break;
      }
      case "AboutLoginsImportFromBrowser": {
        this.onAboutLoginsImportFromBrowser();
        break;
      }
      case "AboutLoginsImportFromFile": {
        this.onAboutLoginsImportFromFile();
        break;
      }
      case "AboutLoginsOpenPreferences": {
        this.onAboutLoginsOpenPreferences();
        break;
      }
      case "AboutLoginsRecordTelemetryEvent": {
        this.onAboutLoginsRecordTelemetryEvent(event);
        break;
      }
      case "AboutLoginsRemoveAllLogins": {
        this.onAboutLoginsRemoveAllLogins();
        break;
      }
      case "AboutLoginsSortChanged": {
        this.onAboutLoginsSortChanged(event.detail);
        break;
      }
      case "AboutLoginsSyncEnable": {
        this.onAboutLoginsSyncEnable();
        break;
      }
      case "AboutLoginsSyncOptions": {
        this.onAboutLoginsSyncOptions();
        break;
      }
      case "AboutLoginsUpdateLogin": {
        this.onAboutLoginsUpdateLogin(event.detail);
        break;
      }
      case "AboutLoginsBrowsePanel": {
        this.sendAsyncMessage("AboutLogins:BrowsePanel");
        break;
      }
      case "AboutLoginsRemoveUpdateState":
      case "AboutLoginsLoginEditLogin":
      case "AboutLoginsClearSelection":
      case "AboutLoginsShowBlankLogin": {
        this.sendToContent("HeaderChange", event.detail.newHeaderL10nId);
        break;
      }
      case "contextmenu": {
        if (this.browsingContext.embedderElement) {
          event.preventDefault();
        }
        break;
      }
    }
  }

  onAboutLoginsInit() {
    this.sendAsyncMessage("AboutLogins:Subscribe");

    let documentElement = this.document.documentElement;
    documentElement.classList.toggle(
      "official-branding",
      AppConstants.MOZILLA_OFFICIAL
    );

    if (this.browsingContext.embedderElement) {
      documentElement.classList.add("in-companion");
      documentElement.querySelector("login-list").classList.add("in-companion");
      documentElement.querySelector("login-item").classList.add("in-companion");
      documentElement
        .querySelector("confirmation-dialog")
        .classList.add("in-companion");
    }

    let win = this.browsingContext.window;
    let waivedContent = Cu.waiveXrays(win);
    let that = this;
    let AboutLoginsUtils = {
      doLoginsMatch(loginA, loginB) {
        return LoginHelper.doLoginsMatch(loginA, loginB, {});
      },
      getLoginOrigin(uriString) {
        return LoginHelper.getLoginOrigin(uriString);
      },
      setFocus(element) {
        Services.focus.setFocus(element, Services.focus.FLAG_BYKEY);
      },
      /**
       * Shows the Master Password prompt if enabled, or the
       * OS auth dialog otherwise.
       * @param resolve Callback that is called with result of authentication.
       * @param messageId The string ID that corresponds to a string stored in aboutLogins.ftl.
       *                  This string will be displayed only when the OS auth dialog is used.
       */
      async promptForMasterPassword(resolve, messageId) {
        masterPasswordPromise = {
          resolve,
        };

        that.sendAsyncMessage("AboutLogins:MasterPasswordRequest", messageId);

        return masterPasswordPromise;
      },
      fileImportEnabled: Services.prefs.getBoolPref(
        "signon.management.page.fileImport.enabled"
      ),
      // Default to enabled just in case a search is attempted before we get a response.
      masterPasswordEnabled: true,
      passwordRevealVisible: true,
    };
    waivedContent.AboutLoginsUtils = Cu.cloneInto(
      AboutLoginsUtils,
      waivedContent,
      {
        cloneFunctions: true,
      }
    );
  }

  onAboutLoginsImportReportInit() {
    this.sendAsyncMessage("AboutLogins:ImportReportInit");
    let documentElement = this.document.documentElement;
    documentElement.classList.toggle(
      "official-branding",
      AppConstants.MOZILLA_OFFICIAL
    );
  }

  onAboutLoginsCopyLoginDetail(detail, target) {
    if (AppConstants.PINEBUILD) {
      let rect = LayoutUtils.getElementBoundingScreenRect(
        target.closest(".login-list-item")
      );
      this.sendAsyncMessage("AboutLogins:CopyLoginDetail", {
        rect,
      });
    }
    ClipboardHelper.copyString(detail, ClipboardHelper.Sensitive);
  }

  onAboutLoginsCreateLogin(login) {
    this.sendAsyncMessage("AboutLogins:CreateLogin", {
      login,
    });
  }

  onAboutLoginsDeleteLogin(login) {
    this.sendAsyncMessage("AboutLogins:DeleteLogin", {
      login,
    });
  }

  onAboutLoginsExportPasswords() {
    this.sendAsyncMessage("AboutLogins:ExportPasswords");
  }

  onAboutLoginsGetHelp() {
    this.sendAsyncMessage("AboutLogins:GetHelp");
  }

  onAboutLoginsImportFromBrowser() {
    this.sendAsyncMessage("AboutLogins:Import");
    recordTelemetryEvent({
      object: "import_from_browser",
      method: "mgmt_menu_item_used",
    });
  }

  onAboutLoginsImportFromFile() {
    this.sendAsyncMessage("AboutLogins:ImportPasswords");
    recordTelemetryEvent({
      object: "import_from_csv",
      method: "mgmt_menu_item_used",
    });
  }

  onAboutLoginsOpenPreferences() {
    this.sendAsyncMessage("AboutLogins:OpenPreferences");
    recordTelemetryEvent({
      object: "preferences",
      method: "mgmt_menu_item_used",
    });
  }

  onAboutLoginsRecordTelemetryEvent(event) {
    let { method } = event.detail;

    if (method == "open_management") {
      let { docShell } = this.browsingContext;
      // Compare to the last time open_management was recorded for the same
      // outerWindowID to not double-count them due to a redirect to remove
      // the entryPoint query param (since replaceState isn't allowed for
      // about:). Don't use performance.now for the tab since you can't
      // compare that number between different tabs and this JSM is shared.
      let now = docShell.now();
      if (
        this.browsingContext.browserId == lastOpenManagementBrowserId &&
        now - lastOpenManagementEventTime <
          TELEMETRY_MIN_MS_BETWEEN_OPEN_MANAGEMENT
      ) {
        return;
      }
      lastOpenManagementEventTime = now;
      lastOpenManagementBrowserId = this.browsingContext.browserId;
    }
    recordTelemetryEvent(event.detail);
  }

  onAboutLoginsRemoveAllLogins() {
    this.sendAsyncMessage("AboutLogins:RemoveAllLogins");
  }

  onAboutLoginsSortChanged(detail) {
    this.sendAsyncMessage("AboutLogins:SortChanged", detail);
  }

  onAboutLoginsSyncEnable() {
    this.sendAsyncMessage("AboutLogins:SyncEnable");
  }

  onAboutLoginsSyncOptions() {
    this.sendAsyncMessage("AboutLogins:SyncOptions");
  }

  onAboutLoginsUpdateLogin(login) {
    this.sendAsyncMessage("AboutLogins:UpdateLogin", {
      login,
    });
  }

  receiveMessage(message) {
    switch (message.name) {
      case "AboutLogins:ImportReportData":
        this.onImportReportData(message.data);
        break;
      case "AboutLogins:MasterPasswordResponse":
        this.onMasterPasswordResponse(message.data);
        break;
      case "AboutLogins:RemaskPassword":
        this.onRemaskPassword(message.data);
        break;
      case "AboutLogins:Setup":
<<<<<<< HEAD
        let waivedContent = Cu.waiveXrays(this.browsingContext.window);
        waivedContent.AboutLoginsUtils.masterPasswordEnabled =
          message.data.masterPasswordEnabled;
        waivedContent.AboutLoginsUtils.passwordRevealVisible =
          message.data.passwordRevealVisible;
        waivedContent.AboutLoginsUtils.importVisible =
          message.data.importVisible;
        waivedContent.AboutLoginsUtils.supportBaseURL = Services.urlFormatter.formatURLPref(
          "app.support.baseURL"
        );
        waivedContent.AboutLoginsUtils.platform = AppConstants.platform;
        waivedContent.AboutLoginsUtils.pineBuild = AppConstants.PINEBUILD;
        this.sendToContent("Setup", message.data);
=======
        this.onSetup(message.data);
>>>>>>> eea39ac3
        break;
      default:
        this.passMessageDataToContent(message);
    }
  }

  onImportReportData(data) {
    this.sendToContent("ImportReportData", data);
  }

  onMasterPasswordResponse(data) {
    if (masterPasswordPromise) {
      masterPasswordPromise.resolve(data.result);
      recordTelemetryEvent(data.telemetryEvent);
    }
  }

  onRemaskPassword(data) {
    this.sendToContent("RemaskPassword", data);
  }

  onSetup(data) {
    let waivedContent = Cu.waiveXrays(this.browsingContext.window);
    waivedContent.AboutLoginsUtils.masterPasswordEnabled =
      data.masterPasswordEnabled;
    waivedContent.AboutLoginsUtils.passwordRevealVisible =
      data.passwordRevealVisible;
    waivedContent.AboutLoginsUtils.importVisible = data.importVisible;
    waivedContent.AboutLoginsUtils.supportBaseURL = Services.urlFormatter.formatURLPref(
      "app.support.baseURL"
    );
    this.sendToContent("Setup", data);
  }

  passMessageDataToContent(message) {
    this.sendToContent(message.name.replace("AboutLogins:", ""), message.data);
  }

  sendToContent(messageType, detail) {
    let win = this.document.defaultView;
    let message = Object.assign({ messageType }, { value: detail });
    let event = new win.CustomEvent("AboutLoginsChromeToContent", {
      detail: Cu.cloneInto(message, win),
    });
    win.dispatchEvent(event);
  }
}<|MERGE_RESOLUTION|>--- conflicted
+++ resolved
@@ -327,23 +327,7 @@
         this.onRemaskPassword(message.data);
         break;
       case "AboutLogins:Setup":
-<<<<<<< HEAD
-        let waivedContent = Cu.waiveXrays(this.browsingContext.window);
-        waivedContent.AboutLoginsUtils.masterPasswordEnabled =
-          message.data.masterPasswordEnabled;
-        waivedContent.AboutLoginsUtils.passwordRevealVisible =
-          message.data.passwordRevealVisible;
-        waivedContent.AboutLoginsUtils.importVisible =
-          message.data.importVisible;
-        waivedContent.AboutLoginsUtils.supportBaseURL = Services.urlFormatter.formatURLPref(
-          "app.support.baseURL"
-        );
-        waivedContent.AboutLoginsUtils.platform = AppConstants.platform;
-        waivedContent.AboutLoginsUtils.pineBuild = AppConstants.PINEBUILD;
-        this.sendToContent("Setup", message.data);
-=======
         this.onSetup(message.data);
->>>>>>> eea39ac3
         break;
       default:
         this.passMessageDataToContent(message);
@@ -375,6 +359,8 @@
     waivedContent.AboutLoginsUtils.supportBaseURL = Services.urlFormatter.formatURLPref(
       "app.support.baseURL"
     );
+    waivedContent.AboutLoginsUtils.platform = AppConstants.platform;
+    waivedContent.AboutLoginsUtils.pineBuild = AppConstants.PINEBUILD;
     this.sendToContent("Setup", data);
   }
 
