/* This Source Code Form is subject to the terms of the Mozilla Public
 * License, v. 2.0. If a copy of the MPL was not distributed with this
 * file, You can obtain one at http://mozilla.org/MPL/2.0/. */

"use strict";

var EXPORTED_SYMBOLS = ["UrlbarView"];

const { XPCOMUtils } = ChromeUtils.import(
  "resource://gre/modules/XPCOMUtils.jsm"
);
const { AppConstants } = ChromeUtils.import(
  "resource://gre/modules/AppConstants.jsm"
);

XPCOMUtils.defineLazyModuleGetters(this, {
  BrowserWindowTracker: "resource:///modules/BrowserWindowTracker.jsm",
  L10nCache: "resource:///modules/UrlbarUtils.jsm",
  ObjectUtils: "resource://gre/modules/ObjectUtils.jsm",
  Services: "resource://gre/modules/Services.jsm",
  UrlbarPrefs: "resource:///modules/UrlbarPrefs.jsm",
  UrlbarProvidersManager: "resource:///modules/UrlbarProvidersManager.jsm",
  UrlbarSearchOneOffs: "resource:///modules/UrlbarSearchOneOffs.jsm",
  UrlbarTokenizer: "resource:///modules/UrlbarTokenizer.jsm",
  UrlbarUtils: "resource:///modules/UrlbarUtils.jsm",
});

XPCOMUtils.defineLazyServiceGetter(
  this,
  "styleSheetService",
  "@mozilla.org/content/style-sheet-service;1",
  "nsIStyleSheetService"
);

// Stale rows are removed on a timer with this timeout.  Tests can override this
// by setting UrlbarView.removeStaleRowsTimeout.
const DEFAULT_REMOVE_STALE_ROWS_TIMEOUT = 400;

// Query selector for selectable elements in tip and dynamic results.
const SELECTABLE_ELEMENT_SELECTOR = "[role=button], [selectable=true]";

const getBoundsWithoutFlushing = element =>
  element.ownerGlobal.windowUtils.getBoundsWithoutFlushing(element);

// Used to get a unique id to use for row elements, it wraps at 9999, that
// should be plenty for our needs.
let gUniqueIdSerial = 1;
function getUniqueId(prefix) {
  return prefix + (gUniqueIdSerial++ % 9999);
}

/**
 * Receives and displays address bar autocomplete results.
 */
class UrlbarView {
  /**
   * @param {UrlbarInput} input
   *   The UrlbarInput instance belonging to this UrlbarView instance.
   */
  constructor(input) {
    this.input = input;
    this.panel = input.panel;
    this.controller = input.controller;
    this.document = this.panel.ownerDocument;
    this.window = this.document.defaultView;

    this._mainContainer = this.panel.querySelector(".urlbarView-body-inner");
    this._rows = this.panel.querySelector(".urlbarView-results");

    this._rows.addEventListener("mousedown", this);
    this._rows.addEventListener("mouseup", this);

    // For the horizontal fade-out effect, set the overflow attribute on result
    // rows when they overflow.
    this._rows.addEventListener("overflow", this);
    this._rows.addEventListener("underflow", this);

    // `noresults` is used to style the one-offs without their usual top border
    // when no results are present.
    this.panel.setAttribute("noresults", "true");

    this.controller.setView(this);
    this.controller.addQueryListener(this);
    // This is used by autoOpen to avoid flickering results when reopening
    // previously abandoned searches.
    this._queryContextCache = new QueryContextCache(5);

    // We cache l10n strings to avoid Fluent's async lookup.
    this._l10nCache = new L10nCache(this.document.l10n);

    for (let viewTemplate of UrlbarView.dynamicViewTemplatesByName.values()) {
      if (viewTemplate.stylesheet) {
        addDynamicStylesheet(this.window, viewTemplate.stylesheet);
      }
    }
  }

  get oneOffSearchButtons() {
    if (!this._oneOffSearchButtons) {
      this._oneOffSearchButtons = new UrlbarSearchOneOffs(this);
      this._oneOffSearchButtons.addEventListener(
        "SelectedOneOffButtonChanged",
        this
      );
    }
    return this._oneOffSearchButtons;
  }

  /**
   * Whether the panel is open.
   * @returns {boolean}
   */
  get isOpen() {
    return this.input.hasAttribute("open");
  }

  get allowEmptySelection() {
    let { heuristicResult } = this._queryContext;
    return !heuristicResult || !this._shouldShowHeuristic(heuristicResult);
  }

  get selectedRowIndex() {
    if (!this.isOpen) {
      return -1;
    }

    let selectedRow = this._getSelectedRow();

    if (!selectedRow) {
      return -1;
    }

    return selectedRow.result.rowIndex;
  }

  set selectedRowIndex(val) {
    if (!this.isOpen) {
      throw new Error(
        "UrlbarView: Cannot select an item if the view isn't open."
      );
    }

    if (val < 0) {
      this._selectElement(null);
      return;
    }

    let items = Array.from(this._rows.children).filter(r =>
      this._isElementVisible(r)
    );
    if (val >= items.length) {
      throw new Error(`UrlbarView: Index ${val} is out of bounds.`);
    }
    this._selectElement(items[val]);
  }

  get selectedElementIndex() {
    if (!this.isOpen || !this._selectedElement) {
      return -1;
    }

    return this._selectedElement.elementIndex;
  }

  set selectedElementIndex(val) {
    if (!this.isOpen) {
      throw new Error(
        "UrlbarView: Cannot select an item if the view isn't open."
      );
    }

    if (val < 0) {
      this._selectElement(null);
      return;
    }

    let selectableElement = this._getFirstSelectableElement();
    while (selectableElement && selectableElement.elementIndex != val) {
      selectableElement = this._getNextSelectableElement(selectableElement);
    }

    if (!selectableElement) {
      throw new Error(`UrlbarView: Index ${val} is out of bounds.`);
    }

    this._selectElement(selectableElement);
  }

  /**
   * @returns {UrlbarResult}
   *   The currently selected result.
   */
  get selectedResult() {
    if (!this.isOpen) {
      return null;
    }

    let selectedRow = this._getSelectedRow();

    if (!selectedRow) {
      return null;
    }

    return selectedRow.result;
  }

  /**
   * @returns {Element}
   *   The currently selected element.
   */
  get selectedElement() {
    if (!this.isOpen) {
      return null;
    }

    return this._selectedElement;
  }

  /**
   * Clears selection, regardless of view status.
   */
  clearSelection() {
    this._selectElement(null, { updateInput: false });
  }

  /**
   * @returns {number}
   *   The number of visible results in the view.  Note that this may be larger
   *   than the number of results in the current query context since the view
   *   may be showing stale results.
   */
  get visibleRowCount() {
    let sum = 0;
    for (let row of this._rows.children) {
      sum += Number(this._isElementVisible(row));
    }
    return sum;
  }

  /**
   * @returns {number}
   *   The number of selectable elements in the view.
   */
  get visibleElementCount() {
    let sum = 0;
    let element = this._getFirstSelectableElement();
    while (element) {
      if (this._isElementVisible(element)) {
        sum++;
      }
      element = this._getNextSelectableElement(element);
    }
    return sum;
  }

  /**
   * Returns the result of the row containing the given element, or the result
   * of the element if it itself is a row.
   *
   * @param {Element} element
   *   An element in the view.
   * @returns {UrlbarResult}
   *   The result of the element's row.
   */
  getResultFromElement(element) {
    if (!this.isOpen) {
      return null;
    }

    let row = this._getRowFromElement(element);

    if (!row) {
      return null;
    }

    return row.result;
  }

  /**
   * @param {number} index
   *   The index from which to fetch the result.
   * @returns {UrlbarResult}
   *   The result at `index`. Null if the view is closed or if there are no
   *   results.
   */
  getResultAtIndex(index) {
    if (
      !this.isOpen ||
      !this._rows.children.length ||
      index >= this._rows.children.length
    ) {
      return null;
    }

    return this._rows.children[index].result;
  }

  /**
   * Returns the element closest to the given element that can be
   * selected/picked.  If the element itself can be selected, it's returned.  If
   * there is no such element, null is returned.
   *
   * @param {Element} element
   *   An element in the view.
   * @returns {Element}
   *   The closest element that can be picked including the element itself, or
   *   null if there is no such element.
   */
  getClosestSelectableElement(element) {
    let closest = element.closest(SELECTABLE_ELEMENT_SELECTOR);
    if (!closest) {
      let row = element.closest(".urlbarView-row");
      if (row && !row.querySelector(SELECTABLE_ELEMENT_SELECTOR)) {
        closest = row;
      }
    }
    return this._isElementVisible(closest) ? closest : null;
  }

  /**
   * @param {UrlbarResult} result A result.
   * @returns {boolean} True if the given result is selected.
   */
  resultIsSelected(result) {
    if (this.selectedRowIndex < 0) {
      return false;
    }

    return result.rowIndex == this.selectedRowIndex;
  }

  /**
   * Moves the view selection forward or backward.
   *
   * @param {number} amount
   *   The number of steps to move.
   * @param {boolean} options.reverse
   *   Set to true to select the previous item. By default the next item
   *   will be selected.
   * @param {boolean} options.userPressedTab
   *   Set to true if the user pressed Tab to select a result. Default false.
   */
  selectBy(amount, { reverse = false, userPressedTab = false } = {}) {
    if (!this.isOpen) {
      throw new Error(
        "UrlbarView: Cannot select an item if the view isn't open."
      );
    }

    // Do not set aria-activedescendant if the user is moving to a
    // tab-to-search result with the Tab key. If
    // accessibility.tabToSearch.announceResults is set, the tab-to-search
    // result was announced to the user as they typed. We don't set
    // aria-activedescendant so the user doesn't think they have to press
    // Enter to enter search mode. See bug 1647929.
    const isSkippableTabToSearchAnnounce = selectedElt => {
      let skipAnnouncement =
        selectedElt?.result?.providerName == "TabToSearch" &&
        !this._announceTabToSearchOnSelection &&
        userPressedTab &&
        UrlbarPrefs.get("accessibility.tabToSearch.announceResults");
      if (skipAnnouncement) {
        // Once we skip setting aria-activedescendant once, we should not skip
        // it again if the user returns to that result.
        this._announceTabToSearchOnSelection = true;
      }
      return skipAnnouncement;
    };

    // Freeze results as the user is interacting with them, unless we are
    // deferring events while waiting for critical results.
    if (!this.input.eventBufferer.isDeferringEvents) {
      this.controller.cancelQuery();
    }

    let selectedElement = this._selectedElement;

    // We cache the first and last rows since they will not change while
    // selectBy is running.
    let firstSelectableElement = this._getFirstSelectableElement();
    // _getLastSelectableElement will not return an element that is over
    // maxResults and thus may be hidden and not selectable.
    let lastSelectableElement = this._getLastSelectableElement();

    if (!selectedElement) {
      selectedElement = reverse
        ? lastSelectableElement
        : firstSelectableElement;
      this._selectElement(selectedElement, {
        setAccessibleFocus: !isSkippableTabToSearchAnnounce(selectedElement),
      });
      return;
    }
    let endReached = reverse
      ? selectedElement == firstSelectableElement
      : selectedElement == lastSelectableElement;
    if (endReached) {
      if (this.allowEmptySelection) {
        selectedElement = null;
      } else {
        selectedElement = reverse
          ? lastSelectableElement
          : firstSelectableElement;
      }
      this._selectElement(selectedElement, {
        setAccessibleFocus: !isSkippableTabToSearchAnnounce(selectedElement),
      });
      return;
    }

    while (amount-- > 0) {
      let next = reverse
        ? this._getPreviousSelectableElement(selectedElement)
        : this._getNextSelectableElement(selectedElement);
      if (!next) {
        break;
      }
      if (!this._isElementVisible(next)) {
        continue;
      }
      selectedElement = next;
    }
    this._selectElement(selectedElement, {
      setAccessibleFocus: !isSkippableTabToSearchAnnounce(selectedElement),
    });
  }

  removeAccessibleFocus() {
    this._setAccessibleFocus(null);
  }

  clear() {
    this._rows.textContent = "";
    this.panel.setAttribute("noresults", "true");
    this.clearSelection();
  }

  /**
   * Closes the view, cancelling the query if necessary.
   * @param {boolean} [elementPicked]
   *   True if the view is being closed because a result was picked.
   * @param {boolean} [showFocusBorder]
   *   True if the Urlbar focus border should be shown after the view is closed.
   */
  close({ elementPicked = false, showFocusBorder = true } = {}) {
    this.controller.cancelQuery();
    // We do not show the focus border when an element is picked because we'd
    // flash it just before the input is blurred. The focus border is removed
    // in UrlbarInput._on_blur.
    if (!elementPicked && showFocusBorder) {
      this.input.removeAttribute("suppress-focus-border");
    }

    if (!this.isOpen) {
      return;
    }

    // We exit search mode preview on close since the result previewing it is
    // implicitly unselected.
    if (this.input.searchMode?.isPreview) {
      this.input.searchMode = null;
    }

    this.removeAccessibleFocus();
    this.input.inputField.setAttribute("aria-expanded", "false");
    this._openPanelInstance = null;
    this._previousTabToSearchEngine = null;

    this.input.removeAttribute("open");
    this.input.endLayoutExtend();

    // Search Tips can open the view without the Urlbar being focused. If the
    // tip is ignored (e.g. the page content is clicked or the window loses
    // focus) we should discard the telemetry event created when the view was
    // opened.
    if (!this.input.focused && !elementPicked) {
      this.controller.engagementEvent.discard();
      this.controller.engagementEvent.record(null, {});
    }

    this.window.removeEventListener("resize", this);
    this.window.removeEventListener("blur", this);

    this.controller.notify(this.controller.NOTIFICATIONS.VIEW_CLOSE);
  }

  /**
   * This can be used to open the view automatically as a consequence of
   * specific user actions. For Top Sites searches (without a search string)
   * the view is opened only for mouse or keyboard interactions.
   * If the user abandoned a search (there is a search string) the view is
   * reopened, and we try to use cached results to reduce flickering, then a new
   * query is started to refresh results.
   * @param {Event} event The event associated with the call to autoOpen.
   * @param {boolean} [suppressFocusBorder] If true, we hide the focus border
   *        when the panel is opened. This is true by default to avoid flashing
   *        the border when the unfocused address bar is clicked.
   * @returns {boolean} Whether the view was opened.
   */
  autoOpen({ event, suppressFocusBorder = true }) {
    if (this._pickSearchTipIfPresent(event)) {
      return false;
    }

    if (!event) {
      return false;
    }

    let queryOptions = { event };

    if (
      !this.input.value ||
      this.input.getAttribute("pageproxystate") == "valid"
    ) {
      if (!this.isOpen && ["mousedown", "command"].includes(event.type)) {
        this.input.startQuery(queryOptions);
        if (suppressFocusBorder) {
          this.input.toggleAttribute("suppress-focus-border", true);
        }
        return true;
      }
      return false;
    }

    // Reopen abandoned searches only if the input is focused.
    if (!this.input.focused) {
      return false;
    }

    // Tab switch is the only case where we requery if the view is open, because
    // switching tabs doesn't necessarily close the view.
    if (this.isOpen && event.type != "tabswitch") {
      return false;
    }

    if (
      this._rows.firstElementChild &&
      this._queryContext.searchString == this.input.value
    ) {
      // We can reuse the current results.
      queryOptions.allowAutofill = this._queryContext.allowAutofill;
    } else {
      // To reduce results flickering, try to reuse a cached UrlbarQueryContext.
      let cachedQueryContext = this._queryContextCache.get(this.input.value);
      if (cachedQueryContext) {
        this.onQueryResults(cachedQueryContext);
      }
    }

    this.controller.engagementEvent.discard();
    queryOptions.searchString = this.input.value;
    queryOptions.autofillIgnoresSelection = true;
    queryOptions.event.interactionType = "returned";

    if (
      this._queryContext &&
      this._queryContext.results &&
      this._queryContext.results.length
    ) {
      this._openPanel();
    }

    // If we had cached results, this will just refresh them, avoiding results
    // flicker, otherwise there may be some noise.
    this.input.startQuery(queryOptions);
    if (suppressFocusBorder) {
      this.input.toggleAttribute("suppress-focus-border", true);
    }
    return true;
  }

  // UrlbarController listener methods.
  onQueryStarted(queryContext) {
    this._queryWasCancelled = false;
    this._queryUpdatedResults = false;
    this._openPanelInstance = null;
    if (!queryContext.searchString) {
      this._previousTabToSearchEngine = null;
    }
    this._startRemoveStaleRowsTimer();

    // Cache l10n strings so they're available when we update the view as
    // results arrive. This is a no-op for strings that are already cached.
    // `_cacheL10nStrings` is async but we don't await it because doing so would
    // require view updates to be async. Instead we just opportunistically cache
    // and if there's a cache miss we fall back to `l10n.setAttributes`.
    this._cacheL10nStrings();
  }

  onQueryCancelled(queryContext) {
    this._queryWasCancelled = true;
    this._cancelRemoveStaleRowsTimer();
  }

  onQueryFinished(queryContext) {
    this._cancelRemoveStaleRowsTimer();
    if (this._queryWasCancelled) {
      return;
    }

    // If the query finished and it returned some results, remove stale rows.
    if (this._queryUpdatedResults) {
      this._removeStaleRows();
      return;
    }

    // The query didn't return any results.  Clear the view.
    this.clear();

    // If search mode isn't active, close the view.
    if (!this.input.searchMode) {
      this.close();
      return;
    }

    // Search mode is active.  If the one-offs should be shown, make sure they
    // are enabled and show the view.
    let openPanelInstance = (this._openPanelInstance = {});
    this.oneOffSearchButtons.willHide().then(willHide => {
      if (!willHide && openPanelInstance == this._openPanelInstance) {
        this.oneOffSearchButtons.enable(!AppConstants.PROCLIENT_ENABLED);
        this._openPanel();
      }
    });
  }

  onQueryResults(queryContext) {
    this._queryContextCache.put(queryContext);
    this._queryContext = queryContext;

    if (!this.isOpen) {
      this.clear();
    }
    this._queryUpdatedResults = true;
    this._updateResults(queryContext);

    let firstResult = queryContext.results[0];

    if (queryContext.lastResultCount == 0) {
      // Clear the selection when we get a new set of results.
      this._selectElement(null, {
        updateInput: false,
      });

      // Show the one-off search buttons unless any of the following are true:
      //  * The first result is a search tip
      //  * The search string is empty
      //  * The search string starts with an `@` or a search restriction
      //    character
      this.oneOffSearchButtons.enable(
        !AppConstants.PROCLIENT_ENABLED &&
          (firstResult.providerName != "UrlbarProviderSearchTips" ||
            queryContext.trimmedSearchString) &&
          queryContext.trimmedSearchString[0] != "@" &&
          (queryContext.trimmedSearchString[0] !=
            UrlbarTokenizer.RESTRICT.SEARCH ||
            queryContext.trimmedSearchString.length != 1)
      );
    }

    if (!this.selectedElement && !this.oneOffSearchButtons.selectedButton) {
      if (firstResult.heuristic) {
        // Select the heuristic result.  The heuristic may not be the first
        // result added, which is why we do this check here when each result is
        // added and not above.
        if (this._shouldShowHeuristic(firstResult)) {
          this._selectElement(this._getFirstSelectableElement(), {
            updateInput: false,
            setAccessibleFocus:
              this.controller._userSelectionBehavior == "arrow",
          });
        } else {
          this.input.setResultForCurrentValue(firstResult);
        }
      } else if (
        firstResult.payload.providesSearchMode &&
        queryContext.trimmedSearchString != "@"
      ) {
        // Filtered keyword offer results can be in the first position but not
        // be heuristic results. We do this so the user can press Tab to select
        // them, resembling tab-to-search. In that case, the input value is
        // still associated with the first result.
        this.input.setResultForCurrentValue(firstResult);
      }
    }

    // Announce tab-to-search results to screen readers as the user types.
    // Check to make sure we don't announce the same engine multiple times in
    // a row.
    let secondResult = queryContext.results[1];
    if (
      secondResult?.providerName == "TabToSearch" &&
      UrlbarPrefs.get("accessibility.tabToSearch.announceResults") &&
      this._previousTabToSearchEngine != secondResult.payload.engine
    ) {
      let engine = secondResult.payload.engine;
      this.window.A11yUtils.announce({
        id: secondResult.payload.isGeneralPurposeEngine
          ? "urlbar-result-action-before-tabtosearch-web"
          : "urlbar-result-action-before-tabtosearch-other",
        args: { engine },
      });
      this._previousTabToSearchEngine = engine;
      // Do not set aria-activedescendant when the user tabs to the result
      // because we already announced it.
      this._announceTabToSearchOnSelection = false;
    }

    // If we update the selected element, a new unique ID is generated for it.
    // We need to ensure that aria-activedescendant reflects this new ID.
    if (this.selectedElement && !this.oneOffSearchButtons.selectedButton) {
      let aadID = this.input.inputField.getAttribute("aria-activedescendant");
      if (aadID && !this.document.getElementById(aadID)) {
        this._setAccessibleFocus(this.selectedElement);
      }
    }

    this._openPanel();

    if (firstResult.heuristic) {
      // The heuristic result may be a search alias result, so apply formatting
      // if necessary.  Conversely, the heuristic result of the previous query
      // may have been an alias, so remove formatting if necessary.
      this.input.formatValue();
    }

    if (queryContext.deferUserSelectionProviders.size) {
      // DeferUserSelectionProviders block user selection until the result is
      // shown, so it's the view's duty to remove them.
      // Doing it sooner, like when the results are added by the provider,
      // would not suffice because there's still a delay before those results
      // reach the view.
      queryContext.results.forEach(r => {
        queryContext.deferUserSelectionProviders.delete(r.providerName);
      });
    }
  }

  /**
   * Handles removing a result from the view when it is removed from the query,
   * and attempts to select the new result on the same row.
   *
   * This assumes that the result rows are in index order.
   *
   * @param {number} index The index of the result that has been removed.
   */
  onQueryResultRemoved(index) {
    let rowToRemove = this._rows.children[index];
    rowToRemove.remove();

    this._updateIndices();

    if (rowToRemove != this._getSelectedRow()) {
      return;
    }

    // Select the row at the same index, if possible.
    let newSelectionIndex = index;
    if (index >= this._queryContext.results.length) {
      newSelectionIndex = this._queryContext.results.length - 1;
    }
    if (newSelectionIndex >= 0) {
      this.selectedRowIndex = newSelectionIndex;
    }
  }

  /**
   * Passes DOM events for the view to the _on_<event type> methods.
   * @param {Event} event
   *   DOM event from the <view>.
   */
  handleEvent(event) {
    let methodName = "_on_" + event.type;
    if (methodName in this) {
      this[methodName](event);
    } else {
      throw new Error("Unrecognized UrlbarView event: " + event.type);
    }
  }

  static dynamicViewTemplatesByName = new Map();

  /**
   * Registers the view template for a dynamic result type.  A view template is
   * a plain object that describes the DOM subtree for a dynamic result type.
   * When a dynamic result is shown in the urlbar view, its type's view template
   * is used to construct the part of the view that represents the result.
   *
   * The specified view template will be available to the urlbars in all current
   * and future browser windows until it is unregistered.  A given dynamic
   * result type has at most one view template.  If this method is called for a
   * dynamic result type more than once, the view template in the last call
   * overrides those in previous calls.
   *
   * @param {string} name
   *   The view template will be registered for the dynamic result type with
   *   this name.
   * @param {object} viewTemplate
   *   This object describes the DOM subtree for the given dynamic result type.
   *   It should be a tree-like nested structure with each object in the nesting
   *   representing a DOM element to be created.  This tree-like structure is
   *   achieved using the `children` property described below.  Each object in
   *   the structure may include the following properties:
   *
   *   {string} name
   *     The name of the object.  It is required for all objects in the
   *     structure except the root object and serves two important functions:
   *     (1) The element created for the object will automatically have a class
   *         named `urlbarView-dynamic-${dynamicType}-${name}`, where
   *         `dynamicType` is the name of the dynamic result type.  The element
   *         will also automatically have an attribute "name" whose value is
   *         this name.  The class and attribute allow the element to be styled
   *         in CSS.
   *     (2) The name is used when updating the view.  See
   *         UrlbarProvider.getViewUpdate().
   *     Names must be unique within a view template, but they don't need to be
   *     globally unique.  i.e., two different view templates can use the same
   *     names, and other DOM elements can use the same names in their IDs and
   *     classes.  The name also suffixes the dynamic element's ID: an element
   *     with name `data` will get the ID `urlbarView-row-{unique number}-data`.
   *     If there is no name provided for the root element, the root element
   *     will not get an ID.
   *   {string} tag
   *     The tag name of the object.  It is required for all objects in the
   *     structure except the root object and declares the kind of element that
   *     will be created for the object: span, div, img, etc.
   *   {object} [attributes]
   *     An optional mapping from attribute names to values.  For each
   *     name-value pair, an attribute is added to the element created for the
   *     object. The `id` attribute is reserved and cannot be set by the
   *     provider. Element IDs are passed back to the provider in getViewUpdate
   *     if they are needed.
   *   {array} [children]
   *     An optional list of children.  Each item in the array must be an object
   *     as described here.  For each item, a child element as described by the
   *     item is created and added to the element created for the parent object.
   *   {array} [classList]
   *     An optional list of classes.  Each class will be added to the element
   *     created for the object by calling element.classList.add().
   *   {string} [stylesheet]
   *     An optional stylesheet URL.  This property is valid only on the root
   *     object in the structure.  The stylesheet will be loaded in all browser
   *     windows so that the dynamic result type view may be styled.
   */
  static addDynamicViewTemplate(name, viewTemplate) {
    this.dynamicViewTemplatesByName.set(name, viewTemplate);
    if (viewTemplate.stylesheet) {
      for (let window of BrowserWindowTracker.orderedWindows) {
        addDynamicStylesheet(window, viewTemplate.stylesheet);
      }
    }
  }

  /**
   * Unregisters the view template for a dynamic result type.
   *
   * @param {string} name
   *   The view template will be unregistered for the dynamic result type with
   *   this name.
   */
  static removeDynamicViewTemplate(name) {
    let viewTemplate = this.dynamicViewTemplatesByName.get(name);
    if (!viewTemplate) {
      return;
    }
    this.dynamicViewTemplatesByName.delete(name);
    if (viewTemplate.stylesheet) {
      for (let window of BrowserWindowTracker.orderedWindows) {
        removeDynamicStylesheet(window, viewTemplate.stylesheet);
      }
    }
  }

  // Private methods below.

  _createElement(name) {
    return this.document.createElementNS("http://www.w3.org/1999/xhtml", name);
  }

  _openPanel() {
    if (this.isOpen) {
      return;
    }
    this.controller.userSelectionBehavior = "none";

    this.panel.removeAttribute("actionoverride");

    this._enableOrDisableRowWrap();

    this.input.inputField.setAttribute("aria-expanded", "true");

    this.input.toggleAttribute("suppress-focus-border", true);
    this.input.setAttribute("open", "true");
    this.input.startLayoutExtend();

    this.window.addEventListener("resize", this);
    this.window.addEventListener("blur", this);

    this.controller.notify(this.controller.NOTIFICATIONS.VIEW_OPEN);
  }

  _shouldShowHeuristic(result) {
    if (!result?.heuristic) {
      throw new Error("A heuristic result must be given");
    }
    return (
      !UrlbarPrefs.get("experimental.hideHeuristic") ||
      result.type == UrlbarUtils.RESULT_TYPE.TIP
    );
  }

  /**
   * Whether a result is a search suggestion.
   * @param {UrlbarResult} result The result to examine.
   * @returns {boolean} Whether the result is a search suggestion.
   */
  _resultIsSearchSuggestion(result) {
    return Boolean(
      result &&
        result.type == UrlbarUtils.RESULT_TYPE.SEARCH &&
        result.payload.suggestion
    );
  }

  /**
   * Checks whether the given row index can be update to the result we want
   * to apply. This is used in _updateResults to avoid flickering of results, by
   * reusing existing rows.
   * @param {number} rowIndex Index of the row to examine.
   * @param {UrlbarResult} result The result we'd like to apply.
   * @param {boolean} seenSearchSuggestion Whether the view update has
   *        encountered an existing row with a search suggestion result.
   * @returns {boolean} Whether the row can be updated to this result.
   */
  _rowCanUpdateToResult(rowIndex, result, seenSearchSuggestion) {
    // The heuristic result must always be current, thus it's always compatible.
    if (result.heuristic) {
      return true;
    }
    let row = this._rows.children[rowIndex];
    if (result.hasSuggestedIndex != row.result.hasSuggestedIndex) {
      // Don't replace a suggestedIndex result with a non-suggestedIndex result
      // or vice versa.
      return false;
    }
    if (
      result.hasSuggestedIndex &&
      result.suggestedIndex != row.result.suggestedIndex
    ) {
      // Don't replace a suggestedIndex result with another suggestedIndex
      // result if the suggestedIndex values are different.
      return false;
    }

    if (result.payload.dynamicType != row.result.payload.dynamicType) {
      return false;
    }

    let resultIsSearchSuggestion = this._resultIsSearchSuggestion(result);
    // If the row is same type, just update it.
    if (
      resultIsSearchSuggestion == this._resultIsSearchSuggestion(row.result)
    ) {
      return true;
    }
    // If the row has a different type, update it if we are in a compatible
    // index range.
    // In practice we don't want to overwrite a search suggestion with a non
    // search suggestion, but we allow the opposite.
    return resultIsSearchSuggestion && seenSearchSuggestion;
  }

  _updateResults(queryContext) {
    // TODO: For now this just compares search suggestions to the rest, in the
    // future we should make it support any type of result. Or, even better,
    // results should be grouped, thus we can directly update groups.

    // Walk rows and find an insertion index for results. To avoid flicker, we
    // skip rows until we find one compatible with the result we want to apply.
    // If we couldn't find a compatible range, we'll just update.
    let results = queryContext.results;
    if (results[0]?.heuristic && !this._shouldShowHeuristic(results[0])) {
      // Exclude the heuristic.
      results = results.slice(1);
    }
    let rowIndex = 0;
    let resultIndex = 0;
    let visibleSpanCount = 0;
    let seenMisplacedResult = false;
    let seenSearchSuggestion = false;

    // We can have more rows than the visible ones.
    for (
      ;
      rowIndex < this._rows.children.length && resultIndex < results.length;
      ++rowIndex
    ) {
      let row = this._rows.children[rowIndex];
      if (this._isElementVisible(row)) {
        visibleSpanCount += UrlbarUtils.getSpanForResult(row.result);
      }
      // Continue updating rows as long as we haven't encountered a new
      // suggestedIndex result that couldn't replace a current result.
      if (!seenMisplacedResult) {
        seenSearchSuggestion =
          seenSearchSuggestion ||
          (!row.result.heuristic && this._resultIsSearchSuggestion(row.result));
        let result = results[resultIndex];
        if (
          this._rowCanUpdateToResult(rowIndex, result, seenSearchSuggestion)
        ) {
          // We can replace the row's current result with the new one.
          this._updateRow(row, result);
          resultIndex++;
          continue;
        }
        if (result.hasSuggestedIndex || row.result.hasSuggestedIndex) {
          seenMisplacedResult = true;
        }
      }
      row.setAttribute("stale", "true");
    }

    // Mark all the remaining rows as stale and update the visible span count.
    // We include stale rows in the count because we should never show more than
    // maxResults spans at one time.  Later we'll remove stale rows and unhide
    // excess non-stale rows.
    for (; rowIndex < this._rows.children.length; ++rowIndex) {
      let row = this._rows.children[rowIndex];
      row.setAttribute("stale", "true");
      if (this._isElementVisible(row)) {
        visibleSpanCount += UrlbarUtils.getSpanForResult(row.result);
      }
    }

    // Add remaining results, if we have fewer rows than results.
    for (; resultIndex < results.length; ++resultIndex) {
      let row = this._createRow();
      let result = results[resultIndex];
      this._updateRow(row, result);
      if (!seenMisplacedResult && result.hasSuggestedIndex) {
        if (result.isSuggestedIndexRelativeToGroup) {
          // We can't know at this point what the right index of a group-
          // relative suggestedIndex result will be. To avoid all all possible
          // flicker, don't make it (and all rows after it) visible until stale
          // rows are removed.
          seenMisplacedResult = true;
        } else {
          // We need to check whether the new suggestedIndex result will end up
          // at its right index if we append it here. The "right" index is the
          // final index the result will occupy once the update is done and all
          // stale rows have been removed. We could use a more flexible
          // definition, but we use this strict one in order to avoid all
          // perceived flicker and movement of suggestedIndex results. Once
          // stale rows are removed, the final number of rows in the view will
          // be the new result count, so we base our arithmetic here on it.
          let finalIndex =
            result.suggestedIndex >= 0
              ? Math.min(results.length - 1, result.suggestedIndex)
              : Math.max(0, results.length + result.suggestedIndex);
          if (this._rows.children.length != finalIndex) {
            seenMisplacedResult = true;
          }
        }
      }
      let newVisibleSpanCount =
        visibleSpanCount + UrlbarUtils.getSpanForResult(result);
      if (
        newVisibleSpanCount <= queryContext.maxResults &&
        !seenMisplacedResult
      ) {
        // The new row can be visible.
        visibleSpanCount = newVisibleSpanCount;
      } else {
        // The new row must be hidden at first because the view is already
        // showing maxResults spans, or we encountered a new suggestedIndex
        // result that couldn't be placed in the right spot. We'll show it when
        // stale rows are removed.
        this._setRowVisibility(row, false);
      }
      this._rows.appendChild(row);
    }

    this._updateIndices();
  }

  _createRow() {
    let item = this._createElement("div");
    item.className = "urlbarView-row";
    item.setAttribute("role", "option");
    item._elements = new Map();
    return item;
  }

  _createRowContent(item, result) {
    // The url is the only element that can wrap, thus all the other elements
    // are child of noWrap.
    let noWrap = this._createElement("span");
    noWrap.className = "urlbarView-no-wrap";
    item._content.appendChild(noWrap);

    let favicon = this._createElement("img");
    favicon.className = "urlbarView-favicon";
    noWrap.appendChild(favicon);
    item._elements.set("favicon", favicon);

    let typeIcon = this._createElement("span");
    typeIcon.className = "urlbarView-type-icon";
    noWrap.appendChild(typeIcon);

    let tailPrefix = this._createElement("span");
    tailPrefix.className = "urlbarView-tail-prefix";
    noWrap.appendChild(tailPrefix);
    item._elements.set("tailPrefix", tailPrefix);
    // tailPrefix holds text only for alignment purposes so it should never be
    // read to screen readers.
    tailPrefix.toggleAttribute("aria-hidden", true);

    let tailPrefixStr = this._createElement("span");
    tailPrefixStr.className = "urlbarView-tail-prefix-string";
    tailPrefix.appendChild(tailPrefixStr);
    item._elements.set("tailPrefixStr", tailPrefixStr);

    let tailPrefixChar = this._createElement("span");
    tailPrefixChar.className = "urlbarView-tail-prefix-char";
    tailPrefix.appendChild(tailPrefixChar);
    item._elements.set("tailPrefixChar", tailPrefixChar);

    let title = this._createElement("span");
    title.className = "urlbarView-title";
    noWrap.appendChild(title);
    item._elements.set("title", title);

    let tagsContainer = this._createElement("span");
    tagsContainer.className = "urlbarView-tags";
    noWrap.appendChild(tagsContainer);
    item._elements.set("tagsContainer", tagsContainer);

    let titleSeparator = this._createElement("span");
    titleSeparator.className = "urlbarView-title-separator";
    noWrap.appendChild(titleSeparator);
    item._elements.set("titleSeparator", titleSeparator);

    let action = this._createElement("span");
    action.className = "urlbarView-action";
    noWrap.appendChild(action);
    item._elements.set("action", action);

    let url = this._createElement("span");
    url.className = "urlbarView-url";
    item._content.appendChild(url);
    item._elements.set("url", url);

    // Usually we create all child elements for the row regardless of whether
    // the specific result will use them, but we don't expect the vast majority
    // of results to have help URLs, so as an optimization, only create the help
    // button if the result will use it.
    if (result.payload.helpUrl) {
      let helpButton = this._createElement("span");
      helpButton.className = "urlbarView-help";
      helpButton.setAttribute("role", "button");
      if (result.payload.helpL10nId) {
        helpButton.setAttribute("data-l10n-id", result.payload.helpL10nId);
      }
      item.appendChild(helpButton);
      item._elements.set("helpButton", helpButton);
      item._content.setAttribute("selectable", "true");

      // Remove role=option on the row and set it on row-inner since the latter
      // is the selectable logical row element when the help button is present.
      // Since row-inner is not a child of the role=listbox element (the row
      // container, this._rows), screen readers will not automatically recognize
      // it as a listbox option.  To compensate, set role=presentation on the
      // row so that screen readers ignore it.
      item.setAttribute("role", "presentation");
      item._content.setAttribute("role", "option");
    }
  }

  _createRowContentForTip(item) {
    // We use role="group" so screen readers will read the group's label when a
    // button inside it gets focus. (Screen readers don't do this for
    // role="option".) We set aria-labelledby for the group in _updateRowForTip.
    item._content.setAttribute("role", "group");

    let favicon = this._createElement("img");
    favicon.className = "urlbarView-favicon";
    favicon.setAttribute("data-l10n-id", "urlbar-tip-icon-description");
    item._content.appendChild(favicon);
    item._elements.set("favicon", favicon);

    let title = this._createElement("span");
    title.className = "urlbarView-title";
    item._content.appendChild(title);
    item._elements.set("title", title);

    let buttonSpacer = this._createElement("span");
    buttonSpacer.className = "urlbarView-tip-button-spacer";
    item._content.appendChild(buttonSpacer);

    let tipButton = this._createElement("span");
    tipButton.className = "urlbarView-tip-button";
    tipButton.setAttribute("role", "button");
    item._content.appendChild(tipButton);
    item._elements.set("tipButton", tipButton);

    let helpIcon = this._createElement("span");
    helpIcon.className = "urlbarView-help";
    helpIcon.setAttribute("role", "button");
    helpIcon.setAttribute("data-l10n-id", "urlbar-tip-help-icon");
    item._elements.set("helpButton", helpIcon);
    item._content.appendChild(helpIcon);

    // Due to role=button, the button and help icon can sometimes become
    // focused.  We want to prevent that because the input should always be
    // focused instead.  (This happens when input.search("", { focus: false })
    // is called, a tip is the first result but not heuristic, and the user tabs
    // the into the button from the navbar buttons.  The input is skipped and
    // the focus goes straight to the tip button.)
    item.addEventListener("focus", () => this.input.focus(), true);
  }

  _createRowContentForDynamicType(item, result) {
    let { dynamicType } = result.payload;
    let viewTemplate = UrlbarView.dynamicViewTemplatesByName.get(dynamicType);
    this._buildViewForDynamicType(
      dynamicType,
      item._content,
      item._elements,
      viewTemplate
    );
  }

  _buildViewForDynamicType(type, parentNode, elementsByName, template) {
    // Add classes to parentNode's classList.
    for (let className of template.classList || []) {
      parentNode.classList.add(className);
    }
    // Set attributes on parentNode.
    for (let [name, value] of Object.entries(template.attributes || {})) {
      if (name == "id") {
        // We do not allow dynamic results to set IDs for their Nodes. IDs are
        // managed by the view to ensure they are unique.
        Cu.reportError(
          "Dynamic results are prohibited from setting their own IDs."
        );
        continue;
      }
      parentNode.setAttribute(name, value);
    }
    if (template.name) {
      parentNode.setAttribute("name", template.name);
      elementsByName.set(template.name, parentNode);
    }
    // Recurse into children.
    for (let childTemplate of template.children || []) {
      let child = this._createElement(childTemplate.tag);
      child.classList.add(`urlbarView-dynamic-${type}-${childTemplate.name}`);
      parentNode.appendChild(child);
      this._buildViewForDynamicType(type, child, elementsByName, childTemplate);
    }
  }

  _updateRow(item, result) {
    let oldResult = item.result;
    let oldResultType = item.result && item.result.type;
    item.result = result;
    item.removeAttribute("stale");
    item.id = getUniqueId("urlbarView-row-");

    let needsNewContent =
      oldResultType === undefined ||
      (oldResultType == UrlbarUtils.RESULT_TYPE.TIP) !=
        (result.type == UrlbarUtils.RESULT_TYPE.TIP) ||
      (oldResultType == UrlbarUtils.RESULT_TYPE.DYNAMIC) !=
        (result.type == UrlbarUtils.RESULT_TYPE.DYNAMIC) ||
      (oldResultType == UrlbarUtils.RESULT_TYPE.DYNAMIC &&
        result.type == UrlbarUtils.RESULT_TYPE.DYNAMIC &&
        oldResult.dynamicType != result.dynamicType) ||
      !!result.payload.helpUrl != item._elements.has("helpButton");

    if (needsNewContent) {
      while (item.lastChild) {
        item.lastChild.remove();
      }
      item._elements.clear();
      item._content = this._createElement("span");
      item._content.className = "urlbarView-row-inner";
      item.appendChild(item._content);
      item.removeAttribute("dynamicType");
      if (item.result.type == UrlbarUtils.RESULT_TYPE.TIP) {
        this._createRowContentForTip(item);
      } else if (item.result.type == UrlbarUtils.RESULT_TYPE.DYNAMIC) {
        this._createRowContentForDynamicType(item, result);
      } else {
        this._createRowContent(item, result);
      }
    }
    item._content.id = item.id + "-inner";

    if (
      result.type == UrlbarUtils.RESULT_TYPE.SEARCH &&
      !result.payload.providesSearchMode &&
      !result.payload.inPrivateWindow
    ) {
      item.setAttribute("type", "search");
    } else if (result.type == UrlbarUtils.RESULT_TYPE.REMOTE_TAB) {
      item.setAttribute("type", "remotetab");
    } else if (result.type == UrlbarUtils.RESULT_TYPE.TAB_SWITCH) {
      item.setAttribute("type", "switchtab");
    } else if (result.type == UrlbarUtils.RESULT_TYPE.TIP) {
      item.setAttribute("type", "tip");
      this._updateRowForTip(item, result);
      return;
    } else if (result.source == UrlbarUtils.RESULT_SOURCE.BOOKMARKS) {
      item.setAttribute("type", "bookmark");
    } else if (result.type == UrlbarUtils.RESULT_TYPE.DYNAMIC) {
      item.setAttribute("type", "dynamic");
      this._updateRowForDynamicType(item, result);
      return;
    } else if (result.providerName == "TabToSearch") {
      item.setAttribute("type", "tabtosearch");
    } else {
      item.removeAttribute("type");
    }

    let favicon = item._elements.get("favicon");
    if (
      result.type == UrlbarUtils.RESULT_TYPE.SEARCH ||
      result.type == UrlbarUtils.RESULT_TYPE.KEYWORD
    ) {
      favicon.src = this._iconForResult(result);
    } else {
      favicon.src = result.payload.icon || UrlbarUtils.ICON.DEFAULT;
    }

    let title = item._elements.get("title");
    this._setResultTitle(result, title);

    if (result.payload.tail && result.payload.tailOffsetIndex > 0) {
      this._fillTailSuggestionPrefix(item, result);
      title.setAttribute("aria-label", result.payload.suggestion);
      item.toggleAttribute("tail-suggestion", true);
    } else {
      item.removeAttribute("tail-suggestion");
      title.removeAttribute("aria-label");
    }

    title._tooltip = result.title;
    if (title.hasAttribute("overflow")) {
      title.setAttribute("title", title._tooltip);
    }

    let tagsContainer = item._elements.get("tagsContainer");
    tagsContainer.textContent = "";
    if (result.payload.tags && result.payload.tags.length) {
      tagsContainer.append(
        ...result.payload.tags.map((tag, i) => {
          const element = this._createElement("span");
          element.className = "urlbarView-tag";
          this._addTextContentWithHighlights(
            element,
            tag,
            result.payloadHighlights.tags[i]
          );
          return element;
        })
      );
    }

    let action = item._elements.get("action");
    let actionSetter = null;
    let isVisitAction = false;
    let setURL = false;
    switch (result.type) {
      case UrlbarUtils.RESULT_TYPE.TAB_SWITCH:
        actionSetter = () => {
          this.document.l10n.setAttributes(
            action,
            "urlbar-result-action-switch-tab"
          );
        };
        setURL = true;
        break;
      case UrlbarUtils.RESULT_TYPE.REMOTE_TAB:
        actionSetter = () => {
          action.removeAttribute("data-l10n-id");
          action.textContent = result.payload.device;
        };
        setURL = true;
        break;
      case UrlbarUtils.RESULT_TYPE.SEARCH:
        if (result.payload.inPrivateWindow) {
          if (result.payload.isPrivateEngine) {
            actionSetter = () => {
              this.document.l10n.setAttributes(
                action,
                "urlbar-result-action-search-in-private-w-engine",
                { engine: result.payload.engine }
              );
            };
          } else {
            actionSetter = () => {
              this.document.l10n.setAttributes(
                action,
                "urlbar-result-action-search-in-private"
              );
            };
          }
        } else if (result.providerName == "TabToSearch") {
          actionSetter = () => {
            this.document.l10n.setAttributes(
              action,
              result.payload.isGeneralPurposeEngine
                ? "urlbar-result-action-tabtosearch-web"
                : "urlbar-result-action-tabtosearch-other-engine",
              { engine: result.payload.engine }
            );
          };
        } else if (!result.payload.providesSearchMode) {
          actionSetter = () => {
            this.document.l10n.setAttributes(
              action,
              "urlbar-result-action-search-w-engine",
              { engine: result.payload.engine }
            );
          };
        }
        break;
      case UrlbarUtils.RESULT_TYPE.KEYWORD:
        isVisitAction = result.payload.input.trim() == result.payload.keyword;
        break;
      case UrlbarUtils.RESULT_TYPE.OMNIBOX:
        actionSetter = () => {
          action.removeAttribute("data-l10n-id");
          action.textContent = result.payload.content;
        };
        break;
      default:
        if (result.heuristic) {
          isVisitAction = true;
        } else if (result.providerName != "UrlbarProviderQuickSuggest") {
          setURL = true;
        }
        break;
    }

    if (result.providerName == "TabToSearch") {
      action.toggleAttribute("slide-in", true);
    } else {
      action.removeAttribute("slide-in");
    }

    if (result.payload.isPinned) {
      item.toggleAttribute("pinned", true);
    } else {
      item.removeAttribute("pinned");
    }

    if (
      result.payload.isSponsored &&
      result.type != UrlbarUtils.RESULT_TYPE.TAB_SWITCH
    ) {
      item.toggleAttribute("sponsored", true);
      if (result.payload.sponsoredL10nId) {
        actionSetter = () => {
          this.document.l10n.setAttributes(
            action,
            result.payload.sponsoredL10nId
          );
        };
      } else {
        actionSetter = () => {
          this.document.l10n.setAttributes(
            action,
            "urlbar-result-action-sponsored"
          );
        };
      }
    } else {
      item.removeAttribute("sponsored");
    }

    let url = item._elements.get("url");
    if (setURL) {
      item.setAttribute("has-url", "true");
      this._addTextContentWithHighlights(
        url,
        result.payload.displayUrl,
        result.payloadHighlights.displayUrl || []
      );
      url._tooltip = result.payload.displayUrl;
    } else {
      item.removeAttribute("has-url");
      url.textContent = "";
      url._tooltip = "";
    }
    if (url.hasAttribute("overflow")) {
      url.setAttribute("title", url._tooltip);
    }

    if (isVisitAction) {
      actionSetter = () => {
        this.document.l10n.setAttributes(action, "urlbar-result-action-visit");
      };
      title.setAttribute("isurl", "true");
    } else {
      title.removeAttribute("isurl");
    }

    if (actionSetter) {
      actionSetter();
      item._originalActionSetter = actionSetter;
      item.setAttribute("has-action", "true");
    } else {
      item._originalActionSetter = () => {
        action.removeAttribute("data-l10n-id");
        action.textContent = "";
      };
      item._originalActionSetter();
      item.removeAttribute("has-action");
    }

    if (!title.hasAttribute("isurl")) {
      title.setAttribute("dir", "auto");
    } else {
      title.removeAttribute("dir");
    }

    if (item._elements.has("helpButton")) {
      item.setAttribute("has-help", "true");
      let helpButton = item._elements.get("helpButton");
      helpButton.id = item.id + "-help";
    } else {
      item.removeAttribute("has-help");
    }
  }

  _iconForResult(result, iconUrlOverride = null) {
    return (
      (result.source == UrlbarUtils.RESULT_SOURCE.HISTORY &&
        (result.type == UrlbarUtils.RESULT_TYPE.SEARCH ||
          result.type == UrlbarUtils.RESULT_TYPE.KEYWORD) &&
        UrlbarUtils.ICON.HISTORY) ||
      iconUrlOverride ||
      result.payload.icon ||
      ((result.type == UrlbarUtils.RESULT_TYPE.SEARCH ||
        result.type == UrlbarUtils.RESULT_TYPE.KEYWORD) &&
        UrlbarUtils.ICON.SEARCH_GLASS) ||
      UrlbarUtils.ICON.DEFAULT
    );
  }

  _updateRowForTip(item, result) {
    let favicon = item._elements.get("favicon");
    favicon.src = result.payload.icon || UrlbarUtils.ICON.TIP;
    favicon.id = item.id + "-icon";

    let title = item._elements.get("title");
    title.id = item.id + "-title";
    // Add-ons will provide text, rather than l10n ids.
    if (result.payload.textData) {
      this.document.l10n.setAttributes(
        title,
        result.payload.textData.id,
        result.payload.textData.args
      );
    } else {
      title.textContent = result.payload.text;
    }

    item._content.setAttribute("aria-labelledby", `${favicon.id} ${title.id}`);

    let tipButton = item._elements.get("tipButton");
    tipButton.id = item.id + "-tip-button";
    // Add-ons will provide buttonText, rather than l10n ids.
    if (result.payload.buttonTextData) {
      this.document.l10n.setAttributes(
        tipButton,
        result.payload.buttonTextData.id,
        result.payload.buttonTextData.args
      );
    } else {
      tipButton.textContent = result.payload.buttonText;
    }

    let helpIcon = item._elements.get("helpButton");
    helpIcon.id = item.id + "-tip-help";
    helpIcon.style.display = result.payload.helpUrl ? "" : "none";

    if (result.providerName == "UrlbarProviderSearchTips") {
      // For a11y, we treat search tips as alerts.  We use A11yUtils.announce
      // instead of role="alert" because role="alert" will only fire an alert
      // event when the alert (or something inside it) is the root of an
      // insertion.  In this case, the entire tip result gets inserted into the
      // a11y tree as a single insertion, so no alert event would be fired.
      this.window.A11yUtils.announce(result.payload.textData);
    }
  }

  async _updateRowForDynamicType(item, result) {
    item.setAttribute("dynamicType", result.payload.dynamicType);

    let idsByName = new Map();
    for (let [name, node] of item._elements) {
      node.id = `${item.id}-${name}`;
      idsByName.set(name, node.id);
    }

    // First, apply highlighting. We do this before updating via getViewUpdate
    // so the dynamic provider can override the highlighting by setting the
    // textContent of the highlighted node, if it wishes.
    for (let [payloadName, highlights] of Object.entries(
      result.payloadHighlights
    )) {
      if (!highlights.length) {
        continue;
      }
      // Highlighting only works if the dynamic element name is the same as the
      // highlighted payload property name.
      let nodeToHighlight = item.querySelector(`#${item.id}-${payloadName}`);
      this._addTextContentWithHighlights(
        nodeToHighlight,
        result.payload[payloadName],
        highlights
      );
    }

    // Get the view update from the result's provider.
    let provider = UrlbarProvidersManager.getProvider(result.providerName);
    let viewUpdate = await provider.getViewUpdate(result, idsByName);

    // Update each node in the view by name.
    for (let [nodeName, update] of Object.entries(viewUpdate)) {
      let node = item.querySelector(`#${item.id}-${nodeName}`);
      for (let [attrName, value] of Object.entries(update.attributes || {})) {
        if (attrName == "id") {
          // We do not allow dynamic results to set IDs for their Nodes. IDs are
          // managed by the view to ensure they are unique.
          Cu.reportError(
            "Dynamic results are prohibited from setting their own IDs."
          );
          continue;
        }
        if (value === null) {
          node.removeAttribute(attrName);
        } else {
          node.setAttribute(attrName, value);
        }
      }
      for (let [styleName, value] of Object.entries(update.style || {})) {
        node.style[styleName] = value;
      }
      if (update.l10n) {
        this.document.l10n.setAttributes(
          node,
          update.l10n.id,
          update.l10n.args || undefined
        );
      } else if (update.textContent) {
        node.textContent = update.textContent;
      }
    }
  }

  /**
   * Performs a final pass over all rows in the view after a view update, stale
   * rows are removed, and other changes to the number of rows. Sets `rowIndex`
   * on each result, updates row labels, and performs other tasks that must be
   * deferred until all rows have been updated.
   */
  _updateIndices() {
    // `currentLabel` is the last-seen row label as we iterate through the rows.
    // When we encounter a label that's different from `currentLabel`, we add it
    // to the row and set it to `currentLabel`; we remove the labels for all
    // other rows, and therefore no label will appear adjacent to itself. (A
    // label may appear more than once, but there will be at least one different
    // label in between.) Each row's label is determined by `_rowLabel()`.
    let currentLabel;

    let visibleRowsExist = false;
    for (let i = 0; i < this._rows.children.length; i++) {
      let item = this._rows.children[i];
      item.result.rowIndex = i;

      let visible = this._isElementVisible(item);
      visibleRowsExist = visibleRowsExist || visible;

      // Show or hide the row's label as appropriate.
      let label;
      if (visible) {
        label = this._rowLabel(item, currentLabel);
        if (label) {
          if (ObjectUtils.deepEqual(label, currentLabel)) {
            label = null;
          } else {
            currentLabel = label;
          }
        }
      }
      if (label) {
        // Use the cached label l10n string if available.
        let message = this._l10nCache.get(label.id, label.args);
        if (message) {
          item.setAttribute("label", message.attributes.label);
        } else {
          // Fall back to the async `l10n.setAttributes`. The string will pop in
          // as a result, but there's no way around it.
          item.setAttribute("data-l10n-attrs", "label");
          this.document.l10n.setAttributes(item, label.id, label.args);
        }
      } else {
        item.removeAttribute("label");
        item.removeAttribute("data-l10n-attrs");
        item.removeAttribute("data-l10n-id");
      }
    }

    let selectableElement = this._getFirstSelectableElement();
    let uiIndex = 0;
    while (selectableElement) {
      selectableElement.elementIndex = uiIndex++;
      selectableElement = this._getNextSelectableElement(selectableElement);
    }
    if (visibleRowsExist) {
      this.panel.removeAttribute("noresults");
    } else {
      this.panel.setAttribute("noresults", "true");
    }
  }

  /**
   * Returns the group label to use for a row. Designed to be called iteratively
   * over each row.
   *
   * @param {Element} row
   *   A row in the view.
   * @param {object} currentLabel
   *   The current group label during row iteration.
   * @returns {object}
   *   If the current row should not have a label, returns null. Otherwise
   *   returns an l10n object for the label's l10n string: `{ id, args }`
   */
  _rowLabel(row, currentLabel) {
<<<<<<< HEAD
    // Only show the Quick Actions label for now.
    if (row.result.providerName == "quickActions") {
      return "Quick Actions";
    }
    if (row.result.providerName == "RecentSearches") {
      return "Recent Searches";
    }

    // We only show Firefox Suggest-related group labels if the locale is en-*
    // and we're not showing top sites.
=======
    // Labels aren't shown for top sites, i.e., when the search string is empty.
>>>>>>> 62fd4412
    if (
      UrlbarPrefs.get("groupLabels.enabled") &&
      this._queryContext?.searchString &&
      !row.result.heuristic
    ) {
      switch (row.result.type) {
        case UrlbarUtils.RESULT_TYPE.KEYWORD:
        case UrlbarUtils.RESULT_TYPE.REMOTE_TAB:
        case UrlbarUtils.RESULT_TYPE.TAB_SWITCH:
        case UrlbarUtils.RESULT_TYPE.URL:
          return { id: "urlbar-group-firefox-suggest" };
        case UrlbarUtils.RESULT_TYPE.SEARCH:
          // Show "{ $engine } Suggestions" if it's not the first label.
          if (currentLabel && row.result.payload.suggestion) {
            let engineName =
              row.result.payload.engine || Services.search.defaultEngine.name;
            return {
              id: "urlbar-group-search-suggestions",
              args: { engine: engineName },
            };
          }
          break;
      }
    }
    return null;
  }

  _setRowVisibility(row, visible) {
    row.style.display = visible ? "" : "none";
    if (
      !visible &&
      row.result.type != UrlbarUtils.RESULT_TYPE.TIP &&
      row.result.type != UrlbarUtils.RESULT_TYPE.DYNAMIC
    ) {
      // Reset the overflow state of elements that can overflow in case their
      // content changes while they're hidden. When making the row visible
      // again, we'll get new overflow events if needed.
      this._setElementOverflowing(row._elements.get("title"), false);
      this._setElementOverflowing(row._elements.get("url"), false);
      this._setElementOverflowing(row._elements.get("tagsContainer"), false);
    }
  }

  /**
   * Returns true if the given element and its row are both visible.
   *
   * @param {Element} element
   *   An element in the view.
   * @returns {boolean}
   *   True if the given element and its row are both visible.
   */
  _isElementVisible(element) {
    if (!element || element.style.display == "none") {
      return false;
    }
    let row = element.closest(".urlbarView-row");
    return row && row.style.display != "none";
  }

  _removeStaleRows() {
    let row = this._rows.lastElementChild;
    while (row) {
      let next = row.previousElementSibling;
      if (row.hasAttribute("stale")) {
        row.remove();
      } else {
        this._setRowVisibility(row, true);
      }
      row = next;
    }
    this._updateIndices();
  }

  _startRemoveStaleRowsTimer() {
    this._removeStaleRowsTimer = this.window.setTimeout(() => {
      this._removeStaleRowsTimer = null;
      this._removeStaleRows();
    }, UrlbarView.removeStaleRowsTimeout);
  }

  _cancelRemoveStaleRowsTimer() {
    if (this._removeStaleRowsTimer) {
      this.window.clearTimeout(this._removeStaleRowsTimer);
      this._removeStaleRowsTimer = null;
    }
  }

  _selectElement(
    element,
    { updateInput = true, setAccessibleFocus = true } = {}
  ) {
    if (this._selectedElement) {
      this._selectedElement.toggleAttribute("selected", false);
      this._selectedElement.removeAttribute("aria-selected");
    }
    if (element) {
      element.toggleAttribute("selected", true);
      element.setAttribute("aria-selected", "true");
    }
    this._setAccessibleFocus(setAccessibleFocus && element);
    this._selectedElement = element;

    let result = element?.closest(".urlbarView-row")?.result;
    if (updateInput) {
      this.input.setValueFromResult({
        result,
        urlOverride: element?.classList?.contains("urlbarView-help")
          ? result.payload.helpUrl
          : null,
      });
    } else {
      this.input.setResultForCurrentValue(result);
    }

    let provider = UrlbarProvidersManager.getProvider(result?.providerName);
    if (provider) {
      provider.tryMethod("onSelection", result, element);
    }
  }

  /**
   * Returns true if the given element is selectable.
   *
   * @param {Element} element
   *   The element to test.
   * @returns {boolean}
   *   True if the element is selectable and false if not.
   */
  _isSelectableElement(element) {
    return this.getClosestSelectableElement(element) == element;
  }

  /**
   * Returns the first selectable element in the view.
   *
   * @returns {Element}
   *   The first selectable element in the view.
   */
  _getFirstSelectableElement() {
    let element = this._rows.firstElementChild;
    if (element && !this._isSelectableElement(element)) {
      element = this._getNextSelectableElement(element);
    }
    return element;
  }

  /**
   * Returns the last selectable element in the view.
   *
   * @returns {Element}
   *   The last selectable element in the view.
   */
  _getLastSelectableElement() {
    let row = this._rows.lastElementChild;
    if (!row) {
      return null;
    }
    let selectables = row.querySelectorAll(SELECTABLE_ELEMENT_SELECTOR);
    let element = selectables.length
      ? selectables[selectables.length - 1]
      : row;

    if (element && !this._isSelectableElement(element)) {
      element = this._getPreviousSelectableElement(element);
    }
    return element;
  }

  /**
   * Returns the next selectable element after the given element.  If the
   * element is the last selectable element, returns null.
   *
   * @param {Element} element
   *   An element in the view.
   * @returns {Element}
   *   The next selectable element after `element` or null if `element` is the
   *   last selectable element.
   */
  _getNextSelectableElement(element) {
    let row = element.closest(".urlbarView-row");
    if (!row) {
      return null;
    }

    let next = row.nextElementSibling;
    let selectables = [...row.querySelectorAll(SELECTABLE_ELEMENT_SELECTOR)];
    if (selectables.length) {
      let index = selectables.indexOf(element);
      if (index < selectables.length - 1) {
        next = selectables[index + 1];
      }
    }

    if (next && !this._isSelectableElement(next)) {
      next = this._getNextSelectableElement(next);
    }

    return next;
  }

  /**
   * Returns the previous selectable element before the given element.  If the
   * element is the first selectable element, returns null.
   *
   * @param {Element} element
   *   An element in the view.
   * @returns {Element}
   *   The previous selectable element before `element` or null if `element` is
   *   the first selectable element.
   */
  _getPreviousSelectableElement(element) {
    let row = element.closest(".urlbarView-row");
    if (!row) {
      return null;
    }

    let previous = row.previousElementSibling;
    let selectables = [...row.querySelectorAll(SELECTABLE_ELEMENT_SELECTOR)];
    if (selectables.length) {
      let index = selectables.indexOf(element);
      if (index < 0) {
        previous = selectables[selectables.length - 1];
      } else if (index > 0) {
        previous = selectables[index - 1];
      }
    }

    if (previous && !this._isSelectableElement(previous)) {
      previous = this._getPreviousSelectableElement(previous);
    }

    return previous;
  }

  /**
   * Returns the currently selected row. Useful when this._selectedElement may
   * be a non-row element, such as a descendant element of RESULT_TYPE.TIP.
   *
   * @returns {Element}
   *   The currently selected row, or ancestor row of the currently selected
   *   item.
   */
  _getSelectedRow() {
    if (!this.isOpen || !this._selectedElement) {
      return null;
    }
    let selected = this._selectedElement;

    if (!selected.classList.contains("urlbarView-row")) {
      // selected may be an element in a result group, like RESULT_TYPE.TIP.
      selected = selected.closest(".urlbarView-row");
    }

    return selected;
  }

  /**
   * @param {Element} element
   *   An element that is potentially a row or descendant of a row.
   * @returns {Element}
   *   The row containing `element`, or `element` itself if it is a row.
   */
  _getRowFromElement(element) {
    if (!this.isOpen || !element) {
      return null;
    }

    if (!element.classList.contains("urlbarView-row")) {
      element = element.closest(".urlbarView-row");
    }

    return element;
  }

  _setAccessibleFocus(item) {
    if (item) {
      this.input.inputField.setAttribute("aria-activedescendant", item.id);
    } else {
      this.input.inputField.removeAttribute("aria-activedescendant");
    }
  }

  /**
   * Sets `result`'s title in `titleNode`'s DOM.
   * @param {UrlbarResult} result
   *   The result for which the title is being set.
   * @param {Node} titleNode
   *   The DOM node for the result's tile.
   */
  _setResultTitle(result, titleNode) {
    if (result.payload.providesSearchMode) {
      // Keyword offers are the only result that require a localized title.
      // We localize the title instead of using the action text as a title
      // because some keyword offer results use both a title and action text
      // (e.g. tab-to-search).
      this.document.l10n.setAttributes(
        titleNode,
        "urlbar-result-action-search-w-engine",
        { engine: result.payload.engine }
      );
      return;
    }

    titleNode.removeAttribute("data-l10n-id");
    this._addTextContentWithHighlights(
      titleNode,
      result.title,
      result.titleHighlights
    );
  }

  /**
   * Adds text content to a node, placing substrings that should be highlighted
   * inside <em> nodes.
   *
   * @param {Node} parentNode
   *   The text content will be added to this node.
   * @param {string} textContent
   *   The text content to give the node.
   * @param {array} highlights
   *   The matches to highlight in the text.
   */
  _addTextContentWithHighlights(parentNode, textContent, highlights) {
    parentNode.textContent = "";
    if (!textContent) {
      return;
    }
    highlights = (highlights || []).concat([[textContent.length, 0]]);
    let index = 0;
    for (let [highlightIndex, highlightLength] of highlights) {
      if (highlightIndex - index > 0) {
        parentNode.appendChild(
          this.document.createTextNode(
            textContent.substring(index, highlightIndex)
          )
        );
      }
      if (highlightLength > 0) {
        let strong = this._createElement("strong");
        strong.textContent = textContent.substring(
          highlightIndex,
          highlightIndex + highlightLength
        );
        parentNode.appendChild(strong);
      }
      index = highlightIndex + highlightLength;
    }
  }

  /**
   * Adds markup for a tail suggestion prefix to a row.
   * @param {Node} item
   *   The node for the result row.
   * @param {UrlbarResult} result
   *   A UrlbarResult representing a tail suggestion.
   */
  _fillTailSuggestionPrefix(item, result) {
    let tailPrefixStrNode = item._elements.get("tailPrefixStr");
    let tailPrefixStr = result.payload.suggestion.substring(
      0,
      result.payload.tailOffsetIndex
    );
    tailPrefixStrNode.textContent = tailPrefixStr;

    let tailPrefixCharNode = item._elements.get("tailPrefixChar");
    tailPrefixCharNode.textContent = result.payload.tailPrefix;
  }

  _enableOrDisableRowWrap() {
    if (getBoundsWithoutFlushing(this.input.textbox).width < 650) {
      this._rows.setAttribute("wrap", "true");
    } else {
      this._rows.removeAttribute("wrap");
    }
  }

  _setElementOverflowing(element, overflowing) {
    element.toggleAttribute("overflow", overflowing);
    if (overflowing) {
      element.setAttribute("title", element._tooltip);
    } else {
      element.removeAttribute("title");
    }
  }

  /**
   * If the view is open and showing a single search tip, this method picks it
   * and closes the view.  This counts as an engagement, so this method should
   * only be called due to user interaction.
   *
   * @param {event} event
   *   The user-initiated event for the interaction.  Should not be null.
   * @returns {boolean}
   *   True if this method picked a tip, false otherwise.
   */
  _pickSearchTipIfPresent(event) {
    if (
      !this.isOpen ||
      !this._queryContext ||
      this._queryContext.results.length != 1
    ) {
      return false;
    }
    let result = this._queryContext.results[0];
    if (result.type != UrlbarUtils.RESULT_TYPE.TIP) {
      return false;
    }
    let tipButton = this._rows.firstElementChild.querySelector(
      ".urlbarView-tip-button"
    );
    if (!tipButton) {
      throw new Error("Expected a tip button");
    }
    this.input.pickElement(tipButton, event);
    return true;
  }

  /**
   * Caches some l10n strings used by the view. Strings that are already cached
   * are not cached again.
   *
   * @note
   *   Currently strings are never evicted from the cache, so do not cache
   *   strings whose arguments include the search string or other values that
   *   can cause the cache to grow unbounded. Suitable strings include those
   *   without arguments or those whose arguments depend on a small set of
   *   static values like search engine names.
   */
  async _cacheL10nStrings() {
    if (!UrlbarPrefs.get("groupLabels.enabled")) {
      // Only group labels are cached right now.
      return;
    }

    let idArgs = [
      { id: "urlbar-group-firefox-suggest" },
      ...[
        Services.search.defaultEngine?.name,
        Services.search.defaultPrivateEngine?.name,
      ]
        .filter(engineName => engineName)
        .map(engineName => ({
          id: "urlbar-group-search-suggestions",
          args: { engine: engineName },
        })),
    ];

    await this._l10nCache.ensureAll(idArgs);
  }

  // Event handlers below.

  _on_SelectedOneOffButtonChanged() {
    if (!this.isOpen || !this._queryContext) {
      return;
    }

    let engine = this.oneOffSearchButtons.selectedButton?.engine;
    let source = this.oneOffSearchButtons.selectedButton?.source;

    let localSearchMode;
    if (source) {
      localSearchMode = UrlbarUtils.LOCAL_SEARCH_MODES.find(
        m => m.source == source
      );
    }

    for (let item of this._rows.children) {
      let result = item.result;

      let isPrivateSearchWithoutPrivateEngine =
        result.payload.inPrivateWindow && !result.payload.isPrivateEngine;
      let isSearchHistory =
        result.type == UrlbarUtils.RESULT_TYPE.SEARCH &&
        result.source == UrlbarUtils.RESULT_SOURCE.HISTORY;
      let isSearchSuggestion = result.payload.suggestion && !isSearchHistory;

      // For one-off buttons having a source, we update the action for the
      // heuristic result, or for any non-heuristic that is a remote search
      // suggestion or a private search with no private engine.
      if (
        !result.heuristic &&
        !isSearchSuggestion &&
        !isPrivateSearchWithoutPrivateEngine
      ) {
        continue;
      }

      // If there is no selected button and we are in full search mode, it is
      // because the user just confirmed a one-off button, thus starting a new
      // query. Don't change the heuristic result because it would be
      // immediately replaced with the search mode heuristic, causing flicker.
      if (
        result.heuristic &&
        !engine &&
        !localSearchMode &&
        this.input.searchMode &&
        !this.input.searchMode.isPreview
      ) {
        continue;
      }

      let action = item.querySelector(".urlbarView-action");
      let favicon = item.querySelector(".urlbarView-favicon");
      let title = item.querySelector(".urlbarView-title");

      // If a one-off button is the only selection, force the heuristic result
      // to show its action text, so the engine name is visible.
      if (
        result.heuristic &&
        !this.selectedElement &&
        (localSearchMode || engine)
      ) {
        item.setAttribute("show-action-text", "true");
      } else {
        item.removeAttribute("show-action-text");
      }

      // If an engine is selected, update search results to use that engine.
      // Otherwise, restore their original engines.
      if (result.type == UrlbarUtils.RESULT_TYPE.SEARCH) {
        if (engine) {
          if (!result.payload.originalEngine) {
            result.payload.originalEngine = result.payload.engine;
          }
          result.payload.engine = engine.name;
        } else if (result.payload.originalEngine) {
          result.payload.engine = result.payload.originalEngine;
          delete result.payload.originalEngine;
        }
      }

      // If the result is the heuristic and a one-off is selected (i.e.,
      // localSearchMode || engine), then restyle it to look like a search
      // result; otherwise, remove such styling. For restyled results, we
      // override the usual result-picking behaviour in UrlbarInput.pickResult.
      if (result.heuristic) {
        title.textContent =
          localSearchMode || engine
            ? this._queryContext.searchString
            : result.title;

        // Set the restyled-search attribute so the action text and title
        // separator are shown or hidden via CSS as appropriate.
        if (localSearchMode || engine) {
          item.setAttribute("restyled-search", "true");
        } else {
          item.removeAttribute("restyled-search");
        }
      }

      // Update result action text.
      if (localSearchMode) {
        // Update the result action text for a local one-off.
        let name = UrlbarUtils.getResultSourceName(localSearchMode.source);
        this.document.l10n.setAttributes(
          action,
          `urlbar-result-action-search-${name}`
        );
        if (result.heuristic) {
          item.setAttribute("source", name);
        }
      } else if (engine && !result.payload.inPrivateWindow) {
        // Update the result action text for an engine one-off.
        this.document.l10n.setAttributes(
          action,
          "urlbar-result-action-search-w-engine",
          { engine: engine.name }
        );
      } else {
        // No one-off is selected. If we replaced the action while a one-off
        // button was selected, it should be restored.
        if (item._originalActionSetter) {
          item._originalActionSetter();
          if (result.heuristic) {
            favicon.src = result.payload.icon || UrlbarUtils.ICON.DEFAULT;
          }
        } else {
          Cu.reportError("An item is missing the action setter");
        }
        item.removeAttribute("source");
      }

      // Update result favicons.
      let iconOverride = localSearchMode?.icon || engine?.iconURI?.spec;
      if (!iconOverride && (localSearchMode || engine)) {
        // For one-offs without an icon, do not allow restyled URL results to
        // use their own icons.
        iconOverride = UrlbarUtils.ICON.SEARCH_GLASS;
      }
      if (
        result.heuristic ||
        (result.payload.inPrivateWindow && !result.payload.isPrivateEngine)
      ) {
        // If we just changed the engine from the original engine and it had an
        // icon, then make sure the result now uses the new engine's icon or
        // failing that the default icon.  If we changed it back to the original
        // engine, go back to the original or default icon.
        favicon.src = this._iconForResult(result, iconOverride);
      }
    }
  }

  _on_blur(event) {
    // If the view is open without the input being focused, it will not close
    // automatically when the window loses focus. We might be in this state
    // after a Search Tip is shown on an engine homepage.
    if (!UrlbarPrefs.get("ui.popup.disable_autohide")) {
      this.close();
    }
  }

  _on_mousedown(event) {
    if (event.button == 2) {
      // Ignore right clicks.
      return;
    }
    let element = this.getClosestSelectableElement(event.target);
    if (!element) {
      // Ignore clicks on elements that can't be selected/picked.
      return;
    }
    this._selectElement(element, { updateInput: false });
    this.controller.speculativeConnect(
      this.selectedResult,
      this._queryContext,
      "mousedown"
    );
  }

  _on_mouseup(event) {
    if (event.button == 2) {
      // Ignore right clicks.
      return;
    }
    let element = this.getClosestSelectableElement(event.target);
    if (!element) {
      // Ignore clicks on elements that can't be selected/picked.
      return;
    }
    this.input.pickElement(element, event);
  }

  _on_overflow(event) {
    if (
      event.detail == 1 &&
      (event.target.classList.contains("urlbarView-url") ||
        event.target.classList.contains("urlbarView-title") ||
        event.target.classList.contains("urlbarView-tags"))
    ) {
      this._setElementOverflowing(event.target, true);
    }
  }

  _on_underflow(event) {
    if (
      event.detail == 1 &&
      (event.target.classList.contains("urlbarView-url") ||
        event.target.classList.contains("urlbarView-title") ||
        event.target.classList.contains("urlbarView-tags"))
    ) {
      this._setElementOverflowing(event.target, false);
    }
  }

  _on_resize() {
    this._enableOrDisableRowWrap();
  }
}

UrlbarView.removeStaleRowsTimeout = DEFAULT_REMOVE_STALE_ROWS_TIMEOUT;

/**
 * Implements a QueryContext cache, working as a circular buffer, when a new
 * entry is added at the top, the last item is remove from the bottom.
 */
class QueryContextCache {
  /**
   * Constructor.
   * @param {number} size The number of entries to keep in the cache.
   */
  constructor(size) {
    this.size = size;
    this._cache = [];
  }

  /**
   * Adds a new entry to the cache.
   * @param {UrlbarQueryContext} queryContext The UrlbarQueryContext to add.
   * @note QueryContexts without a searchString or without results are ignored
   *       and not added.
   */
  put(queryContext) {
    let searchString = queryContext.searchString;
    if (!searchString || !queryContext.results.length) {
      return;
    }

    let index = this._cache.findIndex(e => e.searchString == searchString);
    if (index != -1) {
      if (this._cache[index] == queryContext) {
        return;
      }
      this._cache.splice(index, 1);
    }
    if (this._cache.unshift(queryContext) > this.size) {
      this._cache.length = this.size;
    }
  }

  get(searchString) {
    return this._cache.find(e => e.searchString == searchString);
  }
}

/**
 * Adds a dynamic result type stylesheet to a specified window.
 *
 * @param {Window} window
 *   The window to which to add the stylesheet.
 * @param {string} stylesheetURL
 *   The stylesheet's URL.
 */
async function addDynamicStylesheet(window, stylesheetURL) {
  // Try-catch all of these so that failing to load a stylesheet doesn't break
  // callers and possibly the urlbar.  If a stylesheet does fail to load, the
  // dynamic results that depend on it will appear broken, but at least we
  // won't break the whole urlbar.
  try {
    let uri = Services.io.newURI(stylesheetURL);
    let sheet = await styleSheetService.preloadSheetAsync(
      uri,
      Ci.nsIStyleSheetService.AGENT_SHEET
    );
    window.windowUtils.addSheet(sheet, Ci.nsIDOMWindowUtils.AGENT_SHEET);
  } catch (ex) {
    Cu.reportError(`Error adding dynamic stylesheet: ${ex}`);
  }
}

/**
 * Removes a dynamic result type stylesheet from the view's window.
 *
 * @param {Window} window
 *   The window from which to remove the stylesheet.
 * @param {string} stylesheetURL
 *   The stylesheet's URL.
 */
function removeDynamicStylesheet(window, stylesheetURL) {
  // Try-catch for the same reason as desribed in addDynamicStylesheet.
  try {
    window.windowUtils.removeSheetUsingURIString(
      stylesheetURL,
      Ci.nsIDOMWindowUtils.AGENT_SHEET
    );
  } catch (ex) {
    Cu.reportError(`Error removing dynamic stylesheet: ${ex}`);
  }
}<|MERGE_RESOLUTION|>--- conflicted
+++ resolved
@@ -1742,7 +1742,6 @@
    *   returns an l10n object for the label's l10n string: `{ id, args }`
    */
   _rowLabel(row, currentLabel) {
-<<<<<<< HEAD
     // Only show the Quick Actions label for now.
     if (row.result.providerName == "quickActions") {
       return "Quick Actions";
@@ -1751,11 +1750,7 @@
       return "Recent Searches";
     }
 
-    // We only show Firefox Suggest-related group labels if the locale is en-*
-    // and we're not showing top sites.
-=======
     // Labels aren't shown for top sites, i.e., when the search string is empty.
->>>>>>> 62fd4412
     if (
       UrlbarPrefs.get("groupLabels.enabled") &&
       this._queryContext?.searchString &&
