/* This Source Code Form is subject to the terms of the Mozilla Public
 * License, v. 2.0. If a copy of the MPL was not distributed with this
 * file, You can obtain one at http://mozilla.org/MPL/2.0/. */

"use strict";

var EXPORTED_SYMBOLS = ["UrlbarView"];

const { XPCOMUtils } = ChromeUtils.import(
  "resource://gre/modules/XPCOMUtils.jsm"
);
const { AppConstants } = ChromeUtils.import(
  "resource://gre/modules/AppConstants.jsm"
);

XPCOMUtils.defineLazyModuleGetters(this, {
  BrowserWindowTracker: "resource:///modules/BrowserWindowTracker.jsm",
  Services: "resource://gre/modules/Services.jsm",
  UrlbarPrefs: "resource:///modules/UrlbarPrefs.jsm",
  UrlbarProviderQuickSuggest:
    "resource:///modules/UrlbarProviderQuickSuggest.jsm",
  UrlbarProvidersManager: "resource:///modules/UrlbarProvidersManager.jsm",
  UrlbarSearchOneOffs: "resource:///modules/UrlbarSearchOneOffs.jsm",
  UrlbarTokenizer: "resource:///modules/UrlbarTokenizer.jsm",
  UrlbarUtils: "resource:///modules/UrlbarUtils.jsm",
});

XPCOMUtils.defineLazyServiceGetter(
  this,
  "styleSheetService",
  "@mozilla.org/content/style-sheet-service;1",
  "nsIStyleSheetService"
);

// Stale rows are removed on a timer with this timeout.  Tests can override this
// by setting UrlbarView.removeStaleRowsTimeout.
const DEFAULT_REMOVE_STALE_ROWS_TIMEOUT = 400;

// Query selector for selectable elements in tip and dynamic results.
const SELECTABLE_ELEMENT_SELECTOR = "[role=button], [selectable=true]";

const getBoundsWithoutFlushing = element =>
  element.ownerGlobal.windowUtils.getBoundsWithoutFlushing(element);

// Used to get a unique id to use for row elements, it wraps at 9999, that
// should be plenty for our needs.
let gUniqueIdSerial = 1;
function getUniqueId(prefix) {
  return prefix + (gUniqueIdSerial++ % 9999);
}

/**
 * Receives and displays address bar autocomplete results.
 */
class UrlbarView {
  /**
   * @param {UrlbarInput} input
   *   The UrlbarInput instance belonging to this UrlbarView instance.
   */
  constructor(input) {
    this.input = input;
    this.panel = input.panel;
    this.controller = input.controller;
    this.document = this.panel.ownerDocument;
    this.window = this.document.defaultView;

    this._mainContainer = this.panel.querySelector(".urlbarView-body-inner");
    this._rows = this.panel.querySelector(".urlbarView-results");

    this._rows.addEventListener("mousedown", this);
    this._rows.addEventListener("mouseup", this);

    // For the horizontal fade-out effect, set the overflow attribute on result
    // rows when they overflow.
    this._rows.addEventListener("overflow", this);
    this._rows.addEventListener("underflow", this);

    // `noresults` is used to style the one-offs without their usual top border
    // when no results are present.
    this.panel.setAttribute("noresults", "true");

    this.controller.setView(this);
    this.controller.addQueryListener(this);
    // This is used by autoOpen to avoid flickering results when reopening
    // previously abandoned searches.
    this._queryContextCache = new QueryContextCache(5);

    for (let viewTemplate of UrlbarView.dynamicViewTemplatesByName.values()) {
      if (viewTemplate.stylesheet) {
        addDynamicStylesheet(this.window, viewTemplate.stylesheet);
      }
    }
  }

  get oneOffSearchButtons() {
    if (!this._oneOffSearchButtons) {
      this._oneOffSearchButtons = new UrlbarSearchOneOffs(this);
      this._oneOffSearchButtons.addEventListener(
        "SelectedOneOffButtonChanged",
        this
      );
    }
    return this._oneOffSearchButtons;
  }

  /**
   * Whether the panel is open.
   * @returns {boolean}
   */
  get isOpen() {
    return this.input.hasAttribute("open");
  }

  get allowEmptySelection() {
    return !(
      this._queryContext &&
      this._queryContext.results[0] &&
      this._queryContext.results[0].heuristic
    );
  }

  get selectedRowIndex() {
    if (!this.isOpen) {
      return -1;
    }

    let selectedRow = this._getSelectedRow();

    if (!selectedRow) {
      return -1;
    }

    return selectedRow.result.rowIndex;
  }

  set selectedRowIndex(val) {
    if (!this.isOpen) {
      throw new Error(
        "UrlbarView: Cannot select an item if the view isn't open."
      );
    }

    if (val < 0) {
      this._selectElement(null);
      return;
    }

    let items = Array.from(this._rows.children).filter(r =>
      this._isElementVisible(r)
    );
    if (val >= items.length) {
      throw new Error(`UrlbarView: Index ${val} is out of bounds.`);
    }
    this._selectElement(items[val]);
  }

  get selectedElementIndex() {
    if (!this.isOpen || !this._selectedElement) {
      return -1;
    }

    return this._selectedElement.elementIndex;
  }

  set selectedElementIndex(val) {
    if (!this.isOpen) {
      throw new Error(
        "UrlbarView: Cannot select an item if the view isn't open."
      );
    }

    if (val < 0) {
      this._selectElement(null);
      return;
    }

    let selectableElement = this._getFirstSelectableElement();
    while (selectableElement && selectableElement.elementIndex != val) {
      selectableElement = this._getNextSelectableElement(selectableElement);
    }

    if (!selectableElement) {
      throw new Error(`UrlbarView: Index ${val} is out of bounds.`);
    }

    this._selectElement(selectableElement);
  }

  /**
   * @returns {UrlbarResult}
   *   The currently selected result.
   */
  get selectedResult() {
    if (!this.isOpen) {
      return null;
    }

    let selectedRow = this._getSelectedRow();

    if (!selectedRow) {
      return null;
    }

    return selectedRow.result;
  }

  /**
   * @returns {Element}
   *   The currently selected element.
   */
  get selectedElement() {
    if (!this.isOpen) {
      return null;
    }

    return this._selectedElement;
  }

  /**
   * Clears selection, regardless of view status.
   */
  clearSelection() {
    this._selectElement(null, { updateInput: false });
  }

  /**
   * @returns {number}
   *   The number of visible results in the view.  Note that this may be larger
   *   than the number of results in the current query context since the view
   *   may be showing stale results.
   */
  get visibleRowCount() {
    let sum = 0;
    for (let row of this._rows.children) {
      sum += Number(this._isElementVisible(row));
    }
    return sum;
  }

  /**
   * @returns {number}
   *   The number of selectable elements in the view.
   */
  get visibleElementCount() {
    let sum = 0;
    let element = this._getFirstSelectableElement();
    while (element) {
      if (this._isElementVisible(element)) {
        sum++;
      }
      element = this._getNextSelectableElement(element);
    }
    return sum;
  }

  /**
   * Returns the result of the row containing the given element, or the result
   * of the element if it itself is a row.
   *
   * @param {Element} element
   *   An element in the view.
   * @returns {UrlbarResult}
   *   The result of the element's row.
   */
  getResultFromElement(element) {
    if (!this.isOpen) {
      return null;
    }

    let row = this._getRowFromElement(element);

    if (!row) {
      return null;
    }

    return row.result;
  }

  /**
   * @param {number} index
   *   The index from which to fetch the result.
   * @returns {UrlbarResult}
   *   The result at `index`. Null if the view is closed or if there are no
   *   results.
   */
  getResultAtIndex(index) {
    if (
      !this.isOpen ||
      !this._rows.children.length ||
      index >= this._rows.children.length
    ) {
      return null;
    }

    return this._rows.children[index].result;
  }

  /**
   * Returns the element closest to the given element that can be
   * selected/picked.  If the element itself can be selected, it's returned.  If
   * there is no such element, null is returned.
   *
   * @param {Element} element
   *   An element in the view.
   * @returns {Element}
   *   The closest element that can be picked including the element itself, or
   *   null if there is no such element.
   */
  getClosestSelectableElement(element) {
    let closest = element.closest(SELECTABLE_ELEMENT_SELECTOR);
    if (!closest) {
      let row = element.closest(".urlbarView-row");
      if (row && !row.querySelector(SELECTABLE_ELEMENT_SELECTOR)) {
        closest = row;
      }
    }
    return this._isElementVisible(closest) ? closest : null;
  }

  /**
   * @param {UrlbarResult} result A result.
   * @returns {boolean} True if the given result is selected.
   */
  resultIsSelected(result) {
    if (this.selectedRowIndex < 0) {
      return false;
    }

    return result.rowIndex == this.selectedRowIndex;
  }

  /**
   * Moves the view selection forward or backward.
   *
   * @param {number} amount
   *   The number of steps to move.
   * @param {boolean} options.reverse
   *   Set to true to select the previous item. By default the next item
   *   will be selected.
   * @param {boolean} options.userPressedTab
   *   Set to true if the user pressed Tab to select a result. Default false.
   */
  selectBy(amount, { reverse = false, userPressedTab = false } = {}) {
    if (!this.isOpen) {
      throw new Error(
        "UrlbarView: Cannot select an item if the view isn't open."
      );
    }

    // Do not set aria-activedescendant if the user is moving to a
    // tab-to-search result with the Tab key. If
    // accessibility.tabToSearch.announceResults is set, the tab-to-search
    // result was announced to the user as they typed. We don't set
    // aria-activedescendant so the user doesn't think they have to press
    // Enter to enter search mode. See bug 1647929.
    const isSkippableTabToSearchAnnounce = selectedElt => {
      let skipAnnouncement =
        selectedElt?.result?.providerName == "TabToSearch" &&
        !this._announceTabToSearchOnSelection &&
        userPressedTab &&
        UrlbarPrefs.get("accessibility.tabToSearch.announceResults");
      if (skipAnnouncement) {
        // Once we skip setting aria-activedescendant once, we should not skip
        // it again if the user returns to that result.
        this._announceTabToSearchOnSelection = true;
      }
      return skipAnnouncement;
    };

    // Freeze results as the user is interacting with them, unless we are
    // deferring events while waiting for critical results.
    if (!this.input.eventBufferer.isDeferringEvents) {
      this.controller.cancelQuery();
    }

    let selectedElement = this._selectedElement;

    // We cache the first and last rows since they will not change while
    // selectBy is running.
    let firstSelectableElement = this._getFirstSelectableElement();
    // _getLastSelectableElement will not return an element that is over
    // maxResults and thus may be hidden and not selectable.
    let lastSelectableElement = this._getLastSelectableElement();

    if (!selectedElement) {
      selectedElement = reverse
        ? lastSelectableElement
        : firstSelectableElement;
      this._selectElement(selectedElement, {
        setAccessibleFocus: !isSkippableTabToSearchAnnounce(selectedElement),
      });
      return;
    }
    let endReached = reverse
      ? selectedElement == firstSelectableElement
      : selectedElement == lastSelectableElement;
    if (endReached) {
      if (this.allowEmptySelection) {
        selectedElement = null;
      } else {
        selectedElement = reverse
          ? lastSelectableElement
          : firstSelectableElement;
      }
      this._selectElement(selectedElement, {
        setAccessibleFocus: !isSkippableTabToSearchAnnounce(selectedElement),
      });
      return;
    }

    while (amount-- > 0) {
      let next = reverse
        ? this._getPreviousSelectableElement(selectedElement)
        : this._getNextSelectableElement(selectedElement);
      if (!next) {
        break;
      }
      if (!this._isElementVisible(next)) {
        continue;
      }
      selectedElement = next;
    }
    this._selectElement(selectedElement, {
      setAccessibleFocus: !isSkippableTabToSearchAnnounce(selectedElement),
    });
  }

  removeAccessibleFocus() {
    this._setAccessibleFocus(null);
  }

  clear() {
    this._rows.textContent = "";
    this.panel.setAttribute("noresults", "true");
    this.clearSelection();
  }

  /**
   * Closes the view, cancelling the query if necessary.
   * @param {boolean} [elementPicked]
   *   True if the view is being closed because a result was picked.
   * @param {boolean} [showFocusBorder]
   *   True if the Urlbar focus border should be shown after the view is closed.
   */
  close({ elementPicked = false, showFocusBorder = true } = {}) {
    this.controller.cancelQuery();
    // We do not show the focus border when an element is picked because we'd
    // flash it just before the input is blurred. The focus border is removed
    // in UrlbarInput._on_blur.
    if (!elementPicked && showFocusBorder) {
      this.input.removeAttribute("suppress-focus-border");
    }

    if (!this.isOpen) {
      return;
    }

    // We exit search mode preview on close since the result previewing it is
    // implicitly unselected.
    if (this.input.searchMode?.isPreview) {
      this.input.searchMode = null;
    }

    this.removeAccessibleFocus();
    this.input.inputField.setAttribute("aria-expanded", "false");
    this._openPanelInstance = null;
    this._previousTabToSearchEngine = null;

    this.input.removeAttribute("open");
    this.input.endLayoutExtend();

    // Search Tips can open the view without the Urlbar being focused. If the
    // tip is ignored (e.g. the page content is clicked or the window loses
    // focus) we should discard the telemetry event created when the view was
    // opened.
    if (!this.input.focused && !elementPicked) {
      this.controller.engagementEvent.discard();
      this.controller.engagementEvent.record(null, {});
    }

    this.window.removeEventListener("resize", this);
    this.window.removeEventListener("blur", this);

    this.controller.notify(this.controller.NOTIFICATIONS.VIEW_CLOSE);
  }

  /**
   * This can be used to open the view automatically as a consequence of
   * specific user actions. For Top Sites searches (without a search string)
   * the view is opened only for mouse or keyboard interactions.
   * If the user abandoned a search (there is a search string) the view is
   * reopened, and we try to use cached results to reduce flickering, then a new
   * query is started to refresh results.
   * @param {Event} event The event associated with the call to autoOpen.
   * @param {boolean} [suppressFocusBorder] If true, we hide the focus border
   *        when the panel is opened. This is true by default to avoid flashing
   *        the border when the unfocused address bar is clicked.
   * @returns {boolean} Whether the view was opened.
   */
  autoOpen({ event, suppressFocusBorder = true }) {
    if (this._pickSearchTipIfPresent(event)) {
      return false;
    }

    if (!event) {
      return false;
    }

    let queryOptions = { event };

    if (
      !this.input.value ||
      this.input.getAttribute("pageproxystate") == "valid"
    ) {
      if (!this.isOpen && ["mousedown", "command"].includes(event.type)) {
        this.input.startQuery(queryOptions);
        if (suppressFocusBorder) {
          this.input.toggleAttribute("suppress-focus-border", true);
        }
        return true;
      }
      return false;
    }

    // Reopen abandoned searches only if the input is focused.
    if (!this.input.focused) {
      return false;
    }

    // Tab switch is the only case where we requery if the view is open, because
    // switching tabs doesn't necessarily close the view.
    if (this.isOpen && event.type != "tabswitch") {
      return false;
    }

    if (
      this._rows.firstElementChild &&
      this._queryContext.searchString == this.input.value
    ) {
      // We can reuse the current results.
      queryOptions.allowAutofill = this._queryContext.allowAutofill;
    } else {
      // To reduce results flickering, try to reuse a cached UrlbarQueryContext.
      let cachedQueryContext = this._queryContextCache.get(this.input.value);
      if (cachedQueryContext) {
        this.onQueryResults(cachedQueryContext);
      }
    }

    this.controller.engagementEvent.discard();
    queryOptions.searchString = this.input.value;
    queryOptions.autofillIgnoresSelection = true;
    queryOptions.event.interactionType = "returned";

    if (
      this._queryContext &&
      this._queryContext.results &&
      this._queryContext.results.length
    ) {
      this._openPanel();
    }

    // If we had cached results, this will just refresh them, avoiding results
    // flicker, otherwise there may be some noise.
    this.input.startQuery(queryOptions);
    if (suppressFocusBorder) {
      this.input.toggleAttribute("suppress-focus-border", true);
    }
    return true;
  }

  // UrlbarController listener methods.
  onQueryStarted(queryContext) {
    this._queryWasCancelled = false;
    this._queryUpdatedResults = false;
    this._openPanelInstance = null;
    if (!queryContext.searchString) {
      this._previousTabToSearchEngine = null;
    }
    this._startRemoveStaleRowsTimer();
  }

  onQueryCancelled(queryContext) {
    this._queryWasCancelled = true;
    this._cancelRemoveStaleRowsTimer();
  }

  onQueryFinished(queryContext) {
    this._cancelRemoveStaleRowsTimer();
    if (this._queryWasCancelled) {
      return;
    }

    // If the query finished and it returned some results, remove stale rows.
    if (this._queryUpdatedResults) {
      this._removeStaleRows();
      return;
    }

    // The query didn't return any results.  Clear the view.
    this.clear();

    // If search mode isn't active, close the view.
    if (!this.input.searchMode) {
      this.close();
      return;
    }

    // Search mode is active.  If the one-offs should be shown, make sure they
    // are enabled and show the view.
    let openPanelInstance = (this._openPanelInstance = {});
    this.oneOffSearchButtons.willHide().then(willHide => {
      if (!willHide && openPanelInstance == this._openPanelInstance) {
        this.oneOffSearchButtons.enable(!AppConstants.PROCLIENT_ENABLED);
        this._openPanel();
      }
    });
  }

  onQueryResults(queryContext) {
    this._queryContextCache.put(queryContext);
    this._queryContext = queryContext;

    if (!this.isOpen) {
      this.clear();
    }
    this._queryUpdatedResults = true;
    this._updateResults(queryContext);

    let firstResult = queryContext.results[0];

    if (queryContext.lastResultCount == 0) {
      // Clear the selection when we get a new set of results.
      this._selectElement(null, {
        updateInput: false,
      });

      // Show the one-off search buttons unless any of the following are true:
      //  * The first result is a search tip
      //  * The search string is empty
      //  * The search string starts with an `@` or a search restriction
      //    character
      this.oneOffSearchButtons.enable(
        !AppConstants.PROCLIENT_ENABLED &&
          (firstResult.providerName != "UrlbarProviderSearchTips" ||
            queryContext.trimmedSearchString) &&
          queryContext.trimmedSearchString[0] != "@" &&
          (queryContext.trimmedSearchString[0] !=
            UrlbarTokenizer.RESTRICT.SEARCH ||
            queryContext.trimmedSearchString.length != 1)
      );
    }

    if (!this.selectedElement && !this.oneOffSearchButtons.selectedButton) {
      if (firstResult.heuristic) {
        // Select the heuristic result.  The heuristic may not be the first
        // result added, which is why we do this check here when each result is
        // added and not above.
        this._selectElement(this._getFirstSelectableElement(), {
          updateInput: false,
          setAccessibleFocus: this.controller._userSelectionBehavior == "arrow",
        });
      } else if (
        firstResult.payload.providesSearchMode &&
        queryContext.trimmedSearchString != "@"
      ) {
        // Filtered keyword offer results can be in the first position but not
        // be heuristic results. We do this so the user can press Tab to select
        // them, resembling tab-to-search. In that case, the input value is
        // still associated with the first result.
        this.input.setResultForCurrentValue(firstResult);
      }
    }

    // Announce tab-to-search results to screen readers as the user types.
    // Check to make sure we don't announce the same engine multiple times in
    // a row.
    let secondResult = queryContext.results[1];
    if (
      secondResult?.providerName == "TabToSearch" &&
      UrlbarPrefs.get("accessibility.tabToSearch.announceResults") &&
      this._previousTabToSearchEngine != secondResult.payload.engine
    ) {
      let engine = secondResult.payload.engine;
      this.window.A11yUtils.announce({
        id: secondResult.payload.isGeneralPurposeEngine
          ? "urlbar-result-action-before-tabtosearch-web"
          : "urlbar-result-action-before-tabtosearch-other",
        args: { engine },
      });
      this._previousTabToSearchEngine = engine;
      // Do not set aria-activedescendant when the user tabs to the result
      // because we already announced it.
      this._announceTabToSearchOnSelection = false;
    }

    // If we update the selected element, a new unique ID is generated for it.
    // We need to ensure that aria-activedescendant reflects this new ID.
    if (this.selectedElement && !this.oneOffSearchButtons.selectedButton) {
      let aadID = this.input.inputField.getAttribute("aria-activedescendant");
      if (aadID && !this.document.getElementById(aadID)) {
        this._setAccessibleFocus(this.selectedElement);
      }
    }

    this._openPanel();

    if (firstResult.heuristic) {
      // The heuristic result may be a search alias result, so apply formatting
      // if necessary.  Conversely, the heuristic result of the previous query
      // may have been an alias, so remove formatting if necessary.
      this.input.formatValue();
    }

    if (queryContext.deferUserSelectionProviders.size) {
      // DeferUserSelectionProviders block user selection until the result is
      // shown, so it's the view's duty to remove them.
      // Doing it sooner, like when the results are added by the provider,
      // would not suffice because there's still a delay before those results
      // reach the view.
      queryContext.results.forEach(r => {
        queryContext.deferUserSelectionProviders.delete(r.providerName);
      });
    }
  }

  /**
   * Handles removing a result from the view when it is removed from the query,
   * and attempts to select the new result on the same row.
   *
   * This assumes that the result rows are in index order.
   *
   * @param {number} index The index of the result that has been removed.
   */
  onQueryResultRemoved(index) {
    let rowToRemove = this._rows.children[index];
    rowToRemove.remove();

    this._updateIndices();

    if (rowToRemove != this._getSelectedRow()) {
      return;
    }

    // Select the row at the same index, if possible.
    let newSelectionIndex = index;
    if (index >= this._queryContext.results.length) {
      newSelectionIndex = this._queryContext.results.length - 1;
    }
    if (newSelectionIndex >= 0) {
      this.selectedRowIndex = newSelectionIndex;
    }
  }

  /**
   * Passes DOM events for the view to the _on_<event type> methods.
   * @param {Event} event
   *   DOM event from the <view>.
   */
  handleEvent(event) {
    let methodName = "_on_" + event.type;
    if (methodName in this) {
      this[methodName](event);
    } else {
      throw new Error("Unrecognized UrlbarView event: " + event.type);
    }
  }

  static dynamicViewTemplatesByName = new Map();

  /**
   * Registers the view template for a dynamic result type.  A view template is
   * a plain object that describes the DOM subtree for a dynamic result type.
   * When a dynamic result is shown in the urlbar view, its type's view template
   * is used to construct the part of the view that represents the result.
   *
   * The specified view template will be available to the urlbars in all current
   * and future browser windows until it is unregistered.  A given dynamic
   * result type has at most one view template.  If this method is called for a
   * dynamic result type more than once, the view template in the last call
   * overrides those in previous calls.
   *
   * @param {string} name
   *   The view template will be registered for the dynamic result type with
   *   this name.
   * @param {object} viewTemplate
   *   This object describes the DOM subtree for the given dynamic result type.
   *   It should be a tree-like nested structure with each object in the nesting
   *   representing a DOM element to be created.  This tree-like structure is
   *   achieved using the `children` property described below.  Each object in
   *   the structure may include the following properties:
   *
   *   {string} name
   *     The name of the object.  It is required for all objects in the
   *     structure except the root object and serves two important functions:
   *     (1) The element created for the object will automatically have a class
   *         named `urlbarView-dynamic-${dynamicType}-${name}`, where
   *         `dynamicType` is the name of the dynamic result type.  The element
   *         will also automatically have an attribute "name" whose value is
   *         this name.  The class and attribute allow the element to be styled
   *         in CSS.
   *     (2) The name is used when updating the view.  See
   *         UrlbarProvider.getViewUpdate().
   *     Names must be unique within a view template, but they don't need to be
   *     globally unique.  i.e., two different view templates can use the same
   *     names, and other DOM elements can use the same names in their IDs and
   *     classes.  The name also suffixes the dynamic element's ID: an element
   *     with name `data` will get the ID `urlbarView-row-{unique number}-data`.
   *     If there is no name provided for the root element, the root element
   *     will not get an ID.
   *   {string} tag
   *     The tag name of the object.  It is required for all objects in the
   *     structure except the root object and declares the kind of element that
   *     will be created for the object: span, div, img, etc.
   *   {object} [attributes]
   *     An optional mapping from attribute names to values.  For each
   *     name-value pair, an attribute is added to the element created for the
   *     object. The `id` attribute is reserved and cannot be set by the
   *     provider. Element IDs are passed back to the provider in getViewUpdate
   *     if they are needed.
   *   {array} [children]
   *     An optional list of children.  Each item in the array must be an object
   *     as described here.  For each item, a child element as described by the
   *     item is created and added to the element created for the parent object.
   *   {array} [classList]
   *     An optional list of classes.  Each class will be added to the element
   *     created for the object by calling element.classList.add().
   *   {string} [stylesheet]
   *     An optional stylesheet URL.  This property is valid only on the root
   *     object in the structure.  The stylesheet will be loaded in all browser
   *     windows so that the dynamic result type view may be styled.
   */
  static addDynamicViewTemplate(name, viewTemplate) {
    this.dynamicViewTemplatesByName.set(name, viewTemplate);
    if (viewTemplate.stylesheet) {
      for (let window of BrowserWindowTracker.orderedWindows) {
        addDynamicStylesheet(window, viewTemplate.stylesheet);
      }
    }
  }

  /**
   * Unregisters the view template for a dynamic result type.
   *
   * @param {string} name
   *   The view template will be unregistered for the dynamic result type with
   *   this name.
   */
  static removeDynamicViewTemplate(name) {
    let viewTemplate = this.dynamicViewTemplatesByName.get(name);
    if (!viewTemplate) {
      return;
    }
    this.dynamicViewTemplatesByName.delete(name);
    if (viewTemplate.stylesheet) {
      for (let window of BrowserWindowTracker.orderedWindows) {
        removeDynamicStylesheet(window, viewTemplate.stylesheet);
      }
    }
  }

  // Private methods below.

  _createElement(name) {
    return this.document.createElementNS("http://www.w3.org/1999/xhtml", name);
  }

  _openPanel() {
    if (this.isOpen) {
      return;
    }
    this.controller.userSelectionBehavior = "none";

    this.panel.removeAttribute("actionoverride");

    this._enableOrDisableRowWrap();

    this.input.inputField.setAttribute("aria-expanded", "true");

    this.input.toggleAttribute("suppress-focus-border", true);
    this.input.setAttribute("open", "true");
    this.input.startLayoutExtend();

    this.window.addEventListener("resize", this);
    this.window.addEventListener("blur", this);

    this.controller.notify(this.controller.NOTIFICATIONS.VIEW_OPEN);
  }

  /**
   * Whether a result is a search suggestion.
   * @param {UrlbarResult} result The result to examine.
   * @returns {boolean} Whether the result is a search suggestion.
   */
  _resultIsSearchSuggestion(result) {
    return Boolean(
      result &&
        result.type == UrlbarUtils.RESULT_TYPE.SEARCH &&
        result.payload.suggestion
    );
  }

  /**
   * Checks whether the given row index can be update to the result we want
   * to apply. This is used in _updateResults to avoid flickering of results, by
   * reusing existing rows.
   * @param {number} rowIndex Index of the row to examine.
   * @param {UrlbarResult} result The result we'd like to apply.
   * @param {boolean} seenSearchSuggestion Whether the view update has
   *        encountered an existing row with a search suggestion result.
   * @returns {boolean} Whether the row can be updated to this result.
   */
  _rowCanUpdateToResult(rowIndex, result, seenSearchSuggestion) {
    // The heuristic result must always be current, thus it's always compatible.
    if (result.heuristic) {
      return true;
    }
    let row = this._rows.children[rowIndex];
    if (result.hasSuggestedIndex != row.result.hasSuggestedIndex) {
      // Don't replace a suggestedIndex result with a non-suggestedIndex result
      // or vice versa.
      return false;
    }
    if (
      result.hasSuggestedIndex &&
      result.suggestedIndex != row.result.suggestedIndex
    ) {
      // Don't replace a suggestedIndex result with another suggestedIndex
      // result if the suggestedIndex values are different.
      return false;
    }
    if (result.payload.dynamicType != row.result.payload.dynamicType) {
      return false;
    }
    if (
      (result.providerName == "UrlbarProviderQuickSuggest") !=
      (row.result.providerName == "UrlbarProviderQuickSuggest")
    ) {
      // Don't replace a quick suggest result with a non-quick suggest result or
      // vice versa.
      // TODO (Bug 1710518): Come up with a more general solution.
      return false;
    }
    let resultIsSearchSuggestion = this._resultIsSearchSuggestion(result);
    // If the row is same type, just update it.
    if (
      resultIsSearchSuggestion == this._resultIsSearchSuggestion(row.result)
    ) {
      return true;
    }
    // If the row has a different type, update it if we are in a compatible
    // index range.
    // In practice we don't want to overwrite a search suggestion with a non
    // search suggestion, but we allow the opposite.
    return resultIsSearchSuggestion && seenSearchSuggestion;
  }

  _updateResults(queryContext) {
    // TODO: For now this just compares search suggestions to the rest, in the
    // future we should make it support any type of result. Or, even better,
    // results should be grouped, thus we can directly update groups.

    // Walk rows and find an insertion index for results. To avoid flicker, we
    // skip rows until we find one compatible with the result we want to apply.
    // If we couldn't find a compatible range, we'll just update.
    let results = queryContext.results;
    let rowIndex = 0;
    let resultIndex = 0;
    let visibleSpanCount = 0;
    let seenMisplacedResult = false;
    let seenSearchSuggestion = false;

    // We can have more rows than the visible ones.
    for (
      ;
      rowIndex < this._rows.children.length && resultIndex < results.length;
      ++rowIndex
    ) {
      let row = this._rows.children[rowIndex];
      if (this._isElementVisible(row)) {
        visibleSpanCount += UrlbarUtils.getSpanForResult(row.result);
      }
      // Continue updating rows as long as we haven't encountered a new
      // suggestedIndex result that couldn't replace a current result.
      if (!seenMisplacedResult) {
        seenSearchSuggestion =
          seenSearchSuggestion ||
          (!row.result.heuristic && this._resultIsSearchSuggestion(row.result));
        let result = results[resultIndex];
        if (
          this._rowCanUpdateToResult(rowIndex, result, seenSearchSuggestion)
        ) {
          // We can replace the row's current result with the new one.
          this._updateRow(row, result);
          resultIndex++;
          continue;
        }
        if (
          result.hasSuggestedIndex ||
          row.result.hasSuggestedIndex ||
          result.providerName == "UrlbarProviderQuickSuggest" ||
          row.result.providerName == "UrlbarProviderQuickSuggest"
        ) {
          seenMisplacedResult = true;
        }
      }
      row.setAttribute("stale", "true");
    }

    // Mark all the remaining rows as stale and update the visible span count.
    // We include stale rows in the count because we should never show more than
    // maxResults spans at one time.  Later we'll remove stale rows and unhide
    // excess non-stale rows.
    for (; rowIndex < this._rows.children.length; ++rowIndex) {
      let row = this._rows.children[rowIndex];
      row.setAttribute("stale", "true");
      if (this._isElementVisible(row)) {
        visibleSpanCount += UrlbarUtils.getSpanForResult(row.result);
      }
    }

    // Add remaining results, if we have fewer rows than results.
    for (; resultIndex < results.length; ++resultIndex) {
      let row = this._createRow();
      let result = results[resultIndex];
      this._updateRow(row, result);
      if (!seenMisplacedResult && result.hasSuggestedIndex) {
        // We need to check whether the new suggestedIndex result will end up at
        // its right index if we append it here. The "right" index is the final
        // index the result will occupy once the update is done and all stale
        // rows have been removed. We could use a more flexible definition, but
        // we use this strict one in order to avoid all perceived flicker and
        // movement of suggestedIndex results. Once stale rows are removed, the
        // final number of rows in the view will be the new result count, so we
        // base our arithmetic here on it.
        let finalIndex =
          result.suggestedIndex >= 0
            ? Math.min(results.length - 1, result.suggestedIndex)
            : Math.max(0, results.length + result.suggestedIndex);
        if (this._rows.children.length != finalIndex) {
          seenMisplacedResult = true;
        }
      }
      if (
        !seenMisplacedResult &&
        result.providerName == "UrlbarProviderQuickSuggest"
      ) {
        // Quick suggest results always come last in the general bucket, so we
        // can't know at this point what their right indexes will be. To avoid
        // all possible flicker, don't make new quick suggest rows (and all rows
        // after quick suggest rows) visible until stale rows are removed.
        // TODO (Bug 1710518): Come up with a more general solution.
        seenMisplacedResult = true;
      }
      let newVisibleSpanCount =
        visibleSpanCount + UrlbarUtils.getSpanForResult(result);
      if (
        newVisibleSpanCount <= queryContext.maxResults &&
        !seenMisplacedResult
      ) {
        // The new row can be visible.
        visibleSpanCount = newVisibleSpanCount;
      } else {
        // The new row must be hidden at first because the view is already
        // showing maxResults spans, or we encountered a new suggestedIndex
        // result that couldn't be placed in the right spot. We'll show it when
        // stale rows are removed.
        this._setRowVisibility(row, false);
      }
      this._rows.appendChild(row);
    }

    this._updateIndices();
  }

  _createRow() {
    let item = this._createElement("div");
    item.className = "urlbarView-row";
    item.setAttribute("role", "option");
    item._elements = new Map();
    return item;
  }

  _createRowContent(item, result) {
    // The url is the only element that can wrap, thus all the other elements
    // are child of noWrap.
    let noWrap = this._createElement("span");
    noWrap.className = "urlbarView-no-wrap";
    item._content.appendChild(noWrap);

    let favicon = this._createElement("img");
    favicon.className = "urlbarView-favicon";
    noWrap.appendChild(favicon);
    item._elements.set("favicon", favicon);

    let typeIcon = this._createElement("span");
    typeIcon.className = "urlbarView-type-icon";
    noWrap.appendChild(typeIcon);

    let tailPrefix = this._createElement("span");
    tailPrefix.className = "urlbarView-tail-prefix";
    noWrap.appendChild(tailPrefix);
    item._elements.set("tailPrefix", tailPrefix);
    // tailPrefix holds text only for alignment purposes so it should never be
    // read to screen readers.
    tailPrefix.toggleAttribute("aria-hidden", true);

    let tailPrefixStr = this._createElement("span");
    tailPrefixStr.className = "urlbarView-tail-prefix-string";
    tailPrefix.appendChild(tailPrefixStr);
    item._elements.set("tailPrefixStr", tailPrefixStr);

    let tailPrefixChar = this._createElement("span");
    tailPrefixChar.className = "urlbarView-tail-prefix-char";
    tailPrefix.appendChild(tailPrefixChar);
    item._elements.set("tailPrefixChar", tailPrefixChar);

    let title = this._createElement("span");
    title.className = "urlbarView-title";
    noWrap.appendChild(title);
    item._elements.set("title", title);

    let tagsContainer = this._createElement("span");
    tagsContainer.className = "urlbarView-tags";
    noWrap.appendChild(tagsContainer);
    item._elements.set("tagsContainer", tagsContainer);

    let titleSeparator = this._createElement("span");
    titleSeparator.className = "urlbarView-title-separator";
    noWrap.appendChild(titleSeparator);
    item._elements.set("titleSeparator", titleSeparator);

    let action = this._createElement("span");
    action.className = "urlbarView-action";
    noWrap.appendChild(action);
    item._elements.set("action", action);

    let url = this._createElement("span");
    url.className = "urlbarView-url";
    item._content.appendChild(url);
    item._elements.set("url", url);

    // Usually we create all child elements for the row regardless of whether
    // the specific result will use them, but we don't expect the vast majority
    // of results to have help URLs, so as an optimization, only create the help
    // button if the result will use it.
    if (result.payload.helpUrl) {
      let helpButton = this._createElement("span");
      helpButton.className = "urlbarView-help";
      helpButton.setAttribute("role", "button");
      if (result.payload.helpL10nId) {
        helpButton.setAttribute("data-l10n-id", result.payload.helpL10nId);
      }
      if (result.payload.helpTitle) {
        // Allow the payload to specify the title text directly.  Normally
        // `helpL10nId` should be used instead, but `helpTitle` is useful for
        // experiments with hardcoded user-facing strings.
        helpButton.setAttribute("title", result.payload.helpTitle);
      }
      item.appendChild(helpButton);
      item._elements.set("helpButton", helpButton);
      item._content.setAttribute("selectable", "true");

      // Remove role=option on the row and set it on row-inner since the latter
      // is the selectable logical row element when the help button is present.
      // Since row-inner is not a child of the role=listbox element (the row
      // container, this._rows), screen readers will not automatically recognize
      // it as a listbox option.  To compensate, set role=presentation on the
      // row so that screen readers ignore it.
      item.setAttribute("role", "presentation");
      item._content.setAttribute("role", "option");
    }
  }

  _createRowContentForTip(item) {
    // We use role="group" so screen readers will read the group's label when a
    // button inside it gets focus. (Screen readers don't do this for
    // role="option".) We set aria-labelledby for the group in _updateRowForTip.
    item._content.setAttribute("role", "group");

    let favicon = this._createElement("img");
    favicon.className = "urlbarView-favicon";
    favicon.setAttribute("data-l10n-id", "urlbar-tip-icon-description");
    item._content.appendChild(favicon);
    item._elements.set("favicon", favicon);

    let title = this._createElement("span");
    title.className = "urlbarView-title";
    item._content.appendChild(title);
    item._elements.set("title", title);

    let buttonSpacer = this._createElement("span");
    buttonSpacer.className = "urlbarView-tip-button-spacer";
    item._content.appendChild(buttonSpacer);

    let tipButton = this._createElement("span");
    tipButton.className = "urlbarView-tip-button";
    tipButton.setAttribute("role", "button");
    item._content.appendChild(tipButton);
    item._elements.set("tipButton", tipButton);

    let helpIcon = this._createElement("span");
    helpIcon.className = "urlbarView-help";
    helpIcon.setAttribute("role", "button");
    helpIcon.setAttribute("data-l10n-id", "urlbar-tip-help-icon");
    item._elements.set("helpButton", helpIcon);
    item._content.appendChild(helpIcon);

    // Due to role=button, the button and help icon can sometimes become
    // focused.  We want to prevent that because the input should always be
    // focused instead.  (This happens when input.search("", { focus: false })
    // is called, a tip is the first result but not heuristic, and the user tabs
    // the into the button from the navbar buttons.  The input is skipped and
    // the focus goes straight to the tip button.)
    item.addEventListener("focus", () => this.input.focus(), true);
  }

  _createRowContentForDynamicType(item, result) {
    let { dynamicType } = result.payload;
    let viewTemplate = UrlbarView.dynamicViewTemplatesByName.get(dynamicType);
    this._buildViewForDynamicType(
      dynamicType,
      item._content,
      item._elements,
      viewTemplate
    );
  }

  _buildViewForDynamicType(type, parentNode, elementsByName, template) {
    // Add classes to parentNode's classList.
    for (let className of template.classList || []) {
      parentNode.classList.add(className);
    }
    // Set attributes on parentNode.
    for (let [name, value] of Object.entries(template.attributes || {})) {
      if (name == "id") {
        // We do not allow dynamic results to set IDs for their Nodes. IDs are
        // managed by the view to ensure they are unique.
        Cu.reportError(
          "Dynamic results are prohibited from setting their own IDs."
        );
        continue;
      }
      parentNode.setAttribute(name, value);
    }
    if (template.name) {
      parentNode.setAttribute("name", template.name);
      elementsByName.set(template.name, parentNode);
    }
    // Recurse into children.
    for (let childTemplate of template.children || []) {
      let child = this._createElement(childTemplate.tag);
      child.classList.add(`urlbarView-dynamic-${type}-${childTemplate.name}`);
      parentNode.appendChild(child);
      this._buildViewForDynamicType(type, child, elementsByName, childTemplate);
    }
  }

  _updateRow(item, result) {
    let oldResult = item.result;
    let oldResultType = item.result && item.result.type;
    item.result = result;
    item.removeAttribute("stale");
    item.id = getUniqueId("urlbarView-row-");

    let needsNewContent =
      oldResultType === undefined ||
      (oldResultType == UrlbarUtils.RESULT_TYPE.TIP) !=
        (result.type == UrlbarUtils.RESULT_TYPE.TIP) ||
      (oldResultType == UrlbarUtils.RESULT_TYPE.DYNAMIC) !=
        (result.type == UrlbarUtils.RESULT_TYPE.DYNAMIC) ||
      (oldResultType == UrlbarUtils.RESULT_TYPE.DYNAMIC &&
        result.type == UrlbarUtils.RESULT_TYPE.DYNAMIC &&
        oldResult.dynamicType != result.dynamicType) ||
      !!result.payload.helpUrl != item._elements.has("helpButton");

    if (needsNewContent) {
      while (item.lastChild) {
        item.lastChild.remove();
      }
      item._elements.clear();
      item._content = this._createElement("span");
      item._content.className = "urlbarView-row-inner";
      item.appendChild(item._content);
      item.removeAttribute("dynamicType");
      if (item.result.type == UrlbarUtils.RESULT_TYPE.TIP) {
        this._createRowContentForTip(item);
      } else if (item.result.type == UrlbarUtils.RESULT_TYPE.DYNAMIC) {
        this._createRowContentForDynamicType(item, result);
      } else {
        this._createRowContent(item, result);
      }
    }
    item._content.id = item.id + "-inner";

    if (
      result.type == UrlbarUtils.RESULT_TYPE.SEARCH &&
      !result.payload.providesSearchMode &&
      !result.payload.inPrivateWindow
    ) {
      item.setAttribute("type", "search");
    } else if (result.type == UrlbarUtils.RESULT_TYPE.REMOTE_TAB) {
      item.setAttribute("type", "remotetab");
    } else if (result.type == UrlbarUtils.RESULT_TYPE.TAB_SWITCH) {
      item.setAttribute("type", "switchtab");
    } else if (result.type == UrlbarUtils.RESULT_TYPE.TIP) {
      item.setAttribute("type", "tip");
      this._updateRowForTip(item, result);
      return;
    } else if (result.source == UrlbarUtils.RESULT_SOURCE.BOOKMARKS) {
      item.setAttribute("type", "bookmark");
    } else if (result.type == UrlbarUtils.RESULT_TYPE.DYNAMIC) {
      item.setAttribute("type", "dynamic");
      this._updateRowForDynamicType(item, result);
      return;
    } else if (result.providerName == "TabToSearch") {
      item.setAttribute("type", "tabtosearch");
    } else {
      item.removeAttribute("type");
    }

    let favicon = item._elements.get("favicon");
    if (
      result.type == UrlbarUtils.RESULT_TYPE.SEARCH ||
      result.type == UrlbarUtils.RESULT_TYPE.KEYWORD
    ) {
      favicon.src = this._iconForResult(result);
    } else {
      favicon.src = result.payload.icon || UrlbarUtils.ICON.DEFAULT;
    }

    let title = item._elements.get("title");
    this._setResultTitle(result, title);

    if (result.payload.tail && result.payload.tailOffsetIndex > 0) {
      this._fillTailSuggestionPrefix(item, result);
      title.setAttribute("aria-label", result.payload.suggestion);
      item.toggleAttribute("tail-suggestion", true);
    } else {
      item.removeAttribute("tail-suggestion");
      title.removeAttribute("aria-label");
    }

    title._tooltip = result.title;
    if (title.hasAttribute("overflow")) {
      title.setAttribute("title", title._tooltip);
    }

    let tagsContainer = item._elements.get("tagsContainer");
    tagsContainer.textContent = "";
    if (result.payload.tags && result.payload.tags.length) {
      tagsContainer.append(
        ...result.payload.tags.map((tag, i) => {
          const element = this._createElement("span");
          element.className = "urlbarView-tag";
          this._addTextContentWithHighlights(
            element,
            tag,
            result.payloadHighlights.tags[i]
          );
          return element;
        })
      );
    }

    let action = item._elements.get("action");
    let actionSetter = null;
    let isVisitAction = false;
    let setURL = false;
    switch (result.type) {
      case UrlbarUtils.RESULT_TYPE.TAB_SWITCH:
        actionSetter = () => {
          this.document.l10n.setAttributes(
            action,
            "urlbar-result-action-switch-tab"
          );
        };
        setURL = true;
        break;
      case UrlbarUtils.RESULT_TYPE.REMOTE_TAB:
        actionSetter = () => {
          action.removeAttribute("data-l10n-id");
          action.textContent = result.payload.device;
        };
        setURL = true;
        break;
      case UrlbarUtils.RESULT_TYPE.SEARCH:
        if (result.payload.inPrivateWindow) {
          if (result.payload.isPrivateEngine) {
            actionSetter = () => {
              this.document.l10n.setAttributes(
                action,
                "urlbar-result-action-search-in-private-w-engine",
                { engine: result.payload.engine }
              );
            };
          } else {
            actionSetter = () => {
              this.document.l10n.setAttributes(
                action,
                "urlbar-result-action-search-in-private"
              );
            };
          }
        } else if (result.providerName == "TabToSearch") {
          actionSetter = () => {
            this.document.l10n.setAttributes(
              action,
              result.payload.isGeneralPurposeEngine
                ? "urlbar-result-action-tabtosearch-web"
                : "urlbar-result-action-tabtosearch-other-engine",
              { engine: result.payload.engine }
            );
          };
        } else if (!result.payload.providesSearchMode) {
          actionSetter = () => {
            this.document.l10n.setAttributes(
              action,
              "urlbar-result-action-search-w-engine",
              { engine: result.payload.engine }
            );
          };
        }
        break;
      case UrlbarUtils.RESULT_TYPE.KEYWORD:
        isVisitAction = result.payload.input.trim() == result.payload.keyword;
        break;
      case UrlbarUtils.RESULT_TYPE.OMNIBOX:
        actionSetter = () => {
          action.removeAttribute("data-l10n-id");
          action.textContent = result.payload.content;
        };
        break;
      default:
        if (result.heuristic) {
          isVisitAction = true;
        } else if (result.providerName != "UrlbarProviderQuickSuggest") {
          setURL = true;
        }
        break;
    }

    if (result.providerName == "TabToSearch") {
      action.toggleAttribute("slide-in", true);
    } else {
      action.removeAttribute("slide-in");
    }

    if (result.payload.isPinned) {
      item.toggleAttribute("pinned", true);
    } else {
      item.removeAttribute("pinned");
    }

    if (
      result.payload.isSponsored &&
      result.type != UrlbarUtils.RESULT_TYPE.TAB_SWITCH
    ) {
      item.toggleAttribute("sponsored", true);
      if (result.payload.sponsoredText) {
        action.removeAttribute("data-l10n-id");
        actionSetter = () =>
          (action.textContent = result.payload.sponsoredText);
      } else {
        actionSetter = () => {
          this.document.l10n.setAttributes(
            action,
            "urlbar-result-action-sponsored"
          );
        };
      }
    } else {
      item.removeAttribute("sponsored");
    }

    let url = item._elements.get("url");
    if (setURL) {
      item.setAttribute("has-url", "true");
      this._addTextContentWithHighlights(
        url,
        result.payload.displayUrl,
        result.payloadHighlights.displayUrl || []
      );
      url._tooltip = result.payload.displayUrl;
    } else {
      item.removeAttribute("has-url");
      url.textContent = "";
      url._tooltip = "";
    }
    if (url.hasAttribute("overflow")) {
      url.setAttribute("title", url._tooltip);
    }

    if (isVisitAction) {
      actionSetter = () => {
        this.document.l10n.setAttributes(action, "urlbar-result-action-visit");
      };
      title.setAttribute("isurl", "true");
    } else {
      title.removeAttribute("isurl");
    }

    if (actionSetter) {
      actionSetter();
      item._originalActionSetter = actionSetter;
      item.setAttribute("has-action", "true");
    } else {
      item._originalActionSetter = () => {
        action.removeAttribute("data-l10n-id");
        action.textContent = "";
      };
      item._originalActionSetter();
      item.removeAttribute("has-action");
    }

    if (!title.hasAttribute("isurl")) {
      title.setAttribute("dir", "auto");
    } else {
      title.removeAttribute("dir");
    }

    if (item._elements.has("helpButton")) {
      item.setAttribute("has-help", "true");
      let helpButton = item._elements.get("helpButton");
      helpButton.id = item.id + "-help";
    } else {
      item.removeAttribute("has-help");
    }
  }

  _iconForResult(result, iconUrlOverride = null) {
    return (
      (result.source == UrlbarUtils.RESULT_SOURCE.HISTORY &&
        (result.type == UrlbarUtils.RESULT_TYPE.SEARCH ||
          result.type == UrlbarUtils.RESULT_TYPE.KEYWORD) &&
        UrlbarUtils.ICON.HISTORY) ||
      iconUrlOverride ||
      result.payload.icon ||
      ((result.type == UrlbarUtils.RESULT_TYPE.SEARCH ||
        result.type == UrlbarUtils.RESULT_TYPE.KEYWORD) &&
        UrlbarUtils.ICON.SEARCH_GLASS) ||
      UrlbarUtils.ICON.DEFAULT
    );
  }

  _updateRowForTip(item, result) {
    let favicon = item._elements.get("favicon");
    favicon.src = result.payload.icon || UrlbarUtils.ICON.TIP;
    favicon.id = item.id + "-icon";

    let title = item._elements.get("title");
    title.id = item.id + "-title";
    // Add-ons will provide text, rather than l10n ids.
    if (result.payload.textData) {
      this.document.l10n.setAttributes(
        title,
        result.payload.textData.id,
        result.payload.textData.args
      );
    } else {
      title.textContent = result.payload.text;
    }

    item._content.setAttribute("aria-labelledby", `${favicon.id} ${title.id}`);

    let tipButton = item._elements.get("tipButton");
    tipButton.id = item.id + "-tip-button";
    // Add-ons will provide buttonText, rather than l10n ids.
    if (result.payload.buttonTextData) {
      this.document.l10n.setAttributes(
        tipButton,
        result.payload.buttonTextData.id,
        result.payload.buttonTextData.args
      );
    } else {
      tipButton.textContent = result.payload.buttonText;
    }

    let helpIcon = item._elements.get("helpButton");
    helpIcon.id = item.id + "-tip-help";
    helpIcon.style.display = result.payload.helpUrl ? "" : "none";

    if (result.providerName == "UrlbarProviderSearchTips") {
      // For a11y, we treat search tips as alerts.  We use A11yUtils.announce
      // instead of role="alert" because role="alert" will only fire an alert
      // event when the alert (or something inside it) is the root of an
      // insertion.  In this case, the entire tip result gets inserted into the
      // a11y tree as a single insertion, so no alert event would be fired.
      this.window.A11yUtils.announce(result.payload.textData);
    }
  }

  async _updateRowForDynamicType(item, result) {
    item.setAttribute("dynamicType", result.payload.dynamicType);

    let idsByName = new Map();
    for (let [name, node] of item._elements) {
      node.id = `${item.id}-${name}`;
      idsByName.set(name, node.id);
    }

    // First, apply highlighting. We do this before updating via getViewUpdate
    // so the dynamic provider can override the highlighting by setting the
    // textContent of the highlighted node, if it wishes.
    for (let [payloadName, highlights] of Object.entries(
      result.payloadHighlights
    )) {
      if (!highlights.length) {
        continue;
      }
      // Highlighting only works if the dynamic element name is the same as the
      // highlighted payload property name.
      let nodeToHighlight = item.querySelector(`#${item.id}-${payloadName}`);
      this._addTextContentWithHighlights(
        nodeToHighlight,
        result.payload[payloadName],
        highlights
      );
    }

    // Get the view update from the result's provider.
    let provider = UrlbarProvidersManager.getProvider(result.providerName);
    let viewUpdate = await provider.getViewUpdate(result, idsByName);

    // Update each node in the view by name.
    for (let [nodeName, update] of Object.entries(viewUpdate)) {
      let node = item.querySelector(`#${item.id}-${nodeName}`);
      for (let [attrName, value] of Object.entries(update.attributes || {})) {
        if (attrName == "id") {
          // We do not allow dynamic results to set IDs for their Nodes. IDs are
          // managed by the view to ensure they are unique.
          Cu.reportError(
            "Dynamic results are prohibited from setting their own IDs."
          );
          continue;
        }
        if (value === null) {
          node.removeAttribute(attrName);
        } else {
          node.setAttribute(attrName, value);
        }
      }
      for (let [styleName, value] of Object.entries(update.style || {})) {
        node.style[styleName] = value;
      }
      if (update.l10n) {
        this.document.l10n.setAttributes(
          node,
          update.l10n.id,
          update.l10n.args || undefined
        );
      } else if (update.textContent) {
        node.textContent = update.textContent;
      }
    }
  }

  /**
   * Performs a final pass over all rows in the view after a view update, stale
   * rows are removed, and other changes to the number of rows. Sets `rowIndex`
   * on each result, updates row labels, and performs other tasks that must be
   * deferred until all rows have been updated.
   */
  _updateIndices() {
    // `currentLabel` is the last-seen row label as we iterate through the rows.
    // When we encounter a label that's different from `currentLabel`, we add it
    // to the row and set it to `currentLabel`; we remove the labels for all
    // other rows, and therefore no label will appear adjacent to itself. (A
    // label may appear more than once, but there will be at least one different
    // label in between.) Each row's label is determined by `_rowLabel()`.
    let currentLabel;

    let visibleRowsExist = false;
    for (let i = 0; i < this._rows.children.length; i++) {
      let item = this._rows.children[i];
      item.result.rowIndex = i;

      let visible = this._isElementVisible(item);
      visibleRowsExist = visibleRowsExist || visible;

      // Show or hide the row's label as appropriate.
      let label;
      if (visible) {
        label = this._rowLabel(item, currentLabel);
        if (label) {
          if (label == currentLabel) {
            label = null;
          } else {
            currentLabel = label;
          }
        }
      }
      if (label) {
        item.setAttribute("label", label);
      } else {
        item.removeAttribute("label");
      }
    }

    let selectableElement = this._getFirstSelectableElement();
    let uiIndex = 0;
    while (selectableElement) {
      selectableElement.elementIndex = uiIndex++;
      selectableElement = this._getNextSelectableElement(selectableElement);
    }
    if (visibleRowsExist) {
      this.panel.removeAttribute("noresults");
    } else {
      this.panel.setAttribute("noresults", "true");
    }
  }

  _rowLabel(row, currentLabel) {
<<<<<<< HEAD
    // Only show the Quick Actions label for now.
    if (row.result.providerName == "quickActions") {
      return "Quick Actions";
    }
    if (row.result.providerName == "RecentSearches") {
      return "Recent Searches";
    }

    // We only show Firefox Suggest-related labels if the feature is enabled and
    // we're not showing top sites.
=======
    // We only show Firefox Suggest-related group labels if the locale is en-*
    // and we're not showing top sites.
>>>>>>> 4b4dfcb9
    if (
      UrlbarPrefs.get("groupLabels.enabled") &&
      Services.locale.appLocaleAsBCP47.substring(0, 2) == "en" &&
      this._queryContext?.searchString &&
      !row.result.heuristic
    ) {
      switch (row.result.type) {
        case UrlbarUtils.RESULT_TYPE.KEYWORD:
        case UrlbarUtils.RESULT_TYPE.REMOTE_TAB:
        case UrlbarUtils.RESULT_TYPE.TAB_SWITCH:
        case UrlbarUtils.RESULT_TYPE.URL:
          return UrlbarProviderQuickSuggest.featureName;
        case UrlbarUtils.RESULT_TYPE.SEARCH:
          // We only show the "<engine> Suggestions" label if it's not the first
          // label. This string is hardcoded en-US for now.
          if (currentLabel && row.result.payload.suggestion) {
            let engineName =
              row.result.payload.engine || Services.search.defaultEngine.name;
            return engineName + " Suggestions";
          }
          break;
      }
    }
    return null;
  }

  _setRowVisibility(row, visible) {
    row.style.display = visible ? "" : "none";
    if (
      !visible &&
      row.result.type != UrlbarUtils.RESULT_TYPE.TIP &&
      row.result.type != UrlbarUtils.RESULT_TYPE.DYNAMIC
    ) {
      // Reset the overflow state of elements that can overflow in case their
      // content changes while they're hidden. When making the row visible
      // again, we'll get new overflow events if needed.
      this._setElementOverflowing(row._elements.get("title"), false);
      this._setElementOverflowing(row._elements.get("url"), false);
      this._setElementOverflowing(row._elements.get("tagsContainer"), false);
    }
  }

  /**
   * Returns true if the given element and its row are both visible.
   *
   * @param {Element} element
   *   An element in the view.
   * @returns {boolean}
   *   True if the given element and its row are both visible.
   */
  _isElementVisible(element) {
    if (!element || element.style.display == "none") {
      return false;
    }
    let row = element.closest(".urlbarView-row");
    return row && row.style.display != "none";
  }

  _removeStaleRows() {
    let row = this._rows.lastElementChild;
    while (row) {
      let next = row.previousElementSibling;
      if (row.hasAttribute("stale")) {
        row.remove();
      } else {
        this._setRowVisibility(row, true);
      }
      row = next;
    }
    this._updateIndices();
  }

  _startRemoveStaleRowsTimer() {
    this._removeStaleRowsTimer = this.window.setTimeout(() => {
      this._removeStaleRowsTimer = null;
      this._removeStaleRows();
    }, UrlbarView.removeStaleRowsTimeout);
  }

  _cancelRemoveStaleRowsTimer() {
    if (this._removeStaleRowsTimer) {
      this.window.clearTimeout(this._removeStaleRowsTimer);
      this._removeStaleRowsTimer = null;
    }
  }

  _selectElement(
    element,
    { updateInput = true, setAccessibleFocus = true } = {}
  ) {
    if (this._selectedElement) {
      this._selectedElement.toggleAttribute("selected", false);
      this._selectedElement.removeAttribute("aria-selected");
    }
    if (element) {
      element.toggleAttribute("selected", true);
      element.setAttribute("aria-selected", "true");
    }
    this._setAccessibleFocus(setAccessibleFocus && element);
    this._selectedElement = element;

    let result = element?.closest(".urlbarView-row")?.result;
    if (updateInput) {
      this.input.setValueFromResult({
        result,
        urlOverride: element?.classList?.contains("urlbarView-help")
          ? result.payload.helpUrl
          : null,
      });
    } else {
      this.input.setResultForCurrentValue(result);
    }

    let provider = UrlbarProvidersManager.getProvider(result?.providerName);
    if (provider) {
      provider.tryMethod("onSelection", result, element);
    }
  }

  /**
   * Returns true if the given element is selectable.
   *
   * @param {Element} element
   *   The element to test.
   * @returns {boolean}
   *   True if the element is selectable and false if not.
   */
  _isSelectableElement(element) {
    return this.getClosestSelectableElement(element) == element;
  }

  /**
   * Returns the first selectable element in the view.
   *
   * @returns {Element}
   *   The first selectable element in the view.
   */
  _getFirstSelectableElement() {
    let element = this._rows.firstElementChild;
    if (element && !this._isSelectableElement(element)) {
      element = this._getNextSelectableElement(element);
    }
    return element;
  }

  /**
   * Returns the last selectable element in the view.
   *
   * @returns {Element}
   *   The last selectable element in the view.
   */
  _getLastSelectableElement() {
    let row = this._rows.lastElementChild;
    if (!row) {
      return null;
    }
    let selectables = row.querySelectorAll(SELECTABLE_ELEMENT_SELECTOR);
    let element = selectables.length
      ? selectables[selectables.length - 1]
      : row;

    if (element && !this._isSelectableElement(element)) {
      element = this._getPreviousSelectableElement(element);
    }
    return element;
  }

  /**
   * Returns the next selectable element after the given element.  If the
   * element is the last selectable element, returns null.
   *
   * @param {Element} element
   *   An element in the view.
   * @returns {Element}
   *   The next selectable element after `element` or null if `element` is the
   *   last selectable element.
   */
  _getNextSelectableElement(element) {
    let row = element.closest(".urlbarView-row");
    if (!row) {
      return null;
    }

    let next = row.nextElementSibling;
    let selectables = [...row.querySelectorAll(SELECTABLE_ELEMENT_SELECTOR)];
    if (selectables.length) {
      let index = selectables.indexOf(element);
      if (index < selectables.length - 1) {
        next = selectables[index + 1];
      }
    }

    if (next && !this._isSelectableElement(next)) {
      next = this._getNextSelectableElement(next);
    }

    return next;
  }

  /**
   * Returns the previous selectable element before the given element.  If the
   * element is the first selectable element, returns null.
   *
   * @param {Element} element
   *   An element in the view.
   * @returns {Element}
   *   The previous selectable element before `element` or null if `element` is
   *   the first selectable element.
   */
  _getPreviousSelectableElement(element) {
    let row = element.closest(".urlbarView-row");
    if (!row) {
      return null;
    }

    let previous = row.previousElementSibling;
    let selectables = [...row.querySelectorAll(SELECTABLE_ELEMENT_SELECTOR)];
    if (selectables.length) {
      let index = selectables.indexOf(element);
      if (index < 0) {
        previous = selectables[selectables.length - 1];
      } else if (index > 0) {
        previous = selectables[index - 1];
      }
    }

    if (previous && !this._isSelectableElement(previous)) {
      previous = this._getPreviousSelectableElement(previous);
    }

    return previous;
  }

  /**
   * Returns the currently selected row. Useful when this._selectedElement may
   * be a non-row element, such as a descendant element of RESULT_TYPE.TIP.
   *
   * @returns {Element}
   *   The currently selected row, or ancestor row of the currently selected
   *   item.
   */
  _getSelectedRow() {
    if (!this.isOpen || !this._selectedElement) {
      return null;
    }
    let selected = this._selectedElement;

    if (!selected.classList.contains("urlbarView-row")) {
      // selected may be an element in a result group, like RESULT_TYPE.TIP.
      selected = selected.closest(".urlbarView-row");
    }

    return selected;
  }

  /**
   * @param {Element} element
   *   An element that is potentially a row or descendant of a row.
   * @returns {Element}
   *   The row containing `element`, or `element` itself if it is a row.
   */
  _getRowFromElement(element) {
    if (!this.isOpen || !element) {
      return null;
    }

    if (!element.classList.contains("urlbarView-row")) {
      element = element.closest(".urlbarView-row");
    }

    return element;
  }

  _setAccessibleFocus(item) {
    if (item) {
      this.input.inputField.setAttribute("aria-activedescendant", item.id);
    } else {
      this.input.inputField.removeAttribute("aria-activedescendant");
    }
  }

  /**
   * Sets `result`'s title in `titleNode`'s DOM.
   * @param {UrlbarResult} result
   *   The result for which the title is being set.
   * @param {Node} titleNode
   *   The DOM node for the result's tile.
   */
  _setResultTitle(result, titleNode) {
    if (result.payload.providesSearchMode) {
      // Keyword offers are the only result that require a localized title.
      // We localize the title instead of using the action text as a title
      // because some keyword offer results use both a title and action text
      // (e.g. tab-to-search).
      this.document.l10n.setAttributes(
        titleNode,
        "urlbar-result-action-search-w-engine",
        { engine: result.payload.engine }
      );
      return;
    }

    titleNode.removeAttribute("data-l10n-id");
    this._addTextContentWithHighlights(
      titleNode,
      result.title,
      result.titleHighlights
    );
  }

  /**
   * Adds text content to a node, placing substrings that should be highlighted
   * inside <em> nodes.
   *
   * @param {Node} parentNode
   *   The text content will be added to this node.
   * @param {string} textContent
   *   The text content to give the node.
   * @param {array} highlights
   *   The matches to highlight in the text.
   */
  _addTextContentWithHighlights(parentNode, textContent, highlights) {
    parentNode.textContent = "";
    if (!textContent) {
      return;
    }
    highlights = (highlights || []).concat([[textContent.length, 0]]);
    let index = 0;
    for (let [highlightIndex, highlightLength] of highlights) {
      if (highlightIndex - index > 0) {
        parentNode.appendChild(
          this.document.createTextNode(
            textContent.substring(index, highlightIndex)
          )
        );
      }
      if (highlightLength > 0) {
        let strong = this._createElement("strong");
        strong.textContent = textContent.substring(
          highlightIndex,
          highlightIndex + highlightLength
        );
        parentNode.appendChild(strong);
      }
      index = highlightIndex + highlightLength;
    }
  }

  /**
   * Adds markup for a tail suggestion prefix to a row.
   * @param {Node} item
   *   The node for the result row.
   * @param {UrlbarResult} result
   *   A UrlbarResult representing a tail suggestion.
   */
  _fillTailSuggestionPrefix(item, result) {
    let tailPrefixStrNode = item._elements.get("tailPrefixStr");
    let tailPrefixStr = result.payload.suggestion.substring(
      0,
      result.payload.tailOffsetIndex
    );
    tailPrefixStrNode.textContent = tailPrefixStr;

    let tailPrefixCharNode = item._elements.get("tailPrefixChar");
    tailPrefixCharNode.textContent = result.payload.tailPrefix;
  }

  _enableOrDisableRowWrap() {
    if (getBoundsWithoutFlushing(this.input.textbox).width < 650) {
      this._rows.setAttribute("wrap", "true");
    } else {
      this._rows.removeAttribute("wrap");
    }
  }

  _setElementOverflowing(element, overflowing) {
    element.toggleAttribute("overflow", overflowing);
    if (overflowing) {
      element.setAttribute("title", element._tooltip);
    } else {
      element.removeAttribute("title");
    }
  }

  /**
   * If the view is open and showing a single search tip, this method picks it
   * and closes the view.  This counts as an engagement, so this method should
   * only be called due to user interaction.
   *
   * @param {event} event
   *   The user-initiated event for the interaction.  Should not be null.
   * @returns {boolean}
   *   True if this method picked a tip, false otherwise.
   */
  _pickSearchTipIfPresent(event) {
    if (
      !this.isOpen ||
      !this._queryContext ||
      this._queryContext.results.length != 1
    ) {
      return false;
    }
    let result = this._queryContext.results[0];
    if (result.type != UrlbarUtils.RESULT_TYPE.TIP) {
      return false;
    }
    let tipButton = this._rows.firstElementChild.querySelector(
      ".urlbarView-tip-button"
    );
    if (!tipButton) {
      throw new Error("Expected a tip button");
    }
    this.input.pickElement(tipButton, event);
    return true;
  }

  // Event handlers below.

  _on_SelectedOneOffButtonChanged() {
    if (!this.isOpen || !this._queryContext) {
      return;
    }

    let engine = this.oneOffSearchButtons.selectedButton?.engine;
    let source = this.oneOffSearchButtons.selectedButton?.source;

    let localSearchMode;
    if (source) {
      localSearchMode = UrlbarUtils.LOCAL_SEARCH_MODES.find(
        m => m.source == source
      );
    }

    for (let item of this._rows.children) {
      let result = item.result;

      let isPrivateSearchWithoutPrivateEngine =
        result.payload.inPrivateWindow && !result.payload.isPrivateEngine;
      let isSearchHistory =
        result.type == UrlbarUtils.RESULT_TYPE.SEARCH &&
        result.source == UrlbarUtils.RESULT_SOURCE.HISTORY;
      let isSearchSuggestion = result.payload.suggestion && !isSearchHistory;

      // For one-off buttons having a source, we update the action for the
      // heuristic result, or for any non-heuristic that is a remote search
      // suggestion or a private search with no private engine.
      if (
        !result.heuristic &&
        !isSearchSuggestion &&
        !isPrivateSearchWithoutPrivateEngine
      ) {
        continue;
      }

      // If there is no selected button and we are in full search mode, it is
      // because the user just confirmed a one-off button, thus starting a new
      // query. Don't change the heuristic result because it would be
      // immediately replaced with the search mode heuristic, causing flicker.
      if (
        result.heuristic &&
        !engine &&
        !localSearchMode &&
        this.input.searchMode &&
        !this.input.searchMode.isPreview
      ) {
        continue;
      }

      let action = item.querySelector(".urlbarView-action");
      let favicon = item.querySelector(".urlbarView-favicon");
      let title = item.querySelector(".urlbarView-title");

      // If a one-off button is the only selection, force the heuristic result
      // to show its action text, so the engine name is visible.
      if (
        result.heuristic &&
        !this.selectedElement &&
        (localSearchMode || engine)
      ) {
        item.setAttribute("show-action-text", "true");
      } else {
        item.removeAttribute("show-action-text");
      }

      // If an engine is selected, update search results to use that engine.
      // Otherwise, restore their original engines.
      if (result.type == UrlbarUtils.RESULT_TYPE.SEARCH) {
        if (engine) {
          if (!result.payload.originalEngine) {
            result.payload.originalEngine = result.payload.engine;
          }
          result.payload.engine = engine.name;
        } else if (result.payload.originalEngine) {
          result.payload.engine = result.payload.originalEngine;
          delete result.payload.originalEngine;
        }
      }

      // If the result is the heuristic and a one-off is selected (i.e.,
      // localSearchMode || engine), then restyle it to look like a search
      // result; otherwise, remove such styling. For restyled results, we
      // override the usual result-picking behaviour in UrlbarInput.pickResult.
      if (result.heuristic) {
        title.textContent =
          localSearchMode || engine
            ? this._queryContext.searchString
            : result.title;

        // Set the restyled-search attribute so the action text and title
        // separator are shown or hidden via CSS as appropriate.
        if (localSearchMode || engine) {
          item.setAttribute("restyled-search", "true");
        } else {
          item.removeAttribute("restyled-search");
        }
      }

      // Update result action text.
      if (localSearchMode) {
        // Update the result action text for a local one-off.
        let name = UrlbarUtils.getResultSourceName(localSearchMode.source);
        this.document.l10n.setAttributes(
          action,
          `urlbar-result-action-search-${name}`
        );
        if (result.heuristic) {
          item.setAttribute("source", name);
        }
      } else if (engine && !result.payload.inPrivateWindow) {
        // Update the result action text for an engine one-off.
        this.document.l10n.setAttributes(
          action,
          "urlbar-result-action-search-w-engine",
          { engine: engine.name }
        );
      } else {
        // No one-off is selected. If we replaced the action while a one-off
        // button was selected, it should be restored.
        if (item._originalActionSetter) {
          item._originalActionSetter();
          if (result.heuristic) {
            favicon.src = result.payload.icon || UrlbarUtils.ICON.DEFAULT;
          }
        } else {
          Cu.reportError("An item is missing the action setter");
        }
        item.removeAttribute("source");
      }

      // Update result favicons.
      let iconOverride = localSearchMode?.icon || engine?.iconURI?.spec;
      if (!iconOverride && (localSearchMode || engine)) {
        // For one-offs without an icon, do not allow restyled URL results to
        // use their own icons.
        iconOverride = UrlbarUtils.ICON.SEARCH_GLASS;
      }
      if (
        result.heuristic ||
        (result.payload.inPrivateWindow && !result.payload.isPrivateEngine)
      ) {
        // If we just changed the engine from the original engine and it had an
        // icon, then make sure the result now uses the new engine's icon or
        // failing that the default icon.  If we changed it back to the original
        // engine, go back to the original or default icon.
        favicon.src = this._iconForResult(result, iconOverride);
      }
    }
  }

  _on_blur(event) {
    // If the view is open without the input being focused, it will not close
    // automatically when the window loses focus. We might be in this state
    // after a Search Tip is shown on an engine homepage.
    if (!UrlbarPrefs.get("ui.popup.disable_autohide")) {
      this.close();
    }
  }

  _on_mousedown(event) {
    if (event.button == 2) {
      // Ignore right clicks.
      return;
    }
    let element = this.getClosestSelectableElement(event.target);
    if (!element) {
      // Ignore clicks on elements that can't be selected/picked.
      return;
    }
    this._selectElement(element, { updateInput: false });
    this.controller.speculativeConnect(
      this.selectedResult,
      this._queryContext,
      "mousedown"
    );
  }

  _on_mouseup(event) {
    if (event.button == 2) {
      // Ignore right clicks.
      return;
    }
    let element = this.getClosestSelectableElement(event.target);
    if (!element) {
      // Ignore clicks on elements that can't be selected/picked.
      return;
    }
    this.input.pickElement(element, event);
  }

  _on_overflow(event) {
    if (
      event.detail == 1 &&
      (event.target.classList.contains("urlbarView-url") ||
        event.target.classList.contains("urlbarView-title") ||
        event.target.classList.contains("urlbarView-tags"))
    ) {
      this._setElementOverflowing(event.target, true);
    }
  }

  _on_underflow(event) {
    if (
      event.detail == 1 &&
      (event.target.classList.contains("urlbarView-url") ||
        event.target.classList.contains("urlbarView-title") ||
        event.target.classList.contains("urlbarView-tags"))
    ) {
      this._setElementOverflowing(event.target, false);
    }
  }

  _on_resize() {
    this._enableOrDisableRowWrap();
  }
}

UrlbarView.removeStaleRowsTimeout = DEFAULT_REMOVE_STALE_ROWS_TIMEOUT;

/**
 * Implements a QueryContext cache, working as a circular buffer, when a new
 * entry is added at the top, the last item is remove from the bottom.
 */
class QueryContextCache {
  /**
   * Constructor.
   * @param {number} size The number of entries to keep in the cache.
   */
  constructor(size) {
    this.size = size;
    this._cache = [];
  }

  /**
   * Adds a new entry to the cache.
   * @param {UrlbarQueryContext} queryContext The UrlbarQueryContext to add.
   * @note QueryContexts without a searchString or without results are ignored
   *       and not added.
   */
  put(queryContext) {
    let searchString = queryContext.searchString;
    if (!searchString || !queryContext.results.length) {
      return;
    }

    let index = this._cache.findIndex(e => e.searchString == searchString);
    if (index != -1) {
      if (this._cache[index] == queryContext) {
        return;
      }
      this._cache.splice(index, 1);
    }
    if (this._cache.unshift(queryContext) > this.size) {
      this._cache.length = this.size;
    }
  }

  get(searchString) {
    return this._cache.find(e => e.searchString == searchString);
  }
}

/**
 * Adds a dynamic result type stylesheet to a specified window.
 *
 * @param {Window} window
 *   The window to which to add the stylesheet.
 * @param {string} stylesheetURL
 *   The stylesheet's URL.
 */
async function addDynamicStylesheet(window, stylesheetURL) {
  // Try-catch all of these so that failing to load a stylesheet doesn't break
  // callers and possibly the urlbar.  If a stylesheet does fail to load, the
  // dynamic results that depend on it will appear broken, but at least we
  // won't break the whole urlbar.
  try {
    let uri = Services.io.newURI(stylesheetURL);
    let sheet = await styleSheetService.preloadSheetAsync(
      uri,
      Ci.nsIStyleSheetService.AGENT_SHEET
    );
    window.windowUtils.addSheet(sheet, Ci.nsIDOMWindowUtils.AGENT_SHEET);
  } catch (ex) {
    Cu.reportError(`Error adding dynamic stylesheet: ${ex}`);
  }
}

/**
 * Removes a dynamic result type stylesheet from the view's window.
 *
 * @param {Window} window
 *   The window from which to remove the stylesheet.
 * @param {string} stylesheetURL
 *   The stylesheet's URL.
 */
function removeDynamicStylesheet(window, stylesheetURL) {
  // Try-catch for the same reason as desribed in addDynamicStylesheet.
  try {
    window.windowUtils.removeSheetUsingURIString(
      stylesheetURL,
      Ci.nsIDOMWindowUtils.AGENT_SHEET
    );
  } catch (ex) {
    Cu.reportError(`Error removing dynamic stylesheet: ${ex}`);
  }
}<|MERGE_RESOLUTION|>--- conflicted
+++ resolved
@@ -1711,7 +1711,6 @@
   }
 
   _rowLabel(row, currentLabel) {
-<<<<<<< HEAD
     // Only show the Quick Actions label for now.
     if (row.result.providerName == "quickActions") {
       return "Quick Actions";
@@ -1720,12 +1719,8 @@
       return "Recent Searches";
     }
 
-    // We only show Firefox Suggest-related labels if the feature is enabled and
-    // we're not showing top sites.
-=======
     // We only show Firefox Suggest-related group labels if the locale is en-*
     // and we're not showing top sites.
->>>>>>> 4b4dfcb9
     if (
       UrlbarPrefs.get("groupLabels.enabled") &&
       Services.locale.appLocaleAsBCP47.substring(0, 2) == "en" &&
