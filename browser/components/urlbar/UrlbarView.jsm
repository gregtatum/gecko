--- conflicted
+++ resolved
@@ -1770,14 +1770,10 @@
         case UrlbarUtils.RESULT_TYPE.URL:
           return { id: "urlbar-group-firefox-suggest" };
         case UrlbarUtils.RESULT_TYPE.SEARCH:
-<<<<<<< HEAD
           if (row.result.providerName == "RecentSearches") {
             return { id: "urlbar-group-recent-searches" };
           }
-          // Show "{ $engine } Suggestions" if it's not the first label.
-=======
           // Show "{ $engine } suggestions" if it's not the first label.
->>>>>>> 39533d52
           if (currentLabel && row.result.payload.suggestion) {
             let engineName =
               row.result.payload.engine || Services.search.defaultEngine.name;
