--- conflicted
+++ resolved
@@ -194,22 +194,11 @@
   // Whether results will include top sites and the view will open on focus.
   ["suggest.topsites", true],
 
-<<<<<<< HEAD
-  // Whether results will include a calculator.
-  ["suggest.calculator", false],
-
   // Whether results will include QuickActions.
   ["suggest.quickactions", true],
 
-  // Whether results will include QuickSuggest suggestions.
-  ["suggest.quicksuggest", false],
-
-  // Whether the quick suggest feature is enabled, i.e., sponsored and
-  // recommended results related to the user's search string.
-=======
   // Global toggle for whether the quick suggest feature is enabled, i.e.,
   // sponsored and recommended results related to the user's search string.
->>>>>>> 981e4846
   ["quicksuggest.enabled", false],
 
   // Whether to show QuickSuggest related logs.
