--- conflicted
+++ resolved
@@ -57,14 +57,12 @@
   // this value.  See UrlbarProviderPlaces.
   ["autoFill.stddevMultiplier", [0.0, "float"]],
 
-<<<<<<< HEAD
   // Whether to show a link for using the search functionality provided by the
   // active view if the the view utilizes OpenSearch.
   ["contextualSearch.enabled", false],
-=======
+
   // Whether best match results are enabled.
   ["bestMatch.enabled", true],
->>>>>>> 465ec94d
 
   // Whether using `ctrl` when hitting return/enter in the URL bar
   // (or clicking 'go') should prefix 'www.' and suffix
