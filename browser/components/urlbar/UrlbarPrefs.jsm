/* This Source Code Form is subject to the terms of the Mozilla Public
 * License, v. 2.0. If a copy of the MPL was not distributed with this
 * file, You can obtain one at http://mozilla.org/MPL/2.0/. */

"use strict";

/**
 * This module exports the UrlbarPrefs singleton, which manages preferences for
 * the urlbar. It also provides access to urlbar Nimbus variables as if they are
 * preferences, but only for variables with fallback prefs.
 */

var EXPORTED_SYMBOLS = ["UrlbarPrefs", "UrlbarPrefsObserver"];

const { AppConstants } = ChromeUtils.import(
  "resource://gre/modules/AppConstants.jsm"
);
const { Services } = ChromeUtils.import("resource://gre/modules/Services.jsm");
const { XPCOMUtils } = ChromeUtils.import(
  "resource://gre/modules/XPCOMUtils.jsm"
);

XPCOMUtils.defineLazyModuleGetters(this, {
  NimbusFeatures: "resource://nimbus/ExperimentAPI.jsm",
  Region: "resource://gre/modules/Region.jsm",
  UrlbarUtils: "resource:///modules/UrlbarUtils.jsm",
});

const PREF_URLBAR_BRANCH = "browser.urlbar.";

const FIREFOX_SUGGEST_UPDATE_TOPIC = "firefox-suggest-update";

// Prefs are defined as [pref name, default value] or [pref name, [default
// value, type]].  In the former case, the getter method name is inferred from
// the typeof the default value.
//
// NOTE: Don't name prefs (relative to the `browser.urlbar` branch) the same as
// Nimbus urlbar features. Doing so would cause a name collision because pref
// names and Nimbus feature names are both kept as keys in UrlbarPref's map. For
// a list of Nimbus features, see: toolkit/components/nimbus/FeatureManifest.js
const PREF_URLBAR_DEFAULTS = new Map([
  // Whether we announce to screen readers when tab-to-search results are
  // inserted.
  ["accessibility.tabToSearch.announceResults", true],

  // "Autofill" is the name of the feature that automatically completes domains
  // and URLs that the user has visited as the user is typing them in the urlbar
  // textbox.  If false, autofill will be disabled.
  ["autoFill", true],

  // If true, the domains of the user's installed search engines will be
  // autofilled even if the user hasn't actually visited them.
  ["autoFill.searchEngines", false],

  // Affects the frecency threshold of the autofill algorithm.  The threshold is
  // the mean of all origin frecencies plus one standard deviation multiplied by
  // this value.  See UrlbarProviderPlaces.
  ["autoFill.stddevMultiplier", [0.0, "float"]],

<<<<<<< HEAD
  // Whether to show a link for using the search functionality provided by the
  // active view if the the view utilizes OpenSearch.
  ["contextualSearch.enabled", false],

  // Whether best match results are enabled.
=======
  // Whether the best match feature is enabled.
>>>>>>> 6ee79bf0
  ["bestMatch.enabled", true],

  // Whether using `ctrl` when hitting return/enter in the URL bar
  // (or clicking 'go') should prefix 'www.' and suffix
  // browser.fixup.alternate.suffix to the URL bar value prior to
  // navigating.
  ["ctrlCanonizesURLs", true],

  // Whether copying the entire URL from the location bar will put a human
  // readable (percent-decoded) URL on the clipboard.
  ["decodeURLsOnCopy", false],

  // The amount of time (ms) to wait after the user has stopped typing before
  // fetching results.  However, we ignore this for the very first result (the
  // "heuristic" result).  We fetch it as fast as possible.
  ["delay", 50],

  // Some performance tests disable this because extending the urlbar needs
  // layout information that we can't get before the first paint. (Or we could
  // but this would mean flushing layout.)
  ["disableExtendForTests", false],

  // Ensure we use trailing dots for DNS lookups for single words that could
  // be hosts.
  ["dnsResolveFullyQualifiedNames", true],

  // Controls when to DNS resolve single word search strings, after they were
  // searched for. If the string is resolved as a valid host, show a
  // "Did you mean to go to 'host'" prompt.
  // 0 - never resolve; 1 - use heuristics (default); 2 - always resolve
  ["dnsResolveSingleWordsAfterSearch", 1],

  // Whether telemetry events should be recorded.
  ["eventTelemetry.enabled", false],

  // Whether we expand the font size when when the urlbar is
  // focused.
  ["experimental.expandTextOnFocus", false],

  // Whether the heuristic result is hidden.
  ["experimental.hideHeuristic", false],

  // Whether the urlbar displays a permanent search button.
  ["experimental.searchButton", false],

  // When we send events to extensions, we wait this amount of time in
  // milliseconds for them to respond before timing out.
  ["extension.timeout", 400],

  // When true, `javascript:` URLs are not included in search results.
  ["filter.javascript", true],

  // Applies URL highlighting and other styling to the text in the urlbar input.
  ["formatting.enabled", true],

  // Whether Firefox Suggest group labels are shown in the urlbar view in en-*
  // locales. Labels are not shown in other locales but likely will be in the
  // future.
  ["groupLabels.enabled", true],

  // Whether the results panel should be kept open during IME composition.
  ["keepPanelOpenDuringImeComposition", false],

  // As a user privacy measure, don't fetch results from remote services for
  // searches that start by pasting a string longer than this. The pref name
  // indicates search suggestions, but this is used for all remote results.
  ["maxCharsForSearchSuggestions", 100],

  // The maximum number of form history results to include.
  ["maxHistoricalSearchSuggestions", 0],

  // The maximum number of results in the urlbar popup.
  ["maxRichResults", 10],

  // Comma-separated list of client variants to send to Merino
  ["merino.clientVariants", ""],

  // Whether Merino is enabled as a quick suggest source.
  ["merino.enabled", false],

  // The Merino endpoint URL, not including parameters.
  ["merino.endpointURL", "https://merino.services.mozilla.com/api/v1/suggest"],

  // Comma-separated list of providers to request from Merino
  ["merino.providers", ""],

  // Timeout for Merino fetches (ms).
  ["merino.timeoutMs", 200],

  // Whether addresses and search results typed into the address bar
  // should be opened in new tabs by default.
  ["openintab", false],

  // When true, URLs in the user's history that look like search result pages
  // are styled to look like search engine results instead of the usual history
  // results.
  ["restyleSearches", false],

  // Controls the composition of results.  The default value is computed by
  // calling:
  //   makeResultGroups({
  //     showSearchSuggestionsFirst: UrlbarPrefs.get(
  //       "showSearchSuggestionsFirst"
  //     ),
  //   });
  // The value of this pref is a JSON string of the root group.  See below.
  ["resultGroups", ""],

  // If true, we show tail suggestions when available.
  ["richSuggestions.tail", true],

  // Hidden pref. Disables checks that prevent search tips being shown, thus
  // showing them every time the newtab page or the default search engine
  // homepage is opened.
  ["searchTips.test.ignoreShowLimits", false],

  // Whether to show each local search shortcut button in the view.
  ["shortcuts.bookmarks", true],
  ["shortcuts.tabs", true],
  ["shortcuts.history", true],

  // Whether to show search suggestions before general results.
  ["showSearchSuggestionsFirst", true],

  // Whether speculative connections should be enabled.
  ["speculativeConnect.enabled", true],

  // When `bestMatch.enabled` is true, this controls whether results will
  // include best matches.
  ["suggest.bestmatch", true],

  // Whether results will include the user's bookmarks.
  ["suggest.bookmark", true],

  // Whether results will include a calculator.
  ["suggest.calculator", false],

  // Whether results will include search engines (e.g. tab-to-search).
  ["suggest.engines", true],

  // Whether results will include the user's history.
  ["suggest.history", true],

  // Whether results will include switch-to-tab results.
  ["suggest.openpage", true],

  // Whether results will include synced tab results. The syncing of open tabs
  // must also be enabled, from Sync preferences.
  ["suggest.remotetab", true],

  // Whether results will include non-sponsored quick suggest suggestions.
  ["suggest.quicksuggest.nonsponsored", false],

  // Whether results will include sponsored quick suggest suggestions.
  ["suggest.quicksuggest.sponsored", false],

  // Whether results will include search suggestions.
  ["suggest.searches", false],

  // Whether results will include top sites and the view will open on focus.
  ["suggest.topsites", true],

  // Whether results will include QuickActions.
  ["suggest.quickactions", AppConstants.PINEBUILD],

  // Global toggle for whether the quick suggest feature is enabled, i.e.,
  // sponsored and recommended results related to the user's search string.
  ["quicksuggest.enabled", false],

  // Whether to show QuickSuggest related logs.
  ["quicksuggest.log", false],

  // The user's response to the Firefox Suggest online opt-in dialog.
  ["quicksuggest.onboardingDialogChoice", ""],

  // If the user has gone through a quick suggest prefs migration, then this
  // pref will have a user-branch value that records the latest prefs version.
  // Version changelog:
  //
  // 0: (Unversioned) When `suggest.quicksuggest` is false, all quick suggest
  //    results are disabled and `suggest.quicksuggest.sponsored` is ignored. To
  //    show sponsored suggestions, both prefs must be true.
  //
  // 1: `suggest.quicksuggest` is removed, `suggest.quicksuggest.nonsponsored`
  //    is introduced. `suggest.quicksuggest.nonsponsored` and
  //    `suggest.quicksuggest.sponsored` are independent:
  //    `suggest.quicksuggest.nonsponsored` controls non-sponsored results and
  //    `suggest.quicksuggest.sponsored` controls sponsored results.
  //    `quicksuggest.dataCollection.enabled` is introduced.
  //
  // 2: For online, the defaults for `suggest.quicksuggest.nonsponsored` and
  //    `suggest.quicksuggest.sponsored` are true. Previously they were false.
  ["quicksuggest.migrationVersion", 0],

  // Whether Remote Settings is enabled as a quick suggest source.
  ["quicksuggest.remoteSettings.enabled", true],

  // The Firefox Suggest scenario in which the user is enrolled. This is set
  // when the scenario is updated (see `updateFirefoxSuggestScenario`) and is
  // not a pref the user should set. Once initialized, its value is one of:
  // "history", "offline", "online"
  ["quicksuggest.scenario", ""],

  // Whether the user has opted in to data collection for quick suggest.
  ["quicksuggest.dataCollection.enabled", false],

  // The version of dialog user saw.
  ["quicksuggest.onboardingDialogVersion", ""],

  // Whether to show the quick suggest onboarding dialog.
  ["quicksuggest.shouldShowOnboardingDialog", true],

  // Whether the user has seen the onboarding dialog.
  ["quicksuggest.showedOnboardingDialog", false],

  // Count the restarts before showing the onboarding dialog.
  ["quicksuggest.seenRestarts", 0],

  // Whether quick suggest results can be shown in position specified in the
  // suggestions.
  ["quicksuggest.allowPositionInSuggestions", true],

  // When using switch to tabs, if set to true this will move the tab into the
  // active window.
  ["switchTabs.adoptIntoActiveWindow", false],

  // The number of remaining times the user can interact with tab-to-search
  // onboarding results before we stop showing them.
  ["tabToSearch.onboard.interactionsLeft", 3],

  // The number of times the user has been shown the onboarding search tip.
  ["tipShownCount.searchTip_onboard", 0],

  // The number of times the user has been shown the redirect search tip.
  ["tipShownCount.searchTip_redirect", 0],

  // Remove redundant portions from URLs.
  ["trimURLs", true],

  // If true, top sites may include sponsored ones.
  ["sponsoredTopSites", false],

  // Whether unit conversion is enabled.
  ["unitConversion.enabled", false],

  // The index where we show unit conversion results.
  ["unitConversion.suggestedIndex", 1],

  // Results will include a built-in set of popular domains when this is true.
  ["usepreloadedtopurls.enabled", false],

  // After this many days from the profile creation date, the built-in set of
  // popular domains will no longer be included in the results.
  ["usepreloadedtopurls.expire_days", 14],

  // Controls the empty search behavior in Search Mode:
  //  0 - Show nothing
  //  1 - Show search history
  //  2 - Show search and browsing history
  ["update2.emptySearchBehavior", 0],
]);
const PREF_OTHER_DEFAULTS = new Map([
  ["browser.fixup.dns_first_for_single_words", false],
  ["browser.search.suggest.enabled", true],
  ["browser.search.suggest.enabled.private", false],
  ["keyword.enabled", true],
  ["ui.popup.disable_autohide", false],
]);

// Maps preferences under browser.urlbar.suggest to behavior names, as defined
// in mozIPlacesAutoComplete.
const SUGGEST_PREF_TO_BEHAVIOR = {
  history: "history",
  bookmark: "bookmark",
  openpage: "openpage",
  searches: "search",
};

const PREF_TYPES = new Map([
  ["boolean", "Bool"],
  ["float", "Float"],
  ["number", "Int"],
  ["string", "Char"],
]);

/**
 * Builds the standard result groups and returns the root group.  Result
 * groups determine the composition of results in the muxer, i.e., how they're
 * grouped and sorted.  Each group is an object that looks like this:
 *
 * {
 *   {UrlbarUtils.RESULT_GROUP} [group]
 *     This is defined only on groups without children, and it determines the
 *     result group that the group will contain.
 *   {number} [maxResultCount]
 *     An optional maximum number of results the group can contain.  If it's
 *     not defined and the parent group does not define `flexChildren: true`,
 *     then the max is the parent's max.  If the parent group defines
 *     `flexChildren: true`, then `maxResultCount` is ignored.
 *   {boolean} [flexChildren]
 *     If true, then child groups are "flexed", similar to flex in HTML.  Each
 *     child group should define the `flex` property (or, if they don't, `flex`
 *     is assumed to be zero).  `flex` is a number that defines the ratio of a
 *     child's result count to the total result count of all children.  More
 *     specifically, `flex: X` on a child means that the initial maximum result
 *     count of the child is `parentMaxResultCount * (X / N)`, where `N` is the
 *     sum of the `flex` values of all children.  If there are any child groups
 *     that cannot be completely filled, then the muxer will attempt to overfill
 *     the children that were completely filled, while still respecting their
 *     relative `flex` values.
 *   {number} [flex]
 *     The flex value of the group.  This should be defined only on groups
 *     where the parent defines `flexChildren: true`.  See `flexChildren` for a
 *     discussion of flex.
 *   {array} [children]
 *     An array of child group objects.
 * }
 *
 * @param {boolean} showSearchSuggestionsFirst
 *   If true, the suggestions group will come before the general group.
 * @returns {object}
 *   The root group.
 */
function makeResultGroups({ showSearchSuggestionsFirst }) {
  let rootGroup = {
    children: [
      // heuristic
      {
        maxResultCount: 1,
        children: [
          { group: UrlbarUtils.RESULT_GROUP.HEURISTIC_TEST },
          { group: UrlbarUtils.RESULT_GROUP.HEURISTIC_EXTENSION },
          { group: UrlbarUtils.RESULT_GROUP.HEURISTIC_SEARCH_TIP },
          { group: UrlbarUtils.RESULT_GROUP.HEURISTIC_OMNIBOX },
          { group: UrlbarUtils.RESULT_GROUP.HEURISTIC_ENGINE_ALIAS },
          { group: UrlbarUtils.RESULT_GROUP.HEURISTIC_BOOKMARK_KEYWORD },
          { group: UrlbarUtils.RESULT_GROUP.HEURISTIC_AUTOFILL },
          { group: UrlbarUtils.RESULT_GROUP.HEURISTIC_PRELOADED },
          { group: UrlbarUtils.RESULT_GROUP.HEURISTIC_TOKEN_ALIAS_ENGINE },
          { group: UrlbarUtils.RESULT_GROUP.HEURISTIC_FALLBACK },
        ],
      },
      // extensions using the omnibox API
      {
        group: UrlbarUtils.RESULT_GROUP.OMNIBOX,
        availableSpan: UrlbarUtils.MAX_OMNIBOX_RESULT_COUNT - 1,
      },
    ],
  };

  // Prepare the parent group for suggestions and general.
  let mainGroup = {
    flexChildren: true,
    children: [
      // suggestions
      {
        children: [
          {
            flexChildren: true,
            children: [
              {
                // If `maxHistoricalSearchSuggestions` == 0, the muxer forces
                // `maxResultCount` to be zero and flex is ignored, per query.
                flex: 2,
                group: UrlbarUtils.RESULT_GROUP.FORM_HISTORY,
              },
              {
                flex: 4,
                group: UrlbarUtils.RESULT_GROUP.REMOTE_SUGGESTION,
              },
            ],
          },
          {
            group: UrlbarUtils.RESULT_GROUP.TAIL_SUGGESTION,
          },
        ],
      },
      // general
      {
        group: UrlbarUtils.RESULT_GROUP.GENERAL_PARENT,
        children: [
          {
            availableSpan: 3,
            group: UrlbarUtils.RESULT_GROUP.INPUT_HISTORY,
          },
          {
            flexChildren: true,
            children: [
              {
                flex: 1,
                group: UrlbarUtils.RESULT_GROUP.REMOTE_TAB,
              },
              {
                flex: 2,
                group: UrlbarUtils.RESULT_GROUP.GENERAL,
              },
              {
                // We show relatively many about-page results because they're
                // only added for queries starting with "about:".
                flex: 2,
                group: UrlbarUtils.RESULT_GROUP.ABOUT_PAGES,
              },
              {
                flex: 1,
                group: UrlbarUtils.RESULT_GROUP.PRELOADED,
              },
            ],
          },
          {
            group: UrlbarUtils.RESULT_GROUP.INPUT_HISTORY,
          },
        ],
      },
    ],
  };
  if (!showSearchSuggestionsFirst) {
    mainGroup.children.reverse();
  }
  mainGroup.children[0].flex = 2;
  mainGroup.children[1].flex = 1;
  rootGroup.children.push(mainGroup);

  return rootGroup;
}

/**
 * Preferences class.  The exported object is a singleton instance.
 */
class Preferences {
  /**
   * Constructor
   */
  constructor() {
    this._map = new Map();
    this.QueryInterface = ChromeUtils.generateQI([
      "nsIObserver",
      "nsISupportsWeakReference",
    ]);

    Services.prefs.addObserver(PREF_URLBAR_BRANCH, this, true);
    for (let pref of PREF_OTHER_DEFAULTS.keys()) {
      Services.prefs.addObserver(pref, this, true);
    }
    this._observerWeakRefs = [];
    this.addObserver(this);

    // These prefs control the value of the shouldHandOffToSearchMode pref. They
    // are exposed as a class variable so UrlbarPrefs observers can watch for
    // changes in these prefs.
    this.shouldHandOffToSearchModePrefs = [
      "keyword.enabled",
      "suggest.searches",
    ];

    // This is resolved when the first update to the Firefox Suggest scenario
    // (on startup) finishes.
    this._firefoxSuggestScenarioStartupPromise = new Promise(
      resolve => (this._resolveFirefoxSuggestScenarioStartupPromise = resolve)
    );

    // This is set to true when we update the Firefox Suggest scenario to
    // prevent re-entry due to pref observers.
    this._updatingFirefoxSuggestScenario = false;

    NimbusFeatures.urlbar.onUpdate(() => this._onNimbusUpdate());
  }

  /**
   * Returns the value for the preference with the given name.
   * For preferences in the "browser.urlbar."" branch, the passed-in name
   * should be relative to the branch. It's also possible to get prefs from the
   * PREF_OTHER_DEFAULTS Map, specifying their full name.
   *
   * @param {string} pref
   *        The name of the preference to get.
   * @returns {*} The preference value.
   */
  get(pref) {
    let value = this._map.get(pref);
    if (value === undefined) {
      value = this._getPrefValue(pref);
      this._map.set(pref, value);
    }
    return value;
  }

  /**
   * Sets the value for the preference with the given name.
   * For preferences in the "browser.urlbar."" branch, the passed-in name
   * should be relative to the branch. It's also possible to set prefs from the
   * PREF_OTHER_DEFAULTS Map, specifying their full name.
   *
   * @param {string} pref
   *        The name of the preference to set.
   * @param {*} value The preference value.
   */
  set(pref, value) {
    let { defaultValue, set } = this._getPrefDescriptor(pref);
    if (typeof value != typeof defaultValue) {
      throw new Error(`Invalid value type ${typeof value} for pref ${pref}`);
    }
    set(pref, value);
  }

  /**
   * Clears the value for the preference with the given name.
   *
   * @param {string} pref
   *        The name of the preference to clear.
   */
  clear(pref) {
    let { clear } = this._getPrefDescriptor(pref);
    clear(pref);
  }

  /**
   * Builds the standard result groups.  See makeResultGroups.
   *
   * @param {object} options
   *   See makeResultGroups.
   * @returns {object}
   *   The root group.
   */
  makeResultGroups(options) {
    return makeResultGroups(options);
  }

  /**
   * Sets the value of the resultGroups pref to the current default groups.
   * This should be called from BrowserGlue._migrateUI when the default groups
   * are modified.
   */
  migrateResultGroups() {
    this.set(
      "resultGroups",
      JSON.stringify(
        makeResultGroups({
          showSearchSuggestionsFirst: this.get("showSearchSuggestionsFirst"),
        })
      )
    );
  }

  /**
   * Sets the appropriate Firefox Suggest scenario based on the current Nimbus
   * rollout (if any) and "hardcoded" rollouts (if any). The possible scenarios
   * are:
   *
   * history
   *   This is the scenario when the user is not in any rollouts. Firefox
   *   Suggest suggestions are disabled.
   * offline
   *   This is the scenario for the "offline" rollout. Firefox Suggest
   *   suggestions are enabled by default. Data collection is not enabled by
   *   default, but the user can opt in in about:preferences. The onboarding
   *   dialog is not shown.
   * online
   *   This is the scenario for the "online" rollout. Firefox Suggest
   *   suggestions are enabled by default. Data collection is not enabled by
   *   default, and the user will be shown an onboarding dialog that prompts
   *   them to opt in to it. The user can also opt in in about:preferences.
   *
   * @param {string} [testOverrides]
   *   This is intended for tests only. Pass to force the following:
   *   `{ scenario, migrationVersion, defaultPrefs, isStartup }`
   */
  async updateFirefoxSuggestScenario(testOverrides = null) {
    // Make sure we don't re-enter this method while updating prefs. Updates to
    // prefs that are fallbacks for Nimbus variables trigger the pref observer
    // in Nimbus, which triggers our Nimbus `onUpdate` callback, which calls
    // this method again.
    if (this._updatingFirefoxSuggestScenario) {
      return;
    }

    let isStartup =
      !this._updateFirefoxSuggestScenarioCalled || !!testOverrides?.isStartup;
    this._updateFirefoxSuggestScenarioCalled = true;

    try {
      this._updatingFirefoxSuggestScenario = true;

      // This is called early in startup by BrowserGlue, so make sure the user's
      // region and our Nimbus variables are initialized since the scenario may
      // depend on them. Also note that pref migrations may depend on the
      // scenario, and since each migration is performed only once, at startup,
      // prefs can end up wrong if their migrations use the wrong scenario.
      await Region.init();
      await NimbusFeatures.urlbar.ready();
      this._clearNimbusCache();

      this._updateFirefoxSuggestScenarioHelper(isStartup, testOverrides);
    } finally {
      this._updatingFirefoxSuggestScenario = false;
    }

    // Null check `_resolveFirefoxSuggestScenarioStartupPromise` since some
    // tests force `isStartup` after actual startup and it's been set to null.
    if (isStartup && this._resolveFirefoxSuggestScenarioStartupPromise) {
      this._resolveFirefoxSuggestScenarioStartupPromise();
      this._resolveFirefoxSuggestScenarioStartupPromise = null;
    }
  }

  _updateFirefoxSuggestScenarioHelper(isStartup, testOverrides) {
    // Updating the scenario is tricky and it's important to preserve the user's
    // choices, so we describe the process in detail below. tl;dr:
    //
    // * Prefs exposed in the UI should be sticky.
    // * Prefs that are both exposed in the UI and configurable via Nimbus
    //   should be added to `uiPrefNamesByVariable` below.
    // * Prefs that are both exposed in the UI and configurable via Nimbus don't
    //   need to be specified as a `fallbackPref` in the feature manifest.
    //   Access these prefs directly instead of through their Nimbus variables.
    // * If you are modifying this method, keep in mind that setting a pref
    //   that's a `fallbackPref` for a Nimbus variable will trigger the pref
    //   observer inside Nimbus and call all `NimbusFeatures.urlbar.onUpdate`
    //   callbacks. Inside this class we guard against that by using
    //   `updatingFirefoxSuggestScenario`.
    //
    // The scenario-update process is described next.
    //
    // 1. Pick a scenario. If the user is in a Nimbus rollout, then Nimbus will
    //    define it. Otherwise the user may be in a "hardcoded" rollout
    //    depending on their region and locale. If the user is not in any
    //    rollouts, then the scenario is "history", which means no Firefox
    //    Suggest suggestions should appear.
    //
    // 2. Set prefs on the default branch appropriate for the scenario. We use
    //    the default branch and not the user branch because conceptually each
    //    scenario has a default behavior, which we want to distinguish from the
    //    user's choices.
    //
    //    In particular it's important to consider prefs that are exposed in the
    //    UI, like whether sponsored suggestions are enabled. Once the user
    //    makes a choice to change a default, we want to preserve that choice
    //    indefinitely regardless of the scenario the user is currently enrolled
    //    in or future scenarios they might be enrolled in. User choices are of
    //    course recorded on the user branch, so if we set scenario defaults on
    //    the user branch too, we wouldn't be able to distinguish user choices
    //    from default values. This is also why prefs that are exposed in the UI
    //    should be sticky. Unlike non-sticky prefs, sticky prefs retain their
    //    user-branch values even when those values are the same as the ones on
    //    the default branch.
    //
    //    It's important to note that the defaults we set here do not persist
    //    across app restarts. (This is a feature of the pref service; prefs set
    //    programmatically on the default branch are not stored anywhere
    //    permanent like firefox.js or user.js.) That's why BrowserGlue calls
    //    `updateFirefoxSuggestScenario` on every startup.
    //
    // 3. Some prefs are both exposed in the UI and configurable via Nimbus,
    //    like whether data collection is enabled. We absolutely want to
    //    preserve the user's past choices for these prefs. But if the user
    //    hasn't yet made a choice for a particular pref, then it should be
    //    configurable.
    //
    //    For any such prefs that have values defined in Nimbus, we set their
    //    default-branch values to their Nimbus values. (These defaults
    //    therefore override any set in the previous step.) If a pref has a user
    //    value, accessing the pref will return the user value; if it does not
    //    have a user value, accessing it will return the value that was
    //    specified in Nimbus.
    //
    //    This isn't strictly necessary. Since prefs exposed in the UI are
    //    sticky, they will always preserve their user-branch values regardless
    //    of their default-branch values, and as long as a pref is listed as a
    //    `fallbackPref` for its corresponding Nimbus variable, Nimbus will use
    //    the user-branch value. So we could instead specify fallback prefs in
    //    Nimbus and always access values through Nimbus instead of through
    //    prefs. But that would make preferences UI code a little harder to
    //    write since the checked state of a checkbox would depend on something
    //    other than its pref. Since we're already setting default-branch values
    //    here as part of the previous step, it's not much more work to set
    //    defaults for these prefs too, and it makes the UI code a little nicer.
    //
    // 4. Migrate prefs as necessary. This refers to any pref changes that are
    //    neccesary across app versions: introducing and initializing new prefs,
    //    removing prefs, or changing the meaning of existing prefs.

    // 1. Pick a scenario
    let scenario = testOverrides?.scenario || this._nimbus.quickSuggestScenario;
    if (!scenario) {
      if (
        Region.home == "US" &&
        Services.locale.appLocaleAsBCP47.substring(0, 2) == "en"
      ) {
        // offline rollout for en locales in the US region
        scenario = "offline";
      } else {
        // no rollout
        scenario = "history";
      }
    }
    let defaultPrefs =
      testOverrides?.defaultPrefs || this.FIREFOX_SUGGEST_DEFAULT_PREFS;
    if (!defaultPrefs.hasOwnProperty(scenario)) {
      scenario = "history";
      Cu.reportError(`Unrecognized Firefox Suggest scenario "${scenario}"`);
    }

    // 2. Set default-branch values for the scenario
    let prefs = { ...defaultPrefs[scenario] };

    // 3. Set default-branch values for prefs that are both exposed in the UI
    // and configurable via Nimbus
    let uiPrefNamesByVariable = {
      quickSuggestNonSponsoredEnabled: "suggest.quicksuggest.nonsponsored",
      quickSuggestSponsoredEnabled: "suggest.quicksuggest.sponsored",
      quickSuggestDataCollectionEnabled: "quicksuggest.dataCollection.enabled",
    };
    for (let [variable, prefName] of Object.entries(uiPrefNamesByVariable)) {
      if (this._nimbus.hasOwnProperty(variable)) {
        prefs[prefName] = this._nimbus[variable];
      }
    }

    let defaults = Services.prefs.getDefaultBranch("browser.urlbar.");
    for (let [name, value] of Object.entries(prefs)) {
      // We assume all prefs are boolean right now.
      defaults.setBoolPref(name, value);
    }

    // 4. Migrate prefs across app versions
    if (isStartup) {
      this._ensureFirefoxSuggestPrefsMigrated(scenario, testOverrides);
    }

    // Set the scenario pref only after migrating so that migrations can tell
    // what the last-seen scenario was. Set it on the user branch so that its
    // value persists across app restarts.
    this.set("quicksuggest.scenario", scenario);

    // Update the pref cache in TelemetryEnvironment. This is only necessary
    // when we're initializing the scenario on startup, but the scenario will
    // rarely if ever change after that, so there's no harm in always doing it.
    // See bug 1731373.
    //
    // IMPORTANT: Send the notification only after setting the prefs above.
    // TelemetryEnvironment updates its cache by fetching the prefs from the
    // pref service, so the new values need to be set beforehand. See also the
    // comments in D126017.
    Services.obs.notifyObservers(null, FIREFOX_SUGGEST_UPDATE_TOPIC);
  }

  /**
   * Default prefs relative to `browser.urlbar` per Firefox Suggest scenario.
   */
  get FIREFOX_SUGGEST_DEFAULT_PREFS() {
    // Important notes when modifying this:
    //
    // If you add a pref to one scenario, you typically need to add it to all
    // scenarios even if the pref is in firefox.js. That's because we need to
    // allow for switching from one scenario to another at any time after
    // startup. If we set a pref for one scenario on the default branch, we
    // switch to a new scenario, and we don't set the pref for the new scenario,
    // it will keep its default-branch value from the old scenario. The only
    // possible exception is for prefs that make others unnecessary, like how
    // when `quicksuggest.enabled` is false, none of the other prefs matter.
    //
    // Prefs not listed here for any scenario keep their values set in
    // firefox.js.
    return {
      history: {
        "quicksuggest.enabled": false,
      },
      offline: {
        "quicksuggest.enabled": true,
        "quicksuggest.dataCollection.enabled": false,
        "quicksuggest.shouldShowOnboardingDialog": false,
        "suggest.quicksuggest.nonsponsored": true,
        "suggest.quicksuggest.sponsored": true,
      },
      online: {
        "quicksuggest.enabled": true,
        "quicksuggest.dataCollection.enabled": false,
        "quicksuggest.shouldShowOnboardingDialog": true,
        "suggest.quicksuggest.nonsponsored": true,
        "suggest.quicksuggest.sponsored": true,
      },
    };
  }

  /**
   * The current version of the Firefox Suggest prefs.
   */
  get FIREFOX_SUGGEST_MIGRATION_VERSION() {
    return 2;
  }

  /**
   * Migrates Firefox Suggest prefs to the current version if they haven't been
   * migrated already.
   *
   * @param {string} scenario
   *   The current Firefox Suggest scenario.
   * @param {string} testOverrides
   *   This is intended for tests only. Pass to force a migration version:
   *   `{ migrationVersion }`
   */
  _ensureFirefoxSuggestPrefsMigrated(scenario, testOverrides) {
    let currentVersion =
      testOverrides?.migrationVersion !== undefined
        ? testOverrides.migrationVersion
        : this.FIREFOX_SUGGEST_MIGRATION_VERSION;
    let lastSeenVersion = Math.max(
      0,
      this.get("quicksuggest.migrationVersion")
    );
    if (currentVersion <= lastSeenVersion) {
      // Migration up to date.
      return;
    }

    let version = lastSeenVersion;

    // When the current scenario is online and the last-seen prefs version is
    // unversioned, specially handle migration up to version 2.
    if (!version && scenario == "online" && 2 <= currentVersion) {
      this._migrateFirefoxSuggestPrefsUnversionedTo2Online();
      version = 2;
    }

    // Migrate from the last-seen version up to the current version.
    for (; version < currentVersion; version++) {
      let nextVersion = version + 1;
      let methodName = "_migrateFirefoxSuggestPrefsTo_" + nextVersion;
      try {
        this[methodName](scenario);
      } catch (error) {
        Cu.reportError(
          `Error migrating Firefox Suggest prefs to version ${nextVersion}: ` +
            error
        );
        break;
      }
    }

    // Record the new last-seen migration version.
    this.set("quicksuggest.migrationVersion", version);
  }

  /**
   * Migrates unversioned Firefox Suggest prefs to version 2 but only when the
   * user's current scenario is online. This case requires special handling that
   * isn't covered by the usual migration path from unversioned to 2.
   */
  _migrateFirefoxSuggestPrefsUnversionedTo2Online() {
    // Copy `suggest.quicksuggest` to `suggest.quicksuggest.nonsponsored` and
    // clear the first.
    let mainPref = "browser.urlbar.suggest.quicksuggest";
    let mainPrefHasUserValue = Services.prefs.prefHasUserValue(mainPref);
    if (mainPrefHasUserValue) {
      this.set(
        "suggest.quicksuggest.nonsponsored",
        Services.prefs.getBoolPref(mainPref)
      );
      Services.prefs.clearUserPref(mainPref);
    }

    if (!this.get("quicksuggest.showedOnboardingDialog")) {
      // The user was enrolled in history or offline, or they were enrolled in
      // online and weren't shown the modal yet.
      //
      // If they were in history, they should now see suggestions by default,
      // and we don't need to worry about any current pref values since Firefox
      // Suggest is new to them.
      //
      // If they were in offline, they saw suggestions by default, but if they
      // disabled the main suggestions pref, then both non-sponsored and
      // sponsored suggestions were disabled and we need to carry that forward.
      //
      // If they were in online and weren't shown the modal yet, suggestions
      // were disabled by default. The modal is shown only on startup, so it's
      // possible they used Firefox for quite a while after being enrolled in
      // online with suggestions disabled the whole time. If they looked at the
      // prefs UI, they would have seen both suggestion checkboxes unchecked.
      // For these users, ideally we wouldn't suddenly enable suggestions, but
      // unfortunately there's no simple way to distinguish them from history
      // and offline users at this point based on the unversioned prefs. We
      // could check whether the user is or was enrolled in the initial online
      // experiment; if they were, then disable suggestions. However, that's a
      // little risky because it assumes future online rollouts will be
      // delivered by new experiments and not by increasing the original
      // experiment's population. If that assumption does not hold, we would end
      // up disabling suggestions for all users who are newly enrolled in online
      // even if they were previously in history or offline. Further, based on
      // telemetry data at the time of writing, only a small number of users in
      // online have not yet seen the modal. Therefore we will enable
      // suggestions for these users too.
      //
      // Note that if the user is in online and hasn't been shown the modal yet,
      // we'll show it at some point during startup right after this. However,
      // starting with the version-2 prefs, the modal now opts the user in to
      // only data collection, not suggestions as it previously did.

      if (
        mainPrefHasUserValue &&
        !this.get("suggest.quicksuggest.nonsponsored")
      ) {
        // The user was in offline and disabled the main suggestions pref, so
        // sponsored suggestions were automatically disabled too. We know they
        // disabled the main pref since it has a false user-branch value.
        this.set("suggest.quicksuggest.sponsored", false);
      }
      return;
    }

    // At this point, the user was in online, they were shown the modal, and the
    // current scenario is online. In the unversioned prefs for online, the
    // suggestion prefs were false on the default branch, but in the version-2
    // prefs, they're true on the default branch.

    if (mainPrefHasUserValue && this.get("suggest.quicksuggest.nonsponsored")) {
      // The main pref is true on the user branch. The user opted in either via
      // the modal or by checking the checkbox in the prefs UI. In the latter
      // case, they were shown some informational text about data collection
      // under the checkbox. Either way, they've opted in to data collection.
      this.set("quicksuggest.dataCollection.enabled", true);
      if (
        !Services.prefs.prefHasUserValue(
          "browser.urlbar.suggest.quicksuggest.sponsored"
        )
      ) {
        // The sponsored pref does not have a user value, so the default-branch
        // false value was the effective value and the user did not see
        // sponsored suggestions. We need to override the version-2 default-
        // branch true value by setting the pref to false.
        this.set("suggest.quicksuggest.sponsored", false);
      }
    } else {
      // The main pref is not true on the user branch, so the user either did
      // not opt in or they later disabled suggestions in the prefs UI. Set the
      // suggestion prefs to false on the user branch to override the version-2
      // default-branch true values. The data collection pref is false on the
      // default branch, but since the user was shown the modal, set it on the
      // user branch too, where it's sticky, to record the user's choice not to
      // opt in.
      this.set("suggest.quicksuggest.nonsponsored", false);
      this.set("suggest.quicksuggest.sponsored", false);
      this.set("quicksuggest.dataCollection.enabled", false);
    }
  }

  _migrateFirefoxSuggestPrefsTo_1(scenario) {
    // Copy `suggest.quicksuggest` to `suggest.quicksuggest.nonsponsored` and
    // clear the first.
    let suggestQuicksuggest = "browser.urlbar.suggest.quicksuggest";
    if (Services.prefs.prefHasUserValue(suggestQuicksuggest)) {
      this.set(
        "suggest.quicksuggest.nonsponsored",
        Services.prefs.getBoolPref(suggestQuicksuggest)
      );
      Services.prefs.clearUserPref(suggestQuicksuggest);
    }

    // In the unversioned prefs, sponsored suggestions were shown only if the
    // main suggestions pref `suggest.quicksuggest` was true, but now there are
    // two independent prefs, so disable sponsored if the main pref was false.
    if (!this.get("suggest.quicksuggest.nonsponsored")) {
      switch (scenario) {
        case "offline":
          // Set the pref on the user branch. Suggestions are enabled by default
          // for offline; we want to preserve the user's choice of opting out,
          // and we want to preserve the default-branch true value.
          this.set("suggest.quicksuggest.sponsored", false);
          break;
        case "online":
          // If the user-branch value is true, clear it so the default-branch
          // false value becomes the effective value.
          if (this.get("suggest.quicksuggest.sponsored")) {
            this.clear("suggest.quicksuggest.sponsored");
          }
          break;
      }
    }

    // The data collection pref is new in this version. Enable it iff the
    // scenario is online and the user opted in to suggestions. In offline, it
    // should always start off false.
    if (scenario == "online" && this.get("suggest.quicksuggest.nonsponsored")) {
      this.set("quicksuggest.dataCollection.enabled", true);
    }
  }

  _migrateFirefoxSuggestPrefsTo_2(scenario) {
    // In previous versions of the prefs for online, suggestions were disabled
    // by default; in version 2, they're enabled by default. For users who were
    // already in online and did not enable suggestions (because they did not
    // opt in, they did opt in but later disabled suggestions, or they were not
    // shown the modal) we don't want to suddenly enable them, so if the prefs
    // do not have user-branch values, set them to false.
    if (this.get("quicksuggest.scenario") == "online") {
      if (
        !Services.prefs.prefHasUserValue(
          "browser.urlbar.suggest.quicksuggest.nonsponsored"
        )
      ) {
        this.set("suggest.quicksuggest.nonsponsored", false);
      }
      if (
        !Services.prefs.prefHasUserValue(
          "browser.urlbar.suggest.quicksuggest.sponsored"
        )
      ) {
        this.set("suggest.quicksuggest.sponsored", false);
      }
    }
  }

  /**
   * @returns {Promise}
   *   This can be used to wait until the initial Firefox Suggest scenario has
   *   been set on startup. It's resolved when the first call to
   *   `updateFirefoxSuggestScenario()` finishes.
   */
  get firefoxSuggestScenarioStartupPromise() {
    return this._firefoxSuggestScenarioStartupPromise;
  }

  /**
   * @returns {boolean}
   *   Whether the Firefox Suggest scenario is being updated. While true,
   *   changes to related prefs should be ignored, depending on the observer.
   *   Telemetry intended to capture user changes to the prefs should not be
   *   recorded, for example.
   */
  get updatingFirefoxSuggestScenario() {
    return this._updatingFirefoxSuggestScenario;
  }

  /**
   * Adds a preference observer.  Observers are held weakly.
   *
   * @param {object} observer
   *        An object that must have a method named `onPrefChanged`, which will
   *        be called when a urlbar preference changes.  It will be passed the
   *        pref name.  For prefs in the `browser.urlbar.` branch, the name will
   *        be relative to the branch.  For other prefs, the name will be the
   *        full name.
   */
  addObserver(observer) {
    this._observerWeakRefs.push(Cu.getWeakReference(observer));
  }

  /**
   * Observes preference changes.
   *
   * @param {nsISupports} subject
   * @param {string} topic
   * @param {string} data
   */
  observe(subject, topic, data) {
    let pref = data.replace(PREF_URLBAR_BRANCH, "");
    if (!PREF_URLBAR_DEFAULTS.has(pref) && !PREF_OTHER_DEFAULTS.has(pref)) {
      return;
    }
    for (let i = 0; i < this._observerWeakRefs.length; ) {
      let observer = this._observerWeakRefs[i].get();
      if (!observer) {
        // The observer has been GC'ed, so remove it from our list.
        this._observerWeakRefs.splice(i, 1);
      } else {
        observer.onPrefChanged(pref);
        ++i;
      }
    }
  }

  /**
   * Called when a pref tracked by UrlbarPrefs changes.
   *
   * @param {string} pref
   *        The name of the pref, relative to `browser.urlbar.` if the pref is
   *        in that branch.
   */
  onPrefChanged(pref) {
    this._map.delete(pref);

    // Some prefs may influence others.
    switch (pref) {
      case "showSearchSuggestionsFirst":
        this.set(
          "resultGroups",
          JSON.stringify(
            makeResultGroups({ showSearchSuggestionsFirst: this.get(pref) })
          )
        );
        return;
    }

    if (pref.startsWith("suggest.")) {
      this._map.delete("defaultBehavior");
    }

    if (this.shouldHandOffToSearchModePrefs.includes(pref)) {
      this._map.delete("shouldHandOffToSearchMode");
    }
  }

  /**
   * Called when the `NimbusFeatures.urlbar` value changes.
   */
  _onNimbusUpdate() {
    this._clearNimbusCache();
    this.updateFirefoxSuggestScenario();
  }

  _clearNimbusCache() {
    if (this.__nimbus) {
      for (let key of Object.keys(this.__nimbus)) {
        this._map.delete(key);
      }
      this.__nimbus = null;
    }
  }

  get _nimbus() {
    if (!this.__nimbus) {
      this.__nimbus = NimbusFeatures.urlbar.getAllVariables();
    }
    return this.__nimbus;
  }

  /**
   * Returns the raw value of the given preference straight from Services.prefs.
   *
   * @param {string} pref
   *        The name of the preference to get.
   * @returns {*} The raw preference value.
   */
  _readPref(pref) {
    let { defaultValue, get } = this._getPrefDescriptor(pref);
    return get(pref, defaultValue);
  }

  /**
   * Returns a validated and/or fixed-up value of the given preference.  The
   * value may be validated for correctness, or it might be converted into a
   * different value that is easier to work with than the actual value stored in
   * the preferences branch.  Not all preferences require validation or fixup.
   *
   * The values returned from this method are the values that are made public by
   * this module.
   *
   * @param {string} pref
   *        The name of the preference to get.
   * @returns {*} The validated and/or fixed-up preference value.
   */
  _getPrefValue(pref) {
    switch (pref) {
      case "defaultBehavior": {
        let val = 0;
        for (let type of Object.keys(SUGGEST_PREF_TO_BEHAVIOR)) {
          let behavior = `BEHAVIOR_${SUGGEST_PREF_TO_BEHAVIOR[
            type
          ].toUpperCase()}`;
          val |=
            this.get("suggest." + type) && Ci.mozIPlacesAutoComplete[behavior];
        }
        return val;
      }
      case "resultGroups":
        try {
          return JSON.parse(this._readPref(pref));
        } catch (ex) {}
        return makeResultGroups({
          showSearchSuggestionsFirst: this.get("showSearchSuggestionsFirst"),
        });
      case "shouldHandOffToSearchMode":
        return this.shouldHandOffToSearchModePrefs.some(
          prefName => !this.get(prefName)
        );
    }
    return this._readPref(pref);
  }

  /**
   * Returns a descriptor of the given preference.
   * @param {string} pref The preference to examine.
   * @returns {object} An object describing the pref with the following shape:
   *          { defaultValue, get, set, clear }
   */
  _getPrefDescriptor(pref) {
    let branch = Services.prefs.getBranch(PREF_URLBAR_BRANCH);
    let defaultValue = PREF_URLBAR_DEFAULTS.get(pref);
    if (defaultValue === undefined) {
      branch = Services.prefs;
      defaultValue = PREF_OTHER_DEFAULTS.get(pref);
      if (defaultValue === undefined) {
        let nimbus = this._getNimbusDescriptor(pref);
        if (nimbus) {
          return nimbus;
        }
        throw new Error("Trying to access an unknown pref " + pref);
      }
    }

    let type;
    if (!Array.isArray(defaultValue)) {
      type = PREF_TYPES.get(typeof defaultValue);
    } else {
      if (defaultValue.length != 2) {
        throw new Error("Malformed pref def: " + pref);
      }
      [defaultValue, type] = defaultValue;
      type = PREF_TYPES.get(type);
    }
    if (!type) {
      throw new Error("Unknown pref type: " + pref);
    }
    return {
      defaultValue,
      get: branch[`get${type}Pref`],
      // Float prefs are stored as Char.
      set: branch[`set${type == "Float" ? "Char" : type}Pref`],
      clear: branch.clearUserPref,
    };
  }

  /**
   * Returns a descriptor for the given Nimbus property, if it exists.
   *
   * @param {string} name
   *   The name of the desired property in the object returned from
   *   NimbusFeatures.urlbar.getAllVariables().
   * @returns {object}
   *   An object describing the property's value with the following shape (same
   *   as _getPrefDescriptor()):
   *     { defaultValue, get, set, clear }
   *   If the property doesn't exist, null is returned.
   */
  _getNimbusDescriptor(name) {
    if (!this._nimbus.hasOwnProperty(name)) {
      return null;
    }
    return {
      defaultValue: this._nimbus[name],
      get: () => this._nimbus[name],
      set() {
        throw new Error(`'${name}' is a Nimbus value and cannot be set`);
      },
      clear() {
        throw new Error(`'${name}' is a Nimbus value and cannot be cleared`);
      },
    };
  }

  /**
   * Initializes the showSearchSuggestionsFirst pref based on the matchGroups
   * pref.  This function can be removed when the corresponding UI migration in
   * BrowserGlue.jsm is no longer needed.
   */
  initializeShowSearchSuggestionsFirstPref() {
    let matchGroups = [];
    let pref = Services.prefs.getCharPref("browser.urlbar.matchGroups", "");
    try {
      matchGroups = pref.split(",").map(v => {
        let group = v.split(":");
        return [group[0].trim().toLowerCase(), Number(group[1])];
      });
    } catch (ex) {}
    let groupNames = matchGroups.map(group => group[0]);
    let suggestionIndex = groupNames.indexOf("suggestion");
    let generalIndex = groupNames.indexOf("general");
    let showSearchSuggestionsFirst =
      generalIndex < 0 ||
      (suggestionIndex >= 0 && suggestionIndex < generalIndex);
    let oldValue = Services.prefs.getBoolPref(
      "browser.urlbar.showSearchSuggestionsFirst"
    );
    Services.prefs.setBoolPref(
      "browser.urlbar.showSearchSuggestionsFirst",
      showSearchSuggestionsFirst
    );

    // Pref observers aren't called when a pref is set to its current value, but
    // we always want to set matchGroups to the appropriate default value via
    // onPrefChanged, so call it now if necessary.  This is really only
    // necessary for tests since the only time this function is called outside
    // of tests is by a UI migration in BrowserGlue.
    if (oldValue == showSearchSuggestionsFirst) {
      this.onPrefChanged("showSearchSuggestionsFirst");
    }
  }
}

var UrlbarPrefs = new Preferences();<|MERGE_RESOLUTION|>--- conflicted
+++ resolved
@@ -57,15 +57,11 @@
   // this value.  See UrlbarProviderPlaces.
   ["autoFill.stddevMultiplier", [0.0, "float"]],
 
-<<<<<<< HEAD
   // Whether to show a link for using the search functionality provided by the
   // active view if the the view utilizes OpenSearch.
   ["contextualSearch.enabled", false],
 
-  // Whether best match results are enabled.
-=======
   // Whether the best match feature is enabled.
->>>>>>> 6ee79bf0
   ["bestMatch.enabled", true],
 
   // Whether using `ctrl` when hitting return/enter in the URL bar
