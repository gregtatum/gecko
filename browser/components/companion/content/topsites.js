/* This Source Code Form is subject to the terms of the Mozilla Public
 * License, v. 2.0. If a copy of the MPL was not distributed with this file,
 * You can obtain one at http://mozilla.org/MPL/2.0/. */

// These come from utilityOverlay.js
/* global openTrustedLinkIn, XPCOMUtils, BrowserWindowTracker, Services */

import { getPlacesData, openUrl } from "./shared.js";
import { getUnreadCountAtom } from "./email.js";

const { shortURL } = ChromeUtils.import(
  "resource://activity-stream/lib/ShortURL.jsm"
);

const { PlacesUtils } = ChromeUtils.import(
  "resource://gre/modules/PlacesUtils.jsm"
);

const NavHistory = Cc["@mozilla.org/browser/nav-history-service;1"].getService(
  Ci.nsINavHistoryService
);

const NUM_TOPSITES = 4;

<<<<<<< HEAD
function formatName(url) {
  let shortName = shortURL({ url });
  const PREFIXES = [".google", ".mozilla"];
  for (const prefix of PREFIXES) {
    if (shortName.endsWith(prefix)) {
      shortName = shortName.slice(0, prefix.length);
    }
  }
  return shortName;
}
=======
const EXCLUDED_DOMAINS = [
  // We have a special gmail top site, so exclude the domain to avoid dupes.
  'mail.google.com',
  // Exclude interstitial domains that could pop up during/after first run.
  'accounts.google.com',
  'accounts.firefox.com',
  'auth.mozilla.auth0.com',
];
>>>>>>> 93f1fdc1

export class TopSite extends HTMLElement {
  constructor(data) {
    super();
    this.data = data;

    this.className = "topsite card";

    let template = document.getElementById("template-topsite");
    let fragment = template.content.cloneNode(true);

    fragment.querySelector(".title").textContent = this.data.title;
    fragment
      .querySelector(".topsite-favicon img")
      .setAttribute("src", this.data.icon);
    if (this.data.badge) {
      fragment.querySelector(
        ".topsite-favicon .badge"
      ).textContent = this.data.badge;
      fragment.querySelector(".topsite-favicon .badge").hidden = false;
    }
    if (this.data.id) {
      this.id = this.data.id;
    }

    this.appendChild(fragment);
    this.addEventListener("click", this);
  }

  handleEvent() {
    openUrl(this.data.url);
  }
}

customElements.define("e-topsite", TopSite);

export class TopSites extends HTMLElement {
  constructor() {
    super();
    this.className = "topsites";
  }

  async connectedCallback() {
    let query = NavHistory.getNewQuery();
    // Two days of history
    query.beginTime = PlacesUtils.toPRTime(
      Date.now() - 2 * 24 * 60 * 60 * 1000
    );
    query.endTime == null;

    let queryOptions = NavHistory.getNewQueryOptions();
    queryOptions.resultType = Ci.nsINavHistoryQueryOptions.RESULTS_AS_URI;
    queryOptions.sortingMode =
      Ci.nsINavHistoryQueryOptions.SORT_BY_VISITCOUNT_DESCENDING;
    queryOptions.queryType = Ci.nsINavHistoryQueryOptions.QUERY_TYPE_HISTORY;

    let results = NavHistory.executeQuery(query, queryOptions);
    results.root.containerOpen = true;

    try {
      let domains = new Set();

      EXCLUDED_DOMAINS.forEach(excluded => domains.add(excluded));

      for (let i = 0; i < results.root.childCount; ++i) {
        let childNode = results.root.getChild(i);
        if (childNode.type == childNode.RESULT_TYPE_URI && childNode.title) {
          let uri = Services.io.newURI(childNode.uri);
          if (domains.has(uri.host)) {
            continue;
          }
          let placesData = await getPlacesData(childNode.uri);
          if (!placesData) {
            continue;
          }
          domains.add(uri.host);
          this.appendChild(
            new TopSite({
              url: childNode.uri,
              title: formatName(uri.spec),
              icon: placesData.icon,
            })
          );
        }
        if (this.childNodes.length == NUM_TOPSITES) {
          break;
        }
      }
    } finally {
      results.root.containerOpen = false;
    }
    // Add gmail
    this.appendChild(
      new TopSite({
        url: "https://mail.google.com",
        title: "gmail",
        icon: "chrome://browser/content/companion/email.svg",
        badge: await getUnreadCountAtom(),
        id: "gmail",
      })
    );
  }
}

customElements.define("e-topsites", TopSites);<|MERGE_RESOLUTION|>--- conflicted
+++ resolved
@@ -22,7 +22,6 @@
 
 const NUM_TOPSITES = 4;
 
-<<<<<<< HEAD
 function formatName(url) {
   let shortName = shortURL({ url });
   const PREFIXES = [".google", ".mozilla"];
@@ -33,16 +32,15 @@
   }
   return shortName;
 }
-=======
+
 const EXCLUDED_DOMAINS = [
   // We have a special gmail top site, so exclude the domain to avoid dupes.
-  'mail.google.com',
+  "mail.google.com",
   // Exclude interstitial domains that could pop up during/after first run.
-  'accounts.google.com',
-  'accounts.firefox.com',
-  'auth.mozilla.auth0.com',
+  "accounts.google.com",
+  "accounts.firefox.com",
+  "auth.mozilla.auth0.com",
 ];
->>>>>>> 93f1fdc1
 
 export class TopSite extends HTMLElement {
   constructor(data) {
