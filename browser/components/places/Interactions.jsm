--- conflicted
+++ resolved
@@ -393,20 +393,6 @@
         result => {
           interaction.scrollingTime += result.interactionTimeInMilliseconds;
           interaction.scrollingDistance += result.scrollingDistanceInPixels;
-<<<<<<< HEAD
-
-          interaction.updated_at = monotonicNow();
-
-          logConsole.debug("Add to store: ", interaction);
-          store.add(interaction);
-
-          Services.obs.notifyObservers(
-            null,
-            "interaction-added",
-            JSON.stringify(interaction)
-          );
-=======
->>>>>>> 39533d52
         },
         reason => {
           Cu.reportError(reason);
@@ -417,6 +403,12 @@
 
         logConsole.debug("Add to store: ", interaction);
         store.add(interaction);
+
+        Services.obs.notifyObservers(
+          null,
+          "interaction-added",
+          JSON.stringify(interaction)
+        );
       });
   }
 
