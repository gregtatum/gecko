--- conflicted
+++ resolved
@@ -309,17 +309,7 @@
    * @returns {string} The snapshot's common name.
    */
   static getName(snapshot) {
-<<<<<<< HEAD
-    let commonName = snapshot.pageData.get(
-      PageDataCollector.DATA_TYPE.GENERAL
-    )?.[0]?.site_name;
-    if (commonName) {
-      return commonName;
-    }
-    return CommonNames.getURLName(new URL(snapshot.url));
-=======
     return snapshot.siteName ?? CommonNames.getURLName(new URL(snapshot.url));
->>>>>>> 91c97605
   }
 
   static getURLName(url) {
