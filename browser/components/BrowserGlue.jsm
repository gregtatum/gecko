--- conflicted
+++ resolved
@@ -3427,7 +3427,16 @@
     });
   },
 
-<<<<<<< HEAD
+  _migrateHashedKeysForXULStoreForDocument(docUrl) {
+    Array.from(Services.xulStore.getIDsEnumerator(docUrl))
+      .filter(id => id.startsWith("place:"))
+      .forEach(id => {
+        Services.xulStore.removeValue(docUrl, id, "open");
+        let hashedId = PlacesUIUtils.obfuscateUrlForXulStore(id);
+        Services.xulStore.setValue(docUrl, hashedId, "open", "true");
+      });
+  },
+
   _migratePineBuildUI() {
     const VERSION = 1;
     const prefPineBuildUIVersion = "browser.companion.migration.version";
@@ -3459,16 +3468,6 @@
     }
 
     Services.prefs.setIntPref(prefPineBuildUIVersion, VERSION);
-=======
-  _migrateHashedKeysForXULStoreForDocument(docUrl) {
-    Array.from(Services.xulStore.getIDsEnumerator(docUrl))
-      .filter(id => id.startsWith("place:"))
-      .forEach(id => {
-        Services.xulStore.removeValue(docUrl, id, "open");
-        let hashedId = PlacesUIUtils.obfuscateUrlForXulStore(id);
-        Services.xulStore.setValue(docUrl, hashedId, "open", "true");
-      });
->>>>>>> be42f50a
   },
 
   // eslint-disable-next-line complexity
