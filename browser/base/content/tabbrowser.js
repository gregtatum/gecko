/* -*- indent-tabs-mode: nil; js-indent-level: 2 -*-
 * This Source Code Form is subject to the terms of the Mozilla Public
 * License, v. 2.0. If a copy of the MPL was not distributed with this
 * file, You can obtain one at http://mozilla.org/MPL/2.0/. */

{
  // start private scope for gBrowser
  /**
   * A set of known icons to use for internal pages. These are hardcoded so we can
   * start loading them faster than ContentLinkHandler would normally find them.
   */
  const FAVICON_DEFAULTS = {
    "about:newtab": "chrome://branding/content/icon32.png",
    "about:home": "chrome://branding/content/icon32.png",
    "about:welcome": "chrome://branding/content/icon32.png",
    "about:privatebrowsing":
      "chrome://browser/skin/privatebrowsing/favicon.svg",
  };

  window._gBrowser = {
    init() {
      ChromeUtils.defineModuleGetter(
        this,
        "AsyncTabSwitcher",
        "resource:///modules/AsyncTabSwitcher.jsm"
      );
      ChromeUtils.defineModuleGetter(
        this,
        "UrlbarProviderOpenTabs",
        "resource:///modules/UrlbarProviderOpenTabs.jsm"
      );

      if (AppConstants.MOZ_CRASHREPORTER) {
        ChromeUtils.defineModuleGetter(
          this,
          "TabCrashHandler",
          "resource:///modules/ContentCrashHandlers.jsm"
        );
      }

      Services.obs.addObserver(this, "contextual-identity-updated");

      Services.els.addSystemEventListener(document, "keydown", this, false);
      Services.els.addSystemEventListener(document, "keypress", this, false);
      window.addEventListener("sizemodechange", this);
      window.addEventListener("occlusionstatechange", this);
      window.addEventListener("framefocusrequested", this);

      if (
        Services.prefs.getBoolPref(
          "browser.pinebuild.animateViewTransitions",
          false
        )
      ) {
        this.tabpanels.setAttribute("multideck", "true");
      }

      this.tabContainer.init();
      this._setupInitialBrowserAndTab();

      if (Services.prefs.getBoolPref("browser.display.use_system_colors")) {
        this.tabpanels.style.backgroundColor = "-moz-default-background-color";
      } else if (
        Services.prefs.getIntPref("browser.display.document_color_use") == 2
      ) {
        this.tabpanels.style.backgroundColor = Services.prefs.getCharPref(
          "browser.display.background_color"
        );
      }

      this._setFindbarData();

      XPCOMUtils.defineLazyModuleGetters(this, {
        E10SUtils: "resource://gre/modules/E10SUtils.jsm",
      });
      XPCOMUtils.defineLazyServiceGetters(this, {
        MacSharingService: [
          "@mozilla.org/widget/macsharingservice;1",
          "nsIMacSharingService",
        ],
      });

      // We take over setting the document title, so remove the l10n id to
      // avoid it being re-translated and overwriting document content if
      // we ever switch languages at runtime. After a language change, the
      // window title will update at the next tab or location change.
      document.querySelector("title").removeAttribute("data-l10n-id");

      this._setupEventListeners();
      this._initialized = true;
    },

    ownerGlobal: window,

    ownerDocument: document,

    closingTabsEnum: {
      ALL: 0,
      OTHER: 1,
      TO_START: 2,
      TO_END: 3,
      MULTI_SELECTED: 4,
    },

    _visibleTabs: null,

    _tabs: null,

    _lastRelatedTabMap: new WeakMap(),

    mProgressListeners: [],

    mTabsProgressListeners: [],

    _tabListeners: new Map(),

    _tabFilters: new Map(),

    _isBusy: false,

    arrowKeysShouldWrap: AppConstants == "macosx",

    _dateTimePicker: null,

    _previewMode: false,

    _lastFindValue: "",

    _contentWaitingCount: 0,

    _tabLayerCache: [],

    tabAnimationsInProgress: 0,

    /**
     * Binding from browser to tab
     */
    _tabForBrowser: new WeakMap(),

    /**
     * `_createLazyBrowser` will define properties on the unbound lazy browser
     * which correspond to properties defined in MozBrowser which will be bound to
     * the browser when it is inserted into the document.  If any of these
     * properties are accessed by consumers, `_insertBrowser` is called and
     * the browser is inserted to ensure that things don't break.  This list
     * provides the names of properties that may be called while the browser
     * is in its unbound (lazy) state.
     */
    _browserBindingProperties: [
      "canGoBack",
      "canGoForward",
      "goBack",
      "goForward",
      "permitUnload",
      "reload",
      "reloadWithFlags",
      "stop",
      "loadURI",
      "gotoIndex",
      "currentURI",
      "documentURI",
      "remoteType",
      "preferences",
      "imageDocument",
      "isRemoteBrowser",
      "messageManager",
      "getTabBrowser",
      "finder",
      "fastFind",
      "sessionHistory",
      "contentTitle",
      "characterSet",
      "fullZoom",
      "textZoom",
      "tabHasCustomZoom",
      "webProgress",
      "addProgressListener",
      "removeProgressListener",
      "audioPlaybackStarted",
      "audioPlaybackStopped",
      "resumeMedia",
      "mute",
      "unmute",
      "blockedPopups",
      "lastURI",
      "purgeSessionHistory",
      "stopScroll",
      "startScroll",
      "userTypedValue",
      "userTypedClear",
      "didStartLoadSinceLastUserTyping",
      "audioMuted",
    ],

    _removingTabs: [],

    _multiSelectedTabsSet: new WeakSet(),

    _lastMultiSelectedTabRef: null,

    _clearMultiSelectionLocked: false,

    _clearMultiSelectionLockedOnce: false,

    _multiSelectChangeStarted: false,

    _multiSelectChangeAdditions: new Set(),

    _multiSelectChangeRemovals: new Set(),

    _multiSelectChangeSelected: false,

    /**
     * Tab close requests are ignored if the window is closing anyway,
     * e.g. when holding Ctrl+W.
     */
    _windowIsClosing: false,

    preloadedBrowser: null,

    /**
     * This defines a proxy which allows us to access browsers by
     * index without actually creating a full array of browsers.
     */
    browsers: new Proxy([], {
      has: (target, name) => {
        if (typeof name == "string" && Number.isInteger(parseInt(name))) {
          return name in gBrowser.tabs;
        }
        return false;
      },
      get: (target, name) => {
        if (name == "length") {
          return gBrowser.tabs.length;
        }
        if (typeof name == "string" && Number.isInteger(parseInt(name))) {
          if (!(name in gBrowser.tabs)) {
            return undefined;
          }
          return gBrowser.tabs[name].linkedBrowser;
        }
        return target[name];
      },
    }),

    /**
     * List of browsers whose docshells must be active in order for print preview
     * to work.
     */
    _printPreviewBrowsers: new Set(),

    _switcher: null,

    _soundPlayingAttrRemovalTimer: 0,

    _hoverTabTimer: null,

    get tabContainer() {
      delete this.tabContainer;
      return (this.tabContainer = document.getElementById("tabbrowser-tabs"));
    },

    get tabs() {
      if (!this._tabs) {
        this._tabs = this.tabContainer.allTabs;
      }
      return this._tabs;
    },

    get tabbox() {
      delete this.tabbox;
      return (this.tabbox = document.getElementById("tabbrowser-tabbox"));
    },

    get tabpanels() {
      delete this.tabpanels;
      return (this.tabpanels = document.getElementById("tabbrowser-tabpanels"));
    },

    addEventListener(...args) {
      this.tabpanels.addEventListener(...args);
    },

    removeEventListener(...args) {
      this.tabpanels.removeEventListener(...args);
    },

    dispatchEvent(...args) {
      return this.tabpanels.dispatchEvent(...args);
    },

    get visibleTabs() {
      if (!this._visibleTabs) {
        this._visibleTabs = Array.prototype.filter.call(
          this.tabs,
          tab => !tab.hidden && !tab.closing
        );
      }
      return this._visibleTabs;
    },

    get _numPinnedTabs() {
      for (var i = 0; i < this.tabs.length; i++) {
        if (!this.tabs[i].pinned) {
          break;
        }
      }
      return i;
    },

    set selectedTab(val) {
      if (
        gSharedTabWarning.willShowSharedTabWarning(val) ||
        document.documentElement.hasAttribute("window-modal-open") ||
        (gNavToolbox.collapsed && !this._allowTabChange)
      ) {
        return;
      }
      // Update the tab
      this.tabbox.selectedTab = val;
    },

    get selectedTab() {
      return this._selectedTab;
    },

    get selectedBrowser() {
      return this._selectedBrowser;
    },

    _setupInitialBrowserAndTab() {
      // See browser.js for the meaning of window.arguments.
      // Bug 1485961 covers making this more sane.
      let userContextId = window.arguments && window.arguments[5];

      let openWindowInfo = window.docShell.treeOwner
        .QueryInterface(Ci.nsIInterfaceRequestor)
        .getInterface(Ci.nsIAppWindow).initialOpenWindowInfo;

      if (!openWindowInfo && window.arguments && window.arguments[11]) {
        openWindowInfo = window.arguments[11];
      }

      let tabArgument = gBrowserInit.getTabToAdopt();

      // If we have a tab argument with browser, we use its remoteType. Otherwise,
      // if e10s is disabled or there's a parent process opener (e.g. parent
      // process about: page) for the content tab, we use a parent
      // process remoteType. Otherwise, we check the URI to determine
      // what to do - if there isn't one, we default to the default remote type.
      //
      // When adopting a tab, we'll also use that tab's browsingContextGroupId,
      // if available, to ensure we don't spawn a new process.
      let remoteType;
      let initialBrowsingContextGroupId;

      if (tabArgument && tabArgument.hasAttribute("usercontextid")) {
        // The window's first argument is a tab if and only if we are swapping tabs.
        // We must set the browser's usercontextid so that the newly created remote
        // tab child has the correct usercontextid.
        userContextId = parseInt(tabArgument.getAttribute("usercontextid"), 10);
      }

      if (tabArgument && tabArgument.linkedBrowser) {
        remoteType = tabArgument.linkedBrowser.remoteType;
        initialBrowsingContextGroupId =
          tabArgument.linkedBrowser.browsingContext?.group.id;
      } else if (openWindowInfo) {
        userContextId = openWindowInfo.originAttributes.userContextId;
        if (openWindowInfo.isRemote) {
          remoteType = E10SUtils.DEFAULT_REMOTE_TYPE;
        } else {
          remoteType = E10SUtils.NOT_REMOTE;
        }
      } else {
        let uriToLoad = gBrowserInit.uriToLoadPromise;
        if (uriToLoad && Array.isArray(uriToLoad)) {
          uriToLoad = uriToLoad[0]; // we only care about the first item
        }

        if (uriToLoad && typeof uriToLoad == "string") {
          let oa = E10SUtils.predictOriginAttributes({
            window,
            userContextId,
          });
          remoteType = E10SUtils.getRemoteTypeForURI(
            uriToLoad,
            gMultiProcessBrowser,
            gFissionBrowser,
            E10SUtils.DEFAULT_REMOTE_TYPE,
            null,
            oa
          );
        } else {
          // If we reach here, we don't have the url to load. This means that
          // `uriToLoad` is most likely a promise which is waiting on SessionStore
          // initialization. We can't delay setting up the browser here, as that
          // would mean that `gBrowser.selectedBrowser` might not always exist,
          // which is the current assumption.

          // In this case we default to the privileged about process as that's
          // the best guess we can make, and we'll likely need it eventually.
          remoteType = E10SUtils.PRIVILEGEDABOUT_REMOTE_TYPE;
        }
      }

      let createOptions = {
        uriIsAboutBlank: false,
        userContextId,
        initialBrowsingContextGroupId,
        remoteType,
        openWindowInfo,
      };
      let browser = this.createBrowser(createOptions);
      browser.setAttribute("primary", "true");
      if (gBrowserAllowScriptsToCloseInitialTabs) {
        browser.setAttribute("allowscriptstoclose", "true");
      }
      browser.droppedLinkHandler = handleDroppedLink;
      browser.loadURI = _loadURI.bind(null, browser);

      let uniqueId = this._generateUniquePanelID();
      let panel = this.getPanel(browser);
      panel.id = uniqueId;
      this.tabpanels.appendChild(panel);

      let tab = this.tabs[0];
      tab.linkedPanel = uniqueId;
      this._selectedTab = tab;
      this._selectedBrowser = browser;
      tab.permanentKey = browser.permanentKey;
      tab._tPos = 0;
      tab._fullyOpen = true;
      tab.linkedBrowser = browser;

      if (userContextId) {
        tab.setAttribute("usercontextid", userContextId);
        ContextualIdentityService.setTabStyle(tab);
      }

      this._tabForBrowser.set(browser, tab);

      this._appendStatusPanel();

      // This is the initial browser, so it's usually active; the default is false
      // so we have to update it:
      browser.docShellIsActive = this.shouldActivateDocShell(browser);

      // Hook the browser up with a progress listener.
      let tabListener = new TabProgressListener(tab, browser, true, false);
      let filter = Cc[
        "@mozilla.org/appshell/component/browser-status-filter;1"
      ].createInstance(Ci.nsIWebProgress);
      filter.addProgressListener(tabListener, Ci.nsIWebProgress.NOTIFY_ALL);
      this._tabListeners.set(tab, tabListener);
      this._tabFilters.set(tab, filter);
      browser.webProgress.addProgressListener(
        filter,
        Ci.nsIWebProgress.NOTIFY_ALL
      );
    },

    /**
     * BEGIN FORWARDED BROWSER PROPERTIES.  IF YOU ADD A PROPERTY TO THE BROWSER ELEMENT
     * MAKE SURE TO ADD IT HERE AS WELL.
     */
    get canGoBack() {
      return this.selectedBrowser.canGoBack;
    },

    get canGoForward() {
      return this.selectedBrowser.canGoForward;
    },

    goBack(requireUserInteraction) {
      return this.selectedBrowser.goBack(requireUserInteraction);
    },

    goForward(requireUserInteraction) {
      return this.selectedBrowser.goForward(requireUserInteraction);
    },

    reload() {
      return this.selectedBrowser.reload();
    },

    reloadWithFlags(aFlags) {
      return this.selectedBrowser.reloadWithFlags(aFlags);
    },

    stop() {
      return this.selectedBrowser.stop();
    },

    /**
     * throws exception for unknown schemes
     */
    loadURI(aURI, aParams) {
      return this.selectedBrowser.loadURI(aURI, aParams);
    },

    gotoIndex(aIndex) {
      return this.selectedBrowser.gotoIndex(aIndex);
    },

    get currentURI() {
      return this.selectedBrowser.currentURI;
    },

    get finder() {
      return this.selectedBrowser.finder;
    },

    get docShell() {
      return this.selectedBrowser.docShell;
    },

    get webNavigation() {
      return this.selectedBrowser.webNavigation;
    },

    get webProgress() {
      return this.selectedBrowser.webProgress;
    },

    get contentWindow() {
      return this.selectedBrowser.contentWindow;
    },

    get sessionHistory() {
      return this.selectedBrowser.sessionHistory;
    },

    get markupDocumentViewer() {
      return this.selectedBrowser.markupDocumentViewer;
    },

    get contentDocument() {
      return this.selectedBrowser.contentDocument;
    },

    get contentTitle() {
      return this.selectedBrowser.contentTitle;
    },

    get contentPrincipal() {
      return this.selectedBrowser.contentPrincipal;
    },

    get securityUI() {
      return this.selectedBrowser.securityUI;
    },

    set fullZoom(val) {
      this.selectedBrowser.fullZoom = val;
    },

    get fullZoom() {
      return this.selectedBrowser.fullZoom;
    },

    set textZoom(val) {
      this.selectedBrowser.textZoom = val;
    },

    get textZoom() {
      return this.selectedBrowser.textZoom;
    },

    get isSyntheticDocument() {
      return this.selectedBrowser.isSyntheticDocument;
    },

    set userTypedValue(val) {
      this.selectedBrowser.userTypedValue = val;
    },

    get userTypedValue() {
      return this.selectedBrowser.userTypedValue;
    },

    _invalidateCachedTabs() {
      this._tabs = null;
      this._visibleTabs = null;
    },

    _setFindbarData() {
      // Ensure we know what the find bar key is in the content process:
      let { sharedData } = Services.ppmm;
      if (!sharedData.has("Findbar:Shortcut")) {
        let keyEl = document.getElementById("key_find");
        let mods = keyEl
          .getAttribute("modifiers")
          .replace(
            /accel/i,
            AppConstants.platform == "macosx" ? "meta" : "control"
          );
        sharedData.set("Findbar:Shortcut", {
          key: keyEl.getAttribute("key"),
          shiftKey: mods.includes("shift"),
          ctrlKey: mods.includes("control"),
          altKey: mods.includes("alt"),
          metaKey: mods.includes("meta"),
        });
      }
    },

    isFindBarInitialized(aTab) {
      return (aTab || this.selectedTab)._findBar != undefined;
    },

    /**
     * Get the already constructed findbar
     */
    getCachedFindBar(aTab = this.selectedTab) {
      return aTab._findBar;
    },

    /**
     * Get the findbar, and create it if it doesn't exist.
     * @return the find bar (or null if the window or tab is closed/closing in the interim).
     */
    async getFindBar(aTab = this.selectedTab) {
      let findBar = this.getCachedFindBar(aTab);
      if (findBar) {
        return findBar;
      }

      // Avoid re-entrancy by caching the promise we're about to return.
      if (!aTab._pendingFindBar) {
        aTab._pendingFindBar = this._createFindBar(aTab);
      }
      return aTab._pendingFindBar;
    },

    /**
     * Create a findbar instance.
     * @param aTab the tab to create the find bar for.
     * @return the created findbar, or null if the window or tab is closed/closing.
     */
    async _createFindBar(aTab) {
      let findBar = document.createXULElement("findbar");
      let browser = this.getBrowserForTab(aTab);

      // The findbar should be inserted after the browserStack and, if present for
      // this tab, after the StatusPanel as well.
      let insertAfterElement = browser.parentNode;
      if (insertAfterElement.nextElementSibling == StatusPanel.panel) {
        insertAfterElement = StatusPanel.panel;
      }
      insertAfterElement.insertAdjacentElement("afterend", findBar);

      await new Promise(r => requestAnimationFrame(r));
      delete aTab._pendingFindBar;
      if (window.closed || aTab.closing) {
        return null;
      }

      findBar.browser = browser;
      findBar._findField.value = this._lastFindValue;

      aTab._findBar = findBar;

      let event = document.createEvent("Events");
      event.initEvent("TabFindInitialized", true, false);
      aTab.dispatchEvent(event);

      return findBar;
    },

    _appendStatusPanel() {
      this.selectedBrowser.parentNode.insertAdjacentElement(
        "afterend",
        StatusPanel.panel
      );
    },

    _updateTabBarForPinnedTabs() {
      this.tabContainer._unlockTabSizing();
      this.tabContainer._positionPinnedTabs();
      this.tabContainer._setPositionalAttributes();
      this.tabContainer._updateCloseButtons();
    },

    _notifyPinnedStatus(aTab) {
      aTab.linkedBrowser.sendMessageToActor(
        "Browser:AppTab",
        { isAppTab: aTab.pinned },
        "BrowserTab"
      );

      let event = document.createEvent("Events");
      event.initEvent(aTab.pinned ? "TabPinned" : "TabUnpinned", true, false);
      aTab.dispatchEvent(event);
    },

    pinTab(aTab) {
      if (aTab.pinned) {
        return;
      }

      if (aTab.hidden) {
        this.showTab(aTab);
      }

      this.moveTabTo(aTab, this._numPinnedTabs);
      aTab.setAttribute("pinned", "true");
      this._updateTabBarForPinnedTabs();
      this._notifyPinnedStatus(aTab);
    },

    unpinTab(aTab) {
      if (!aTab.pinned) {
        return;
      }

      this.moveTabTo(aTab, this._numPinnedTabs - 1);
      aTab.removeAttribute("pinned");
      aTab.style.marginInlineStart = "";
      aTab._pinnedUnscrollable = false;
      this._updateTabBarForPinnedTabs();
      this._notifyPinnedStatus(aTab);
    },

    previewTab(aTab, aCallback) {
      let currentTab = this.selectedTab;
      try {
        // Suppress focus, ownership and selected tab changes
        this._previewMode = true;
        this.selectedTab = aTab;
        aCallback();
      } finally {
        this.selectedTab = currentTab;
        this._previewMode = false;
      }
    },

    _getAndMaybeCreateDateTimePickerPanel() {
      if (!this._dateTimePicker) {
        let wrapper = document.getElementById("dateTimePickerTemplate");
        wrapper.replaceWith(wrapper.content);
        this._dateTimePicker = document.getElementById("DateTimePickerPanel");
      }

      return this._dateTimePicker;
    },

    syncThrobberAnimations(aTab) {
      aTab.ownerGlobal.promiseDocumentFlushed(() => {
        if (!aTab.container) {
          return;
        }

        const animations = Array.from(
          aTab.container.getElementsByTagName("tab")
        )
          .map(tab => {
            const throbber = tab.throbber;
            return throbber ? throbber.getAnimations({ subtree: true }) : [];
          })
          .reduce((a, b) => a.concat(b))
          .filter(
            anim =>
              anim instanceof CSSAnimation &&
              (anim.animationName === "tab-throbber-animation" ||
                anim.animationName === "tab-throbber-animation-rtl") &&
              anim.playState === "running"
          );

        // Synchronize with the oldest running animation, if any.
        const firstStartTime = Math.min(
          ...animations.map(anim =>
            anim.startTime === null ? Infinity : anim.startTime
          )
        );
        if (firstStartTime === Infinity) {
          return;
        }
        requestAnimationFrame(() => {
          for (let animation of animations) {
            // If |animation| has been cancelled since this rAF callback
            // was scheduled we don't want to set its startTime since
            // that would restart it. We check for a cancelled animation
            // by looking for a null currentTime rather than checking
            // the playState, since reading the playState of
            // a CSSAnimation object will flush style.
            if (animation.currentTime !== null) {
              animation.startTime = firstStartTime;
            }
          }
        });
      });
    },

    getBrowserAtIndex(aIndex) {
      return this.browsers[aIndex];
    },

    getBrowserForOuterWindowID(aID) {
      for (let b of this.browsers) {
        if (b.outerWindowID == aID) {
          return b;
        }
      }

      return null;
    },

    getTabForBrowser(aBrowser) {
      return this._tabForBrowser.get(aBrowser);
    },

    getPanel(aBrowser) {
      return this.getBrowserContainer(aBrowser).parentNode;
    },

    getBrowserContainer(aBrowser) {
      return (aBrowser || this.selectedBrowser).parentNode.parentNode;
    },

    getTabNotificationDeck() {
      if (!this._tabNotificationDeck) {
        let template = document.getElementById(
          "tab-notification-deck-template"
        );
        template.replaceWith(template.content);
        this._tabNotificationDeck = document.getElementById(
          "tab-notification-deck"
        );
      }
      return this._tabNotificationDeck;
    },

    _nextNotificationBoxId: 0,
    getNotificationBox(aBrowser) {
      let browser = aBrowser || this.selectedBrowser;
      if (!browser._notificationBox) {
        browser._notificationBox = new MozElements.NotificationBox(element => {
          element.setAttribute("notificationside", "top");
          element.setAttribute(
            "name",
            `tab-notification-box-${this._nextNotificationBoxId++}`
          );
          this.getTabNotificationDeck().append(element);
          if (browser == this.selectedBrowser) {
            this._updateVisibleNotificationBox(browser);
          }
        });
      }
      return browser._notificationBox;
    },

    readNotificationBox(aBrowser) {
      let browser = aBrowser || this.selectedBrowser;
      return browser._notificationBox || null;
    },

    _updateVisibleNotificationBox(aBrowser) {
      if (!this._tabNotificationDeck) {
        // If the deck hasn't been created we don't need to create it here.
        return;
      }
      let notificationBox = this.readNotificationBox(aBrowser);
      this.getTabNotificationDeck().selectedViewName = notificationBox
        ? notificationBox.stack.getAttribute("name")
        : "";
    },

    getTabModalPromptBox(aBrowser) {
      let browser = aBrowser || this.selectedBrowser;
      if (!browser.tabModalPromptBox) {
        browser.tabModalPromptBox = new TabModalPromptBox(browser);
      }
      return browser.tabModalPromptBox;
    },

    getTabDialogBox(aBrowser) {
      let browser = aBrowser || this.selectedBrowser;
      if (!browser.tabDialogBox) {
        browser.tabDialogBox = new TabDialogBox(browser);
      }
      return browser.tabDialogBox;
    },

    getTabFromAudioEvent(aEvent) {
      if (!aEvent.isTrusted) {
        return null;
      }

      var browser = aEvent.originalTarget;
      var tab = this.getTabForBrowser(browser);
      return tab;
    },

    _callProgressListeners(
      aBrowser,
      aMethod,
      aArguments,
      aCallGlobalListeners = true,
      aCallTabsListeners = true
    ) {
      var rv = true;

      function callListeners(listeners, args) {
        for (let p of listeners) {
          if (aMethod in p) {
            try {
              if (!p[aMethod].apply(p, args)) {
                rv = false;
              }
            } catch (e) {
              // don't inhibit other listeners
              Cu.reportError(e);
            }
          }
        }
      }

      aBrowser = aBrowser || this.selectedBrowser;

      if (aCallGlobalListeners && aBrowser == this.selectedBrowser) {
        callListeners(this.mProgressListeners, aArguments);
      }

      if (aCallTabsListeners) {
        aArguments.unshift(aBrowser);

        callListeners(this.mTabsProgressListeners, aArguments);
      }

      return rv;
    },

    /**
     * Sets an icon for the tab if the URI is defined in FAVICON_DEFAULTS.
     */
    setDefaultIcon(aTab, aURI) {
      if (aURI && aURI.spec in FAVICON_DEFAULTS) {
        this.setIcon(aTab, FAVICON_DEFAULTS[aURI.spec]);
      }
    },

    setIcon(
      aTab,
      aIconURL = "",
      aOriginalURL = aIconURL,
      aLoadingPrincipal = null
    ) {
      let makeString = url => (url instanceof Ci.nsIURI ? url.spec : url);

      aIconURL = makeString(aIconURL);
      aOriginalURL = makeString(aOriginalURL);

      let LOCAL_PROTOCOLS = ["chrome:", "about:", "resource:", "data:"];

      if (
        aIconURL &&
        !aLoadingPrincipal &&
        !LOCAL_PROTOCOLS.some(protocol => aIconURL.startsWith(protocol))
      ) {
        console.error(
          `Attempt to set a remote URL ${aIconURL} as a tab icon without a loading principal.`
        );
        return;
      }

      let browser = this.getBrowserForTab(aTab);
      browser.mIconURL = aIconURL;

      if (aIconURL != aTab.getAttribute("image")) {
        if (aIconURL) {
          if (aLoadingPrincipal) {
            aTab.setAttribute("iconloadingprincipal", aLoadingPrincipal);
          } else {
            aTab.removeAttribute("iconloadingprincipal");
          }
          aTab.setAttribute("image", aIconURL);
        } else {
          aTab.removeAttribute("image");
          aTab.removeAttribute("iconloadingprincipal");
        }
        this._tabAttrModified(aTab, ["image"]);
      }

      // The aOriginalURL argument is currently only used by tests.
      this._callProgressListeners(browser, "onLinkIconAvailable", [
        aIconURL,
        aOriginalURL,
      ]);
    },

    getIcon(aTab) {
      let browser = aTab ? this.getBrowserForTab(aTab) : this.selectedBrowser;
      return browser.mIconURL;
    },

    setPageInfo(aURL, aDescription, aPreviewImage) {
      if (aURL) {
        let pageInfo = {
          url: aURL,
          description: aDescription,
          previewImageURL: aPreviewImage,
        };
        PlacesUtils.history.update(pageInfo).catch(Cu.reportError);
      }
    },

    getWindowTitleForBrowser(aBrowser) {
      let docElement = document.documentElement;
      let title = "";

      // If location bar is hidden and the URL type supports a host,
      // add the scheme and host to the title to prevent spoofing.
      // XXX https://bugzilla.mozilla.org/show_bug.cgi?id=22183#c239
      try {
        if (docElement.getAttribute("chromehidden").includes("location")) {
          const uri = Services.io.createExposableURI(aBrowser.currentURI);
          let prefix = uri.prePath;
          if (uri.scheme == "about") {
            prefix = uri.spec;
          } else if (uri.scheme == "moz-extension") {
            const ext = WebExtensionPolicy.getByHostname(uri.host);
            if (ext && ext.name) {
              let extensionLabel = document.getElementById(
                "urlbar-label-extension"
              );
              prefix = `${extensionLabel.value} (${ext.name})`;
            }
          }
          title = prefix + " - ";
        }
      } catch (e) {
        // ignored
      }

      if (docElement.hasAttribute("titlepreface")) {
        title += docElement.getAttribute("titlepreface");
      }

      let tab = this.getTabForBrowser(aBrowser);
      if (tab._labelIsContentTitle) {
        // Strip out any null bytes in the content title, since the
        // underlying widget implementations of nsWindow::SetTitle pass
        // null-terminated strings to system APIs.
        title += tab.getAttribute("label").replace(/\0/g, "");
      }

      let dataSuffix =
        docElement.getAttribute("privatebrowsingmode") == "temporary"
          ? "Private"
          : "Default";
      if (title) {
        // We're using a function rather than just using `title` as the
        // new substring to avoid `$$`, `$'` etc. having a special
        // meaning to `replace`.
        // See https://developer.mozilla.org/en-US/docs/Web/JavaScript/Reference/Global_Objects/String/replace#specifying_a_string_as_a_parameter
        // and the documentation for functions for more info about this.
        return docElement.dataset["contentTitle" + dataSuffix].replace(
          "CONTENTTITLE",
          () => title
        );
      }

      return docElement.dataset["title" + dataSuffix];
    },

    updateTitlebar() {
      document.title = this.getWindowTitleForBrowser(this.selectedBrowser);
    },

    updateCurrentBrowser(aForceUpdate) {
      let newBrowser = this.getBrowserAtIndex(this.tabContainer.selectedIndex);
      if (this.selectedBrowser == newBrowser && !aForceUpdate) {
        return;
      }

      let newTab = this.getTabForBrowser(newBrowser);

      if (!aForceUpdate) {
        TelemetryStopwatch.start("FX_TAB_SWITCH_UPDATE_MS");

        if (gMultiProcessBrowser) {
          this._getSwitcher().requestTab(newTab);
        }

        document.commandDispatcher.lock();
      }

      let oldTab = this.selectedTab;

      // Preview mode should not reset the owner
      if (!this._previewMode && !oldTab.selected) {
        oldTab.owner = null;
      }

      let lastRelatedTab = this._lastRelatedTabMap.get(oldTab);
      if (lastRelatedTab) {
        if (!lastRelatedTab.selected) {
          lastRelatedTab.owner = null;
        }
      }
      this._lastRelatedTabMap = new WeakMap();

      let oldBrowser = this.selectedBrowser;

      if (!gMultiProcessBrowser) {
        oldBrowser.removeAttribute("primary");
        oldBrowser.docShellIsActive = false;
        newBrowser.setAttribute("primary", "true");
        newBrowser.docShellIsActive =
          window.windowState != window.STATE_MINIMIZED &&
          !window.isFullyOccluded;
      }

      this._selectedBrowser = newBrowser;
      this._selectedTab = newTab;
      this.showTab(newTab);

      this._appendStatusPanel();

      this._updateVisibleNotificationBox(newBrowser);

      let oldBrowserPopupsBlocked = oldBrowser.popupBlocker.getBlockedPopupCount();
      let newBrowserPopupsBlocked = newBrowser.popupBlocker.getBlockedPopupCount();
      if (oldBrowserPopupsBlocked != newBrowserPopupsBlocked) {
        newBrowser.popupBlocker.updateBlockedPopupsUI();
      }

      // Update the URL bar.
      let webProgress = newBrowser.webProgress;
      this._callProgressListeners(
        null,
        "onLocationChange",
        [webProgress, null, newBrowser.currentURI, 0, true],
        true,
        false
      );

      let securityUI = newBrowser.securityUI;
      let callTabsListener = AppConstants.PINEBUILD;
      if (securityUI) {
        this._callProgressListeners(
          null,
          "onSecurityChange",
          [webProgress, null, securityUI.state],
          true,
          callTabsListener
        );
        // Include the true final argument to indicate that this event is
        // simulated (instead of being observed by the webProgressListener).
        this._callProgressListeners(
          null,
          "onContentBlockingEvent",
          [webProgress, null, newBrowser.getContentBlockingEvents(), true],
          true,
          false
        );
      }

      let listener = this._tabListeners.get(newTab);
      if (listener && listener.mStateFlags) {
        this._callProgressListeners(
          null,
          "onUpdateCurrentBrowser",
          [
            listener.mStateFlags,
            listener.mStatus,
            listener.mMessage,
            listener.mTotalProgress,
          ],
          true,
          false
        );
      }

      if (!this._previewMode) {
        newTab.recordTimeFromUnloadToReload();
        newTab.updateLastAccessed();
        oldTab.updateLastAccessed();

        let oldFindBar = oldTab._findBar;
        if (
          oldFindBar &&
          oldFindBar.findMode == oldFindBar.FIND_NORMAL &&
          !oldFindBar.hidden
        ) {
          this._lastFindValue = oldFindBar._findField.value;
        }

        this.updateTitlebar();

        newTab.removeAttribute("titlechanged");
        newTab.removeAttribute("attention");
        this._tabAttrModified(newTab, ["attention"]);

        // The tab has been selected, it's not unselected anymore.
        // (1) Call the current tab's finishUnselectedTabHoverTimer()
        //     to save a telemetry record.
        // (2) Call the current browser's unselectedTabHover() with false
        //     to dispatch an event.
        newTab.finishUnselectedTabHoverTimer();
        newBrowser.unselectedTabHover(false);
      }

      // If the new tab is busy, and our current state is not busy, then
      // we need to fire a start to all progress listeners.
      if (newTab.hasAttribute("busy") && !this._isBusy) {
        this._isBusy = true;
        this._callProgressListeners(
          null,
          "onStateChange",
          [
            webProgress,
            null,
            Ci.nsIWebProgressListener.STATE_START |
              Ci.nsIWebProgressListener.STATE_IS_NETWORK,
            0,
          ],
          true,
          false
        );
      }

      // If the new tab is not busy, and our current state is busy, then
      // we need to fire a stop to all progress listeners.
      if (!newTab.hasAttribute("busy") && this._isBusy) {
        this._isBusy = false;
        this._callProgressListeners(
          null,
          "onStateChange",
          [
            webProgress,
            null,
            Ci.nsIWebProgressListener.STATE_STOP |
              Ci.nsIWebProgressListener.STATE_IS_NETWORK,
            0,
          ],
          true,
          false
        );
      }

      // TabSelect events are suppressed during preview mode to avoid confusing extensions and other bits of code
      // that might rely upon the other changes suppressed.
      // Focus is suppressed in the event that the main browser window is minimized - focusing a tab would restore the window
      if (!this._previewMode) {
        // We've selected the new tab, so go ahead and notify listeners.
        let event = new CustomEvent("TabSelect", {
          bubbles: true,
          cancelable: false,
          detail: {
            previousTab: oldTab,
          },
        });
        newTab.dispatchEvent(event);

        this._tabAttrModified(oldTab, ["selected"]);
        this._tabAttrModified(newTab, ["selected"]);

        this.readNotificationBox(newBrowser)?.shown();

        this._startMultiSelectChange();
        this._multiSelectChangeSelected = true;
        this.clearMultiSelectedTabs();
        if (this._multiSelectChangeAdditions.size) {
          // Some tab has been multiselected just before switching tabs.
          // The tab that was selected at that point should also be multiselected.
          this.addToMultiSelectedTabs(oldTab);
        }

        if (oldBrowser != newBrowser && oldBrowser.getInPermitUnload) {
          oldBrowser.getInPermitUnload(inPermitUnload => {
            if (!inPermitUnload) {
              return;
            }
            // Since the user is switching away from a tab that has
            // a beforeunload prompt active, we remove the prompt.
            // This prevents confusing user flows like the following:
            //   1. User attempts to close Firefox
            //   2. User switches tabs (ingoring a beforeunload prompt)
            //   3. User returns to tab, presses "Leave page"
            let promptBox = this.getTabModalPromptBox(oldBrowser);
            let prompts = promptBox.listPrompts();
            // There might not be any prompts here if the tab was closed
            // while in an onbeforeunload prompt, which will have
            // destroyed aforementioned prompt already, so check there's
            // something to remove, first:
            if (prompts.length) {
              // NB: This code assumes that the beforeunload prompt
              //     is the top-most prompt on the tab.
              prompts[prompts.length - 1].abortPrompt();
            }
          });
        }

        if (!gMultiProcessBrowser) {
          this._adjustFocusBeforeTabSwitch(oldTab, newTab);
          this._adjustFocusAfterTabSwitch(newTab);
          gURLBar.afterTabSwitchFocusChange();
        }
      }

      updateUserContextUIIndicator();
      gPermissionPanel.updateSharingIndicator();

      // Enable touch events to start a native dragging
      // session to allow the user to easily drag the selected tab.
      // This is currently only supported on Windows.
      oldTab.removeAttribute("touchdownstartsdrag");
      newTab.setAttribute("touchdownstartsdrag", "true");

      if (!gMultiProcessBrowser) {
        this.tabContainer._setPositionalAttributes();

        document.commandDispatcher.unlock();

        let event = new CustomEvent("TabSwitchDone", {
          bubbles: true,
          cancelable: true,
        });
        this.dispatchEvent(event);
      }

      if (!aForceUpdate) {
        TelemetryStopwatch.finish("FX_TAB_SWITCH_UPDATE_MS");
      }
    },

    _adjustFocusBeforeTabSwitch(oldTab, newTab) {
      if (this._previewMode) {
        return;
      }

      let oldBrowser = oldTab.linkedBrowser;
      let newBrowser = newTab.linkedBrowser;

      oldBrowser._urlbarFocused = gURLBar && gURLBar.focused;

      if (this.isFindBarInitialized(oldTab)) {
        let findBar = this.getCachedFindBar(oldTab);
        oldTab._findBarFocused =
          !findBar.hidden &&
          findBar._findField.getAttribute("focused") == "true";
      }

      let activeEl = document.activeElement;
      // If focus is on the old tab, move it to the new tab.
      if (activeEl == oldTab) {
        newTab.focus();
      } else if (
        gMultiProcessBrowser &&
        activeEl != newBrowser &&
        activeEl != newTab
      ) {
        // In e10s, if focus isn't already in the tabstrip or on the new browser,
        // and the new browser's previous focus wasn't in the url bar but focus is
        // there now, we need to adjust focus further.
        let keepFocusOnUrlBar =
          newBrowser && newBrowser._urlbarFocused && gURLBar && gURLBar.focused;
        if (!keepFocusOnUrlBar) {
          // Clear focus so that _adjustFocusAfterTabSwitch can detect if
          // some element has been focused and respect that.
          document.activeElement.blur();
        }
      }
    },

    _adjustFocusAfterTabSwitch(newTab) {
      // Don't steal focus from the tab bar.
      if (document.activeElement == newTab) {
        return;
      }

      let newBrowser = this.getBrowserForTab(newTab);

      if (newBrowser.hasAttribute("tabDialogShowing")) {
        newBrowser.tabDialogBox.focus();
        return;
      }
      if (newBrowser.hasAttribute("tabmodalPromptShowing")) {
        // If there's a tabmodal prompt showing, focus it.
        let prompts = newBrowser.tabModalPromptBox.listPrompts();
        let prompt = prompts[prompts.length - 1];
        // @tabmodalPromptShowing is also set for other tab modal prompts
        // (e.g. the Payment Request dialog) so there may not be a <tabmodalprompt>.
        // Bug 1492814 will implement this for the Payment Request dialog.
        if (prompt) {
          prompt.Dialog.setDefaultFocus();
          return;
        }
      }

      // Focus the location bar if it was previously focused for that tab.
      // In full screen mode, only bother making the location bar visible
      // if the tab is a blank one.
      if (newBrowser._urlbarFocused && gURLBar) {
        // If the user happened to type into the URL bar for this browser
        // by the time we got here, focusing will cause the text to be
        // selected which could cause them to overwrite what they've
        // already typed in.
        if (gURLBar.focused && newBrowser.userTypedValue) {
          return;
        }

        if (!window.fullScreen || newTab.isEmpty) {
          gURLBar.select();
          return;
        }
      }

      // Focus the find bar if it was previously focused for that tab.
      if (
        gFindBarInitialized &&
        !gFindBar.hidden &&
        this.selectedTab._findBarFocused
      ) {
        gFindBar._findField.focus();
        return;
      }

      // Don't focus the content area if something has been focused after the
      // tab switch was initiated.
      if (gMultiProcessBrowser && document.activeElement != document.body) {
        return;
      }

      // We're now committed to focusing the content area.
      let fm = Services.focus;
      let focusFlags = fm.FLAG_NOSCROLL;

      if (!gMultiProcessBrowser) {
        let newFocusedElement = fm.getFocusedElementForWindow(
          window.content,
          true,
          {}
        );

        // for anchors, use FLAG_SHOWRING so that it is clear what link was
        // last clicked when switching back to that tab
        if (
          newFocusedElement &&
          (newFocusedElement instanceof HTMLAnchorElement ||
            newFocusedElement.getAttributeNS(
              "http://www.w3.org/1999/xlink",
              "type"
            ) == "simple")
        ) {
          focusFlags |= fm.FLAG_SHOWRING;
        }
      }

      fm.setFocus(newBrowser, focusFlags);
    },

    _tabAttrModified(aTab, aChanged) {
      if (aTab.closing) {
        return;
      }

      let event = new CustomEvent("TabAttrModified", {
        bubbles: true,
        cancelable: false,
        detail: {
          changed: aChanged,
        },
      });
      aTab.dispatchEvent(event);
    },

    resetBrowserSharing(aBrowser) {
      let tab = this.getTabForBrowser(aBrowser);
      if (!tab) {
        return;
      }
      // If WebRTC was used, leave object to enable tracking of grace periods.
      tab._sharingState = tab._sharingState?.webRTC ? { webRTC: {} } : {};
      tab.removeAttribute("sharing");
      this._tabAttrModified(tab, ["sharing"]);
      if (aBrowser == this.selectedBrowser) {
        gPermissionPanel.updateSharingIndicator();
      }
    },

    updateBrowserSharing(aBrowser, aState) {
      let tab = this.getTabForBrowser(aBrowser);
      if (!tab) {
        return;
      }
      if (tab._sharingState == null) {
        tab._sharingState = {};
      }
      tab._sharingState = Object.assign(tab._sharingState, aState);

      if ("webRTC" in aState) {
        if (tab._sharingState.webRTC?.sharing) {
          if (tab._sharingState.webRTC.paused) {
            tab.removeAttribute("sharing");
          } else {
            tab.setAttribute("sharing", aState.webRTC.sharing);
          }
        } else {
          tab.removeAttribute("sharing");
        }
        this._tabAttrModified(tab, ["sharing"]);
      }

      if (aBrowser == this.selectedBrowser) {
        gPermissionPanel.updateSharingIndicator();
      }
    },

    getTabSharingState(aTab) {
      // Normalize the state object for consumers (ie.extensions).
      let state = Object.assign(
        {},
        aTab._sharingState && aTab._sharingState.webRTC
      );
      return {
        camera: !!state.camera,
        microphone: !!state.microphone,
        screen: state.screen && state.screen.replace("Paused", ""),
      };
    },

    setInitialTabTitle(aTab, aTitle, aOptions = {}) {
      // Convert some non-content title (actually a url) to human readable title
      if (!aOptions.isContentTitle && isBlankPageURL(aTitle)) {
        aTitle = this.tabContainer.emptyTabTitle;
      }

      if (aTitle) {
        if (!aTab.getAttribute("label")) {
          aTab._labelIsInitialTitle = true;
        }

        this._setTabLabel(aTab, aTitle, aOptions);
      }
    },

    setTabTitle(aTab) {
      var browser = this.getBrowserForTab(aTab);
      var title = browser.contentTitle;

      if (aTab.hasAttribute("customizemode")) {
        let brandBundle = document.getElementById("bundle_brand");
        let brandShortName = brandBundle.getString("brandShortName");
        title = gNavigatorBundle.getFormattedString("customizeMode.tabTitle", [
          brandShortName,
        ]);
      }

      // Don't replace an initially set label with the URL while the tab
      // is loading.
      if (aTab._labelIsInitialTitle) {
        if (!title) {
          return false;
        }
        delete aTab._labelIsInitialTitle;
      }

      let isContentTitle = !!title;
      if (!title) {
        // See if we can use the URI as the title.
        if (browser.currentURI.displaySpec) {
          try {
            title = Services.io.createExposableURI(browser.currentURI)
              .displaySpec;
          } catch (ex) {
            title = browser.currentURI.displaySpec;
          }
        }

        if (title && !isBlankPageURL(title)) {
          // If it's a long data: URI that uses base64 encoding, truncate to a
          // reasonable length rather than trying to display the entire thing,
          // which can be slow.
          // We can't shorten arbitrary URIs like this, as bidi etc might mean
          // we need the trailing characters for display. But a base64-encoded
          // data-URI is plain ASCII, so this is OK for tab-title display.
          // (See bug 1408854.)
          if (title.length > 500 && title.match(/^data:[^,]+;base64,/)) {
            title = title.substring(0, 500) + "\u2026";
          } else {
            // Try to unescape not-ASCII URIs using the current character set.
            try {
              let characterSet = browser.characterSet;
              title = Services.textToSubURI.unEscapeNonAsciiURI(
                characterSet,
                title
              );
            } catch (ex) {
              /* Do nothing. */
            }
          }
        } else {
          // No suitable URI? Fall back to our untitled string.
          title = this.tabContainer.emptyTabTitle;
        }
      }

      return this._setTabLabel(aTab, title, { isContentTitle });
    },

    _setTabLabel(aTab, aLabel, { beforeTabOpen, isContentTitle } = {}) {
      if (!aLabel) {
        return false;
      }

      aTab._fullLabel = aLabel;

      if (!isContentTitle) {
        // Remove protocol and "www."
        if (!("_regex_shortenURLForTabLabel" in this)) {
          this._regex_shortenURLForTabLabel = /^[^:]+:\/\/(?:www\.)?/;
        }
        aLabel = aLabel.replace(this._regex_shortenURLForTabLabel, "");
      }

      aTab._labelIsContentTitle = isContentTitle;

      if (aTab.getAttribute("label") == aLabel) {
        return false;
      }

      let dwu = window.windowUtils;
      let isRTL =
        dwu.getDirectionFromText(aLabel) == Ci.nsIDOMWindowUtils.DIRECTION_RTL;

      aTab.setAttribute("label", aLabel);
      aTab.setAttribute("labeldirection", isRTL ? "rtl" : "ltr");

      // Dispatch TabAttrModified event unless we're setting the label
      // before the TabOpen event was dispatched.
      if (!beforeTabOpen) {
        this._tabAttrModified(aTab, ["label"]);
      }

      if (aTab.selected) {
        this.updateTitlebar();
      }

      return true;
    },

    loadOneTab(
      aURI,
      aReferrerInfoOrParams,
      aCharset,
      aPostData,
      aLoadInBackground,
      aAllowThirdPartyFixup
    ) {
      var aTriggeringPrincipal;
      var aReferrerInfo;
      var aFromExternal;
      var aRelatedToCurrent;
      var aAllowInheritPrincipal;
      var aSkipAnimation;
      var aForceNotRemote;
      var aPreferredRemoteType;
      var aUserContextId;
      var aInitialBrowsingContextGroupId;
      var aOriginPrincipal;
      var aOriginStoragePrincipal;
      var aOpenWindowInfo;
      var aOpenerBrowser;
      var aCreateLazyBrowser;
      var aFocusUrlBar;
      var aName;
      var aCsp;
      var aSkipLoad;
      if (
        arguments.length == 2 &&
        typeof arguments[1] == "object" &&
        !(arguments[1] instanceof Ci.nsIURI)
      ) {
        let params = arguments[1];
        aTriggeringPrincipal = params.triggeringPrincipal;
        aReferrerInfo = params.referrerInfo;
        aCharset = params.charset;
        aPostData = params.postData;
        aLoadInBackground = params.inBackground;
        aAllowThirdPartyFixup = params.allowThirdPartyFixup;
        aFromExternal = params.fromExternal;
        aRelatedToCurrent = params.relatedToCurrent;
        aAllowInheritPrincipal = !!params.allowInheritPrincipal;
        aSkipAnimation = params.skipAnimation;
        aForceNotRemote = params.forceNotRemote;
        aPreferredRemoteType = params.preferredRemoteType;
        aUserContextId = params.userContextId;
        aInitialBrowsingContextGroupId = params.initialBrowsingContextGroupId;
        aOriginPrincipal = params.originPrincipal;
        aOriginStoragePrincipal = params.originStoragePrincipal;
        aOpenWindowInfo = params.openWindowInfo;
        aOpenerBrowser = params.openerBrowser;
        aCreateLazyBrowser = params.createLazyBrowser;
        aFocusUrlBar = params.focusUrlBar;
        aName = params.name;
        aCsp = params.csp;
        aSkipLoad = params.skipLoad;
      }

      // all callers of loadOneTab need to pass a valid triggeringPrincipal.
      if (!aTriggeringPrincipal) {
        throw new Error(
          "Required argument triggeringPrincipal missing within loadOneTab"
        );
      }

      var bgLoad =
        aLoadInBackground != null
          ? aLoadInBackground
          : Services.prefs.getBoolPref("browser.tabs.loadInBackground");
      var owner = bgLoad ? null : this.selectedTab;

      var tab = this.addTab(aURI, {
        triggeringPrincipal: aTriggeringPrincipal,
        referrerInfo: aReferrerInfo,
        charset: aCharset,
        postData: aPostData,
        ownerTab: owner,
        allowInheritPrincipal: aAllowInheritPrincipal,
        allowThirdPartyFixup: aAllowThirdPartyFixup,
        fromExternal: aFromExternal,
        relatedToCurrent: aRelatedToCurrent,
        skipAnimation: aSkipAnimation,
        forceNotRemote: aForceNotRemote,
        createLazyBrowser: aCreateLazyBrowser,
        preferredRemoteType: aPreferredRemoteType,
        userContextId: aUserContextId,
        originPrincipal: aOriginPrincipal,
        originStoragePrincipal: aOriginStoragePrincipal,
        initialBrowsingContextGroupId: aInitialBrowsingContextGroupId,
        openWindowInfo: aOpenWindowInfo,
        openerBrowser: aOpenerBrowser,
        focusUrlBar: aFocusUrlBar,
        name: aName,
        csp: aCsp,
        skipLoad: aSkipLoad,
      });
      if (!bgLoad) {
        this.selectedTab = tab;
      }

      return tab;
    },

    loadTabs(
      aURIs,
      {
        allowInheritPrincipal,
        allowThirdPartyFixup,
        inBackground,
        newIndex,
        postDatas,
        replace,
        targetTab,
        triggeringPrincipal,
        csp,
        userContextId,
        fromExternal,
      } = {}
    ) {
      if (!aURIs.length) {
        return;
      }

      // The tab selected after this new tab is closed (i.e. the new tab's
      // "owner") is the next adjacent tab (i.e. not the previously viewed tab)
      // when several urls are opened here (i.e. closing the first should select
      // the next of many URLs opened) or if the pref to have UI links opened in
      // the background is set (i.e. the link is not being opened modally)
      //
      // i.e.
      //    Number of URLs    Load UI Links in BG       Focus Last Viewed?
      //    == 1              false                     YES
      //    == 1              true                      NO
      //    > 1               false/true                NO
      var multiple = aURIs.length > 1;
      var owner = multiple || inBackground ? null : this.selectedTab;
      var firstTabAdded = null;
      var targetTabIndex = -1;

      if (typeof newIndex != "number") {
        newIndex = -1;
      }

      // When bulk opening tabs, such as from a bookmark folder, we want to insertAfterCurrent
      // if necessary, but we also will set the bulkOrderedOpen flag so that the bookmarks
      // open in the same order they are in the folder.
      if (
        multiple &&
        newIndex < 0 &&
        Services.prefs.getBoolPref("browser.tabs.insertAfterCurrent")
      ) {
        newIndex = this.selectedTab._tPos + 1;
      }

      if (replace) {
        let browser;
        if (targetTab) {
          browser = this.getBrowserForTab(targetTab);
          targetTabIndex = targetTab._tPos;
        } else {
          browser = this.selectedBrowser;
          targetTabIndex = this.tabContainer.selectedIndex;
        }
        let flags = Ci.nsIWebNavigation.LOAD_FLAGS_NONE;
        if (allowThirdPartyFixup) {
          flags |=
            Ci.nsIWebNavigation.LOAD_FLAGS_ALLOW_THIRD_PARTY_FIXUP |
            Ci.nsIWebNavigation.LOAD_FLAGS_FIXUP_SCHEME_TYPOS;
        }
        if (!allowInheritPrincipal) {
          flags |= Ci.nsIWebNavigation.LOAD_FLAGS_DISALLOW_INHERIT_PRINCIPAL;
        }
        if (fromExternal) {
          flags |= Ci.nsIWebNavigation.LOAD_FLAGS_FROM_EXTERNAL;
        }
        try {
          browser.loadURI(aURIs[0], {
            flags,
            postData: postDatas && postDatas[0],
            triggeringPrincipal,
            csp,
          });
        } catch (e) {
          // Ignore failure in case a URI is wrong, so we can continue
          // opening the next ones.
        }
      } else {
        let params = {
          allowInheritPrincipal,
          ownerTab: owner,
          skipAnimation: multiple,
          allowThirdPartyFixup,
          postData: postDatas && postDatas[0],
          userContextId,
          triggeringPrincipal,
          bulkOrderedOpen: multiple,
          csp,
          fromExternal,
        };
        if (newIndex > -1) {
          params.index = newIndex;
        }
        firstTabAdded = this.addTab(aURIs[0], params);
        if (newIndex > -1) {
          targetTabIndex = firstTabAdded._tPos;
        }
      }

      let tabNum = targetTabIndex;
      for (let i = 1; i < aURIs.length; ++i) {
        let params = {
          allowInheritPrincipal,
          skipAnimation: true,
          allowThirdPartyFixup,
          postData: postDatas && postDatas[i],
          userContextId,
          triggeringPrincipal,
          bulkOrderedOpen: true,
          csp,
          fromExternal,
        };
        if (targetTabIndex > -1) {
          params.index = ++tabNum;
        }
        this.addTab(aURIs[i], params);
      }

      if (firstTabAdded && !inBackground) {
        this.selectedTab = firstTabAdded;
      }
    },

    updateBrowserRemoteness(aBrowser, { newFrameloader, remoteType } = {}) {
      let isRemote = aBrowser.getAttribute("remote") == "true";

      // We have to be careful with this here, as the "no remote type" is null,
      // not a string. Make sure to check only for undefined, since null is
      // allowed.
      if (remoteType === undefined) {
        throw new Error("Remote type must be set!");
      }

      let shouldBeRemote = remoteType !== E10SUtils.NOT_REMOTE;

      if (!gMultiProcessBrowser && shouldBeRemote) {
        throw new Error(
          "Cannot switch to remote browser in a window " +
            "without the remote tabs load context."
        );
      }

      // Abort if we're not going to change anything
      let oldRemoteType = aBrowser.remoteType;
      if (
        isRemote == shouldBeRemote &&
        !newFrameloader &&
        (!isRemote || oldRemoteType == remoteType)
      ) {
        return false;
      }

      let tab = this.getTabForBrowser(aBrowser);
      // aBrowser needs to be inserted now if it hasn't been already.
      this._insertBrowser(tab);

      let evt = document.createEvent("Events");
      evt.initEvent("BeforeTabRemotenessChange", true, false);
      tab.dispatchEvent(evt);

      let wasActive = document.activeElement == aBrowser;

      // Unhook our progress listener.
      let filter = this._tabFilters.get(tab);
      let listener = this._tabListeners.get(tab);
      aBrowser.webProgress.removeProgressListener(filter);
      filter.removeProgressListener(listener);

      // We'll be creating a new listener, so destroy the old one.
      listener.destroy();

      let oldDroppedLinkHandler = aBrowser.droppedLinkHandler;
      let oldUserTypedValue = aBrowser.userTypedValue;
      let hadStartedLoad = aBrowser.didStartLoadSinceLastUserTyping();

      // Change the "remote" attribute.

      // Make sure the browser is destroyed so it unregisters from observer notifications
      aBrowser.destroy();

      if (shouldBeRemote) {
        aBrowser.setAttribute("remote", "true");
        aBrowser.setAttribute("remoteType", remoteType);
      } else {
        aBrowser.setAttribute("remote", "false");
        aBrowser.removeAttribute("remoteType");
      }

      // This call actually switches out our frameloaders. Do this as late as
      // possible before rebuilding the browser, as we'll need the new browser
      // state set up completely first.
      aBrowser.changeRemoteness({
        remoteType,
      });

      // Once we have new frameloaders, this call sets the browser back up.
      aBrowser.construct();

      aBrowser.userTypedValue = oldUserTypedValue;
      if (hadStartedLoad) {
        aBrowser.urlbarChangeTracker.startedLoad();
      }

      aBrowser.droppedLinkHandler = oldDroppedLinkHandler;

      // This shouldn't really be necessary, however, this has the side effect
      // of sending MozLayerTreeReady / MozLayerTreeCleared events for remote
      // frames, which the tab switcher depends on.
      //
      // eslint-disable-next-line no-self-assign
      aBrowser.docShellIsActive = aBrowser.docShellIsActive;

      // Create a new tab progress listener for the new browser we just injected,
      // since tab progress listeners have logic for handling the initial about:blank
      // load
      listener = new TabProgressListener(tab, aBrowser, true, false);
      this._tabListeners.set(tab, listener);
      filter.addProgressListener(listener, Ci.nsIWebProgress.NOTIFY_ALL);

      // Restore the progress listener.
      aBrowser.webProgress.addProgressListener(
        filter,
        Ci.nsIWebProgress.NOTIFY_ALL
      );

      // Restore the securityUI state.
      let securityUI = aBrowser.securityUI;
      let state = securityUI
        ? securityUI.state
        : Ci.nsIWebProgressListener.STATE_IS_INSECURE;
      let callTabsListener = AppConstants.PINEBUILD;
      this._callProgressListeners(
        aBrowser,
        "onSecurityChange",
        [aBrowser.webProgress, null, state],
        true,
        callTabsListener
      );
      let event = aBrowser.getContentBlockingEvents();
      // Include the true final argument to indicate that this event is
      // simulated (instead of being observed by the webProgressListener).
      this._callProgressListeners(
        aBrowser,
        "onContentBlockingEvent",
        [aBrowser.webProgress, null, event, true],
        true,
        false
      );

      if (shouldBeRemote) {
        // Switching the browser to be remote will connect to a new child
        // process so the browser can no longer be considered to be
        // crashed.
        tab.removeAttribute("crashed");
      } else {
        aBrowser.sendMessageToActor(
          "Browser:AppTab",
          { isAppTab: tab.pinned },
          "BrowserTab"
        );
      }

      if (wasActive) {
        aBrowser.focus();
      }

      // If the findbar has been initialised, reset its browser reference.
      if (this.isFindBarInitialized(tab)) {
        this.getCachedFindBar(tab).browser = aBrowser;
      }

      tab.linkedBrowser.sendMessageToActor(
        "Browser:HasSiblings",
        this.tabs.length > 1,
        "BrowserTab"
      );

      evt = document.createEvent("Events");
      evt.initEvent("TabRemotenessChange", true, false);
      tab.dispatchEvent(evt);

      return true;
    },

    updateBrowserRemotenessByURL(aBrowser, aURL, aOptions = {}) {
      if (!gMultiProcessBrowser) {
        return this.updateBrowserRemoteness(aBrowser, {
          remoteType: E10SUtils.NOT_REMOTE,
        });
      }

      let oldRemoteType = aBrowser.remoteType;

      let oa = E10SUtils.predictOriginAttributes({ browser: aBrowser });

      aOptions.remoteType = E10SUtils.getRemoteTypeForURI(
        aURL,
        gMultiProcessBrowser,
        gFissionBrowser,
        oldRemoteType,
        aBrowser.currentURI,
        oa
      );

      // If this URL can't load in the current browser then flip it to the
      // correct type.
      if (oldRemoteType != aOptions.remoteType || aOptions.newFrameloader) {
        return this.updateBrowserRemoteness(aBrowser, aOptions);
      }

      return false;
    },

    createBrowser({
      isPreloadBrowser,
      name,
      openWindowInfo,
      remoteType,
      initialBrowsingContextGroupId,
      uriIsAboutBlank,
      userContextId,
      skipLoad,
      initiallyActive,
    } = {}) {
      let b = document.createXULElement("browser");
      // Use the JSM global to create the permanentKey, so that if the
      // permanentKey is held by something after this window closes, it
      // doesn't keep the window alive.
      b.permanentKey = new (Cu.getGlobalForObject(Services).Object)();

      // Ensure that SessionStore has flushed any session history state from the
      // content process before we this browser's remoteness.
      if (!Services.appinfo.sessionHistoryInParent) {
        b.prepareToChangeRemoteness = () =>
          SessionStore.prepareToChangeRemoteness(b);
        b.afterChangeRemoteness = switchId => {
          let tab = this.getTabForBrowser(b);
          SessionStore.finishTabRemotenessChange(tab, switchId);
          return true;
        };
      }

      const defaultBrowserAttributes = {
        contextmenu: "contentAreaContextMenu",
        message: "true",
        messagemanagergroup: "browsers",
        selectmenulist: "ContentSelectDropdown",
        tooltip: "aHTMLTooltip",
        type: "content",
      };
      for (let attribute in defaultBrowserAttributes) {
        b.setAttribute(attribute, defaultBrowserAttributes[attribute]);
      }

      if (gMultiProcessBrowser || remoteType) {
        b.setAttribute("maychangeremoteness", "true");
      }

      if (!initiallyActive) {
        b.setAttribute("initiallyactive", "false");
      }

      if (userContextId) {
        b.setAttribute("usercontextid", userContextId);
      }

      if (remoteType) {
        b.setAttribute("remoteType", remoteType);
        b.setAttribute("remote", "true");
      }

      if (!isPreloadBrowser) {
        b.setAttribute("autocompletepopup", "PopupAutoComplete");
      }

      /*
       * This attribute is meant to describe if the browser is the
       * preloaded browser. When the preloaded browser is created, the
       * 'preloadedState' attribute for that browser is set to "preloaded", and
       * when a new tab is opened, and it is time to show that preloaded
       * browser, the 'preloadedState' attribute for that browser is removed.
       *
       * See more details on Bug 1420285.
       */
      if (isPreloadBrowser) {
        b.setAttribute("preloadedState", "preloaded");
      }

      // Ensure that the browser will be created in a specific initial
      // BrowsingContextGroup. This may change the process selection behaviour
      // of the newly created browser, and is often used in combination with
      // "remoteType" to ensure that the initial about:blank load occurs
      // within the same process as another window.
      if (initialBrowsingContextGroupId) {
        b.setAttribute(
          "initialBrowsingContextGroupId",
          initialBrowsingContextGroupId
        );
      }

      // Propagate information about the opening content window to the browser.
      if (openWindowInfo) {
        b.openWindowInfo = openWindowInfo;
      }

      // This will be used by gecko to control the name of the opened
      // window.
      if (name) {
        // XXX: The `name` property is special in HTML and XUL. Should
        // we use a different attribute name for this?
        b.setAttribute("name", name);
      }

      let notificationbox = document.createXULElement("notificationbox");
      notificationbox.setAttribute("notificationside", "top");

      // We set large flex on both containers to allow the devtools toolbox to
      // set a flex attribute. We don't want the toolbox to actually take up free
      // space, but we do want it to collapse when the window shrinks, and with
      // flex=0 it can't. When the toolbox is on the bottom it's a sibling of
      // browserStack, and when it's on the side it's a sibling of
      // browserContainer.
      let stack = document.createXULElement("stack");
      stack.className = "browserStack";
      stack.appendChild(b);
      stack.setAttribute("flex", "10000");

      let browserContainer = document.createXULElement("vbox");
      browserContainer.className = "browserContainer";
      browserContainer.appendChild(notificationbox);
      browserContainer.appendChild(stack);
      browserContainer.setAttribute("flex", "10000");

      let browserSidebarContainer = document.createXULElement("hbox");
      browserSidebarContainer.className = "browserSidebarContainer";
      browserSidebarContainer.appendChild(browserContainer);

      // Prevent the superfluous initial load of a blank document
      // if we're going to load something other than about:blank.
      if (!uriIsAboutBlank || skipLoad) {
        b.setAttribute("nodefaultsrc", "true");
      }

      return b;
    },

    _createLazyBrowser(aTab) {
      let browser = aTab.linkedBrowser;

      let names = this._browserBindingProperties;

      for (let i = 0; i < names.length; i++) {
        let name = names[i];
        let getter;
        let setter;
        switch (name) {
          case "audioMuted":
            getter = () => aTab.hasAttribute("muted");
            break;
          case "contentTitle":
            getter = () => SessionStore.getLazyTabValue(aTab, "title");
            break;
          case "currentURI":
            getter = () => {
              let url = SessionStore.getLazyTabValue(aTab, "url");
              // Avoid recreating the same nsIURI object over and over again...
              if (browser._cachedCurrentURI) {
                return browser._cachedCurrentURI;
              }
              return (browser._cachedCurrentURI = Services.io.newURI(url));
            };
            break;
          case "didStartLoadSinceLastUserTyping":
            getter = () => () => false;
            break;
          case "fullZoom":
          case "textZoom":
            getter = () => 1;
            break;
          case "tabHasCustomZoom":
            getter = () => false;
            break;
          case "getTabBrowser":
            getter = () => () => this;
            break;
          case "isRemoteBrowser":
            getter = () => browser.getAttribute("remote") == "true";
            break;
          case "permitUnload":
            getter = () => () => ({ permitUnload: true });
            break;
          case "reload":
          case "reloadWithFlags":
            getter = () => params => {
              // Wait for load handler to be instantiated before
              // initializing the reload.
              aTab.addEventListener(
                "SSTabRestoring",
                () => {
                  browser[name](params);
                },
                { once: true }
              );
              gBrowser._insertBrowser(aTab);
            };
            break;
          case "remoteType":
            getter = () => {
              let url = SessionStore.getLazyTabValue(aTab, "url");
              // Avoid recreating the same nsIURI object over and over again...
              let uri;
              if (browser._cachedCurrentURI) {
                uri = browser._cachedCurrentURI;
              } else {
                uri = browser._cachedCurrentURI = Services.io.newURI(url);
              }
              let oa = E10SUtils.predictOriginAttributes({
                browser,
                userContextId: aTab.getAttribute("usercontextid"),
              });
              return E10SUtils.getRemoteTypeForURI(
                url,
                gMultiProcessBrowser,
                gFissionBrowser,
                undefined,
                uri,
                oa
              );
            };
            break;
          case "userTypedValue":
          case "userTypedClear":
            getter = () => SessionStore.getLazyTabValue(aTab, name);
            break;
          default:
            getter = () => {
              if (AppConstants.NIGHTLY_BUILD) {
                let message = `[bug 1345098] Lazy browser prematurely inserted via '${name}' property access:\n`;
                console.log(message + new Error().stack);
              }
              this._insertBrowser(aTab);
              return browser[name];
            };
            setter = value => {
              if (AppConstants.NIGHTLY_BUILD) {
                let message = `[bug 1345098] Lazy browser prematurely inserted via '${name}' property access:\n`;
                console.log(message + new Error().stack);
              }
              this._insertBrowser(aTab);
              return (browser[name] = value);
            };
        }
        Object.defineProperty(browser, name, {
          get: getter,
          set: setter,
          configurable: true,
          enumerable: true,
        });
      }
    },

    _insertBrowser(aTab, aInsertedOnTabCreation) {
      "use strict";

      // If browser is already inserted or window is closed don't do anything.
      if (aTab.linkedPanel || window.closed) {
        return;
      }

      let browser = aTab.linkedBrowser;

      // If browser is a lazy browser, delete the substitute properties.
      if (this._browserBindingProperties[0] in browser) {
        for (let name of this._browserBindingProperties) {
          delete browser[name];
        }
      }

      let { uriIsAboutBlank, usingPreloadedContent } = aTab._browserParams;
      delete aTab._browserParams;
      delete browser._cachedCurrentURI;

      let panel = this.getPanel(browser);
      let uniqueId = this._generateUniquePanelID();
      panel.id = uniqueId;
      aTab.linkedPanel = uniqueId;

      // Inject the <browser> into the DOM if necessary.
      if (!panel.parentNode) {
        // NB: this appendChild call causes us to run constructors for the
        // browser element, which fires off a bunch of notifications. Some
        // of those notifications can cause code to run that inspects our
        // state, so it is important that the tab element is fully
        // initialized by this point.
        this.tabpanels.appendChild(panel);
      }

      // wire up a progress listener for the new browser object.
      let tabListener = new TabProgressListener(
        aTab,
        browser,
        uriIsAboutBlank,
        usingPreloadedContent
      );
      const filter = Cc[
        "@mozilla.org/appshell/component/browser-status-filter;1"
      ].createInstance(Ci.nsIWebProgress);
      filter.addProgressListener(tabListener, Ci.nsIWebProgress.NOTIFY_ALL);
      browser.webProgress.addProgressListener(
        filter,
        Ci.nsIWebProgress.NOTIFY_ALL
      );
      this._tabListeners.set(aTab, tabListener);
      this._tabFilters.set(aTab, filter);

      browser.droppedLinkHandler = handleDroppedLink;
      browser.loadURI = _loadURI.bind(null, browser);

      // Most of the time, we start our browser's docShells out as inactive,
      // and then maintain activeness in the tab switcher. Preloaded about:newtab's
      // are already created with their docShell's as inactive, but then explicitly
      // render their layers to ensure that we can switch to them quickly. We avoid
      // setting docShellIsActive to false again in this case, since that'd cause
      // the layers for the preloaded tab to be dropped, and we'd see a flash
      // of empty content instead.
      //
      // So for all browsers except for the preloaded case, we set the browser
      // docShell to inactive.
      if (!usingPreloadedContent) {
        browser.docShellIsActive = false;
      }

      // If we transitioned from one browser to two browsers, we need to set
      // hasSiblings=false on both the existing browser and the new browser.
      if (this.tabs.length == 2) {
        this.tabs[0].linkedBrowser.sendMessageToActor(
          "Browser:HasSiblings",
          true,
          "BrowserTab"
        );
        this.tabs[1].linkedBrowser.sendMessageToActor(
          "Browser:HasSiblings",
          true,
          "BrowserTab"
        );
      } else {
        aTab.linkedBrowser.sendMessageToActor(
          "Browser:HasSiblings",
          this.tabs.length > 1,
          "BrowserTab"
        );
      }

      // Only fire this event if the tab is already in the DOM
      // and will be handled by a listener.
      if (aTab.isConnected) {
        var evt = new CustomEvent("TabBrowserInserted", {
          bubbles: true,
          detail: { insertedOnTabCreation: aInsertedOnTabCreation },
        });
        aTab.dispatchEvent(evt);
      }
    },

    _mayDiscardBrowser(aTab, aForceDiscard) {
      let browser = aTab.linkedBrowser;
      let action = aForceDiscard ? "unload" : "dontUnload";

      if (
        !aTab ||
        aTab.selected ||
        aTab.closing ||
        this._windowIsClosing ||
        !browser.isConnected ||
        !browser.isRemoteBrowser ||
        !browser.permitUnload(action).permitUnload
      ) {
        return false;
      }

      return true;
    },

    discardBrowser(aTab, aForceDiscard) {
      "use strict";
      let browser = aTab.linkedBrowser;

      if (!this._mayDiscardBrowser(aTab, aForceDiscard)) {
        return false;
      }

      // Reset sharing state.
      if (aTab._sharingState) {
        this.resetBrowserSharing(browser);
      }
      webrtcUI.forgetStreamsFromBrowserContext(browser.browsingContext);

      // Set browser parameters for when browser is restored.  Also remove
      // listeners and set up lazy restore data in SessionStore. This must
      // be done before browser is destroyed and removed from the document.
      aTab._browserParams = {
        uriIsAboutBlank: browser.currentURI.spec == "about:blank",
        remoteType: browser.remoteType,
        usingPreloadedContent: false,
      };

      SessionStore.resetBrowserToLazyState(aTab);

      // Remove the tab's filter and progress listener.
      let filter = this._tabFilters.get(aTab);
      let listener = this._tabListeners.get(aTab);
      browser.webProgress.removeProgressListener(filter);
      filter.removeProgressListener(listener);
      listener.destroy();

      this._tabListeners.delete(aTab);
      this._tabFilters.delete(aTab);

      // Reset the findbar and remove it if it is attached to the tab.
      if (aTab._findBar) {
        aTab._findBar.close(true);
        aTab._findBar.remove();
        delete aTab._findBar;
      }

      // Remove potentially stale attributes.
      let attributesToRemove = [
        "activemedia-blocked",
        "busy",
        "pendingicon",
        "progress",
        "soundplaying",
      ];
      let removedAttributes = [];
      for (let attr of attributesToRemove) {
        if (aTab.hasAttribute(attr)) {
          removedAttributes.push(attr);
          aTab.removeAttribute(attr);
        }
      }
      if (removedAttributes.length) {
        this._tabAttrModified(aTab, removedAttributes);
      }

      browser.destroy();
      this.getPanel(browser).remove();
      aTab.removeAttribute("linkedpanel");

      this._createLazyBrowser(aTab);

      let evt = new CustomEvent("TabBrowserDiscarded", { bubbles: true });
      aTab.dispatchEvent(evt);
      return true;
    },

    /**
     * Loads a tab with a default null principal unless specified
     */
    addWebTab(aURI, params = {}) {
      if (!params.triggeringPrincipal) {
        params.triggeringPrincipal = Services.scriptSecurityManager.createNullPrincipal(
          {
            userContextId: params.userContextId,
          }
        );
      }
      if (params.triggeringPrincipal.isSystemPrincipal) {
        throw new Error(
          "System principal should never be passed into addWebTab()"
        );
      }
      return this.addTab(aURI, params);
    },

    addAdjacentNewTab(tab) {
      Services.obs.notifyObservers(
        {
          wrappedJSObject: new Promise(resolve => {
            this.selectedTab = this.addTrustedTab(BROWSER_NEW_TAB_URL, {
              index: tab._tPos + 1,
              userContextId: tab.userContextId,
            });
            resolve(this.selectedBrowser);
          }),
        },
        "browser-open-newtab-start"
      );
    },

    /**
     * Must only be used sparingly for content that came from Chrome context
     * If in doubt use addWebTab
     */
    addTrustedTab(aURI, params = {}) {
      params.triggeringPrincipal = Services.scriptSecurityManager.getSystemPrincipal();
      return this.addTab(aURI, params);
    },

    // eslint-disable-next-line complexity
    addTab(
      aURI,
      {
        allowInheritPrincipal,
        allowThirdPartyFixup,
        bulkOrderedOpen,
        charset,
        createLazyBrowser,
        disableTRR,
        eventDetail,
        focusUrlBar,
        forceNotRemote,
        fromExternal,
        index,
        lazyTabTitle,
        name,
        noInitialLabel,
        openWindowInfo,
        openerBrowser,
        originPrincipal,
        originStoragePrincipal,
        ownerTab,
        pinned,
        postData,
        preferredRemoteType,
        referrerInfo,
        relatedToCurrent,
        initialBrowsingContextGroupId,
        skipAnimation,
        skipBackgroundNotify,
        triggeringPrincipal,
        userContextId,
        csp,
        skipLoad,
        batchInsertingTabs,
      } = {}
    ) {
      // all callers of addTab that pass a params object need to pass
      // a valid triggeringPrincipal.
      if (!triggeringPrincipal) {
        throw new Error(
          "Required argument triggeringPrincipal missing within addTab"
        );
      }

      if (!UserInteraction.running("browser.tabs.opening", window)) {
        UserInteraction.start("browser.tabs.opening", "initting", window);
      }

      // Don't use document.l10n.setAttributes because the FTL file is loaded
      // lazily and we won't be able to resolve the string.
      document
        .getElementById("History:UndoCloseTab")
        .setAttribute("data-l10n-args", JSON.stringify({ tabCount: 1 }));

      // if we're adding tabs, we're past interrupt mode, ditch the owner
      if (this.selectedTab.owner) {
        this.selectedTab.owner = null;
      }

      // Find the tab that opened this one, if any. This is used for
      // determining positioning, and inherited attributes such as the
      // user context ID.
      //
      // If we have a browser opener (which is usually the browser
      // element from a remote window.open() call), use that.
      //
      // Otherwise, if the tab is related to the current tab (e.g.,
      // because it was opened by a link click), use the selected tab as
      // the owner. If referrerInfo is set, and we don't have an
      // explicit relatedToCurrent arg, we assume that the tab is
      // related to the current tab, since referrerURI is null or
      // undefined if the tab is opened from an external application or
      // bookmark (i.e. somewhere other than an existing tab).
      if (relatedToCurrent == null) {
        relatedToCurrent = !!(referrerInfo && referrerInfo.originalReferrer);
      }
      let openerTab =
        (openerBrowser && this.getTabForBrowser(openerBrowser)) ||
        (relatedToCurrent && this.selectedTab);

      var t = document.createXULElement("tab", { is: "tabbrowser-tab" });
      // Tag the tab as being created so extension code can ignore events
      // prior to TabOpen.
      t.initializingTab = true;
      t.openerTab = openerTab;

      aURI = aURI || "about:blank";
      let aURIObject = null;
      try {
        aURIObject = Services.io.newURI(aURI);
      } catch (ex) {
        /* we'll try to fix up this URL later */
      }

      let lazyBrowserURI;
      if (createLazyBrowser && aURI != "about:blank") {
        lazyBrowserURI = aURIObject;
        aURI = "about:blank";
      }

      var uriIsAboutBlank = aURI == "about:blank";

      // When overflowing, new tabs are scrolled into view smoothly, which
      // doesn't go well together with the width transition. So we skip the
      // transition in that case.
      let animate =
        !skipAnimation &&
        !pinned &&
        this.tabContainer.getAttribute("overflow") != "true" &&
        !gReduceMotion;

      // Related tab inherits current tab's user context unless a different
      // usercontextid is specified
      if (userContextId == null && openerTab) {
        userContextId = openerTab.getAttribute("usercontextid") || 0;
      }

      if (!noInitialLabel) {
        if (isBlankPageURL(aURI)) {
          t.setAttribute("label", this.tabContainer.emptyTabTitle);
        } else {
          // Set URL as label so that the tab isn't empty initially.
          this.setInitialTabTitle(t, aURI, { beforeTabOpen: true });
        }
      }

      if (userContextId) {
        t.setAttribute("usercontextid", userContextId);
        ContextualIdentityService.setTabStyle(t);
      }

      if (skipBackgroundNotify) {
        t.setAttribute("skipbackgroundnotify", true);
      }

      if (pinned) {
        t.setAttribute("pinned", "true");
      }

      t.classList.add("tabbrowser-tab");

      this.tabContainer._unlockTabSizing();

      if (!animate) {
        UserInteraction.update("browser.tabs.opening", "not-animated", window);
        t.setAttribute("fadein", "true");

        // Call _handleNewTab asynchronously as it needs to know if the
        // new tab is selected.
        setTimeout(
          function(tabContainer) {
            tabContainer._handleNewTab(t);
          },
          0,
          this.tabContainer
        );
      } else {
        UserInteraction.update("browser.tabs.opening", "animated", window);
      }

      let usingPreloadedContent = false;
      let b;

      try {
        if (!batchInsertingTabs) {
          // When we are not restoring a session, we need to know
          // insert the tab into the tab container in the correct position
          this._insertTabAtIndex(t, {
            index,
            ownerTab,
            openerTab,
            pinned,
            bulkOrderedOpen,
          });
        }

        // If we don't have a preferred remote type, and we have a remote
        // opener, use the opener's remote type.
        if (!preferredRemoteType && openerBrowser) {
          preferredRemoteType = openerBrowser.remoteType;
        }

        var oa = E10SUtils.predictOriginAttributes({ window, userContextId });

        // If URI is about:blank and we don't have a preferred remote type,
        // then we need to use the referrer, if we have one, to get the
        // correct remote type for the new tab.
        if (
          uriIsAboutBlank &&
          !preferredRemoteType &&
          referrerInfo &&
          referrerInfo.originalReferrer
        ) {
          preferredRemoteType = E10SUtils.getRemoteTypeForURI(
            referrerInfo.originalReferrer.spec,
            gMultiProcessBrowser,
            gFissionBrowser,
            E10SUtils.DEFAULT_REMOTE_TYPE,
            null,
            oa
          );
        }

        let remoteType = forceNotRemote
          ? E10SUtils.NOT_REMOTE
          : E10SUtils.getRemoteTypeForURI(
              aURI,
              gMultiProcessBrowser,
              gFissionBrowser,
              preferredRemoteType,
              null,
              oa
            );

        // If we open a new tab with the newtab URL in the default
        // userContext, check if there is a preloaded browser ready.
        if (aURI == BROWSER_NEW_TAB_URL && !userContextId) {
          b = NewTabPagePreloading.getPreloadedBrowser(window);
          if (b) {
            usingPreloadedContent = true;
          }
        }

        if (!b) {
          // No preloaded browser found, create one.
          b = this.createBrowser({
            remoteType,
            uriIsAboutBlank,
            userContextId,
            initialBrowsingContextGroupId,
            openWindowInfo,
            name,
            skipLoad,
          });
        }

        t.linkedBrowser = b;

        if (focusUrlBar) {
          b._urlbarFocused = true;
        }

        this._tabForBrowser.set(b, t);
        t.permanentKey = b.permanentKey;
        t._browserParams = {
          uriIsAboutBlank,
          remoteType,
          usingPreloadedContent,
        };

        // If the caller opts in, create a lazy browser.
        if (createLazyBrowser) {
          this._createLazyBrowser(t);

          if (lazyBrowserURI) {
            // Lazy browser must be explicitly registered so tab will appear as
            // a switch-to-tab candidate in autocomplete.
            this.UrlbarProviderOpenTabs.registerOpenTab(
              lazyBrowserURI.spec,
              userContextId || 0,
              PrivateBrowsingUtils.isWindowPrivate(window)
            );
            b.registeredOpenURI = lazyBrowserURI;
          }
          SessionStore.setTabState(t, {
            entries: [
              {
                url: lazyBrowserURI ? lazyBrowserURI.spec : "about:blank",
                title: lazyTabTitle,
                triggeringPrincipal_base64: E10SUtils.serializePrincipal(
                  triggeringPrincipal
                ),
              },
            ],
          });
        } else {
          this._insertBrowser(t, true);
        }
      } catch (e) {
        Cu.reportError("Failed to create tab");
        Cu.reportError(e);
        t.remove();
        if (t.linkedBrowser) {
          this._tabFilters.delete(t);
          this._tabListeners.delete(t);
          this.getPanel(t.linkedBrowser).remove();
        }
        throw e;
      }

      // Hack to ensure that the about:newtab, and about:welcome favicon is loaded
      // instantaneously, to avoid flickering and improve perceived performance.
      this.setDefaultIcon(t, aURIObject);

      if (!batchInsertingTabs) {
        // Fire a TabOpen event
        this._fireTabOpen(t, eventDetail);

        if (
          !usingPreloadedContent &&
          originPrincipal &&
          originStoragePrincipal &&
          aURI
        ) {
          let { URI_INHERITS_SECURITY_CONTEXT } = Ci.nsIProtocolHandler;
          // Unless we know for sure we're not inheriting principals,
          // force the about:blank viewer to have the right principal:
          if (
            !aURIObject ||
            doGetProtocolFlags(aURIObject) & URI_INHERITS_SECURITY_CONTEXT
          ) {
            b.createAboutBlankContentViewer(
              originPrincipal,
              originStoragePrincipal
            );
          }
        }

        // If we didn't swap docShells with a preloaded browser
        // then let's just continue loading the page normally.
        if (
          !usingPreloadedContent &&
          (!uriIsAboutBlank || !allowInheritPrincipal) &&
          !skipLoad
        ) {
          // pretend the user typed this so it'll be available till
          // the document successfully loads
          if (aURI && !gInitialPages.includes(aURI)) {
            b.userTypedValue = aURI;
          }

          let flags = Ci.nsIWebNavigation.LOAD_FLAGS_NONE;
          if (allowThirdPartyFixup) {
            flags |= Ci.nsIWebNavigation.LOAD_FLAGS_ALLOW_THIRD_PARTY_FIXUP;
            flags |= Ci.nsIWebNavigation.LOAD_FLAGS_FIXUP_SCHEME_TYPOS;
          }
          if (fromExternal) {
            flags |= Ci.nsIWebNavigation.LOAD_FLAGS_FROM_EXTERNAL;
          } else if (!triggeringPrincipal.isSystemPrincipal) {
            // XXX this code must be reviewed and changed when bug 1616353
            // lands.
            flags |= Ci.nsIWebNavigation.LOAD_FLAGS_FIRST_LOAD;
          }
          if (!allowInheritPrincipal) {
            flags |= Ci.nsIWebNavigation.LOAD_FLAGS_DISALLOW_INHERIT_PRINCIPAL;
          }
          if (disableTRR) {
            flags |= Ci.nsIWebNavigation.LOAD_FLAGS_DISABLE_TRR;
          }
          try {
            b.loadURI(aURI, {
              flags,
              triggeringPrincipal,
              referrerInfo,
              charset,
              postData,
              csp,
            });
          } catch (ex) {
            Cu.reportError(ex);
          }
        }
      }

      // This field is updated regardless if we actually animate
      // since it's important that we keep this count correct in all cases.
      this.tabAnimationsInProgress++;

      if (animate) {
        requestAnimationFrame(function() {
          // kick the animation off
          t.setAttribute("fadein", "true");
        });
      }

      // Additionally send pinned tab events
      if (pinned) {
        this._notifyPinnedStatus(t);
      }

      gSharedTabWarning.tabAdded(t);

      return t;
    },

    addMultipleTabs(restoreTabsLazily, selectTab, aPropertiesTabs) {
      let tabs = [];
      let tabsFragment = document.createDocumentFragment();
      let tabToSelect = null;
      let hiddenTabs = new Map();
      let shouldUpdateForPinnedTabs = false;

      // We create each tab and browser, but only insert them
      // into a document fragment so that we can insert them all
      // together. This prevents synch reflow for each tab
      // insertion.
      for (var i = 0; i < aPropertiesTabs.length; i++) {
        let tabData = aPropertiesTabs[i];

        let userContextId = tabData.userContextId;
        let select = i == selectTab - 1;
        let tab;
        let tabWasReused = false;

        // Re-use existing selected tab if possible to avoid the overhead of
        // selecting a new tab.
        if (
          select &&
          this.selectedTab.userContextId == userContextId &&
          !SessionStore.isTabRestoring(this.selectedTab)
        ) {
          tabWasReused = true;
          tab = this.selectedTab;
          if (!tabData.pinned) {
            this.unpinTab(tab);
          } else {
            this.pinTab(tab);
          }
        }

        // Add a new tab if needed.
        if (!tab) {
          let createLazyBrowser =
            restoreTabsLazily && !select && !tabData.pinned;

          let url = "about:blank";
          if (createLazyBrowser && tabData.entries && tabData.entries.length) {
            // Let tabbrowser know the future URI because progress listeners won't
            // get onLocationChange notification before the browser is inserted.
            let activeIndex = (tabData.index || tabData.entries.length) - 1;
            // Ensure the index is in bounds.
            activeIndex = Math.min(activeIndex, tabData.entries.length - 1);
            activeIndex = Math.max(activeIndex, 0);
            url = tabData.entries[activeIndex].url;
          }

          // Setting noInitialLabel is a perf optimization. Rendering tab labels
          // would make resizing the tabs more expensive as we're adding them.
          // Each tab will get its initial label set in restoreTab.
          tab = this.addTrustedTab(url, {
            createLazyBrowser,
            skipAnimation: true,
            allowInheritPrincipal: true,
            noInitialLabel: true,
            userContextId,
            skipBackgroundNotify: true,
            bulkOrderedOpen: true,
            batchInsertingTabs: true,
          });

          if (select) {
            tabToSelect = tab;
          }
        }

        tabs.push(tab);

        if (tabData.pinned) {
          // Calling `pinTab` calls `moveTabTo`, which assumes the tab is
          // inserted in the DOM. If the tab is not yet in the DOM,
          // just insert it in the right place from the start.
          if (!tab.parentNode) {
            tab._tPos = this._numPinnedTabs;
            this.tabContainer.insertBefore(tab, this.tabs[this._numPinnedTabs]);
            tab.setAttribute("pinned", "true");
            this._invalidateCachedTabs();
            // Then ensure all the tab open/pinning information is sent.
            this._fireTabOpen(tab, {});
            this._notifyPinnedStatus(tab);
            // Once we're done adding all tabs, _updateTabBarForPinnedTabs
            // needs calling:
            shouldUpdateForPinnedTabs = true;
          }
        } else {
          if (tab.hidden) {
            tab.hidden = true;
            hiddenTabs.set(tab, tabData.extData && tabData.extData.hiddenBy);
          }

          tabsFragment.appendChild(tab);
          if (tabWasReused) {
            this._invalidateCachedTabs();
          }
        }

        tab.initialize();
      }

      // inject the new DOM nodes
      this.tabContainer.appendChild(tabsFragment);

      for (let [tab, hiddenBy] of hiddenTabs) {
        let event = document.createEvent("Events");
        event.initEvent("TabHide", true, false);
        tab.dispatchEvent(event);
        if (hiddenBy) {
          SessionStore.setCustomTabValue(tab, "hiddenBy", hiddenBy);
        }
      }

      this._invalidateCachedTabs();
      if (shouldUpdateForPinnedTabs) {
        this._updateTabBarForPinnedTabs();
      }

      // We need to wait until after all tabs have been appended to the DOM
      // to remove the old selected tab.
      if (tabToSelect) {
        let leftoverTab = this.selectedTab;
        this.selectedTab = tabToSelect;
        this.removeTab(leftoverTab);
      }

      if (tabs.length > 1 || !tabs[0].selected) {
        this._updateTabsAfterInsert();
        this.tabContainer._setPositionalAttributes();
        TabBarVisibility.update();

        for (let tab of tabs) {
          // If tabToSelect is a tab, we didn't reuse the selected tab.
          if (tabToSelect || !tab.selected) {
            // Fire a TabOpen event for all unpinned tabs, except reused selected
            // tabs.
            if (!tab.pinned) {
              this._fireTabOpen(tab, {});
            }

            // Fire a TabBrowserInserted event on all tabs that have a connected,
            // real browser, except for reused selected tabs.
            if (tab.linkedPanel) {
              var evt = new CustomEvent("TabBrowserInserted", {
                bubbles: true,
                detail: { insertedOnTabCreation: true },
              });
              tab.dispatchEvent(evt);
            }
          }
        }
      }

      return tabs;
    },

    moveTabsToStart(contextTab) {
      let tabs = contextTab.multiselected ? this.selectedTabs : [contextTab];
      // Walk the array in reverse order so the tabs are kept in order.
      for (let i = tabs.length - 1; i >= 0; i--) {
        let tab = tabs[i];
        if (tab._tPos > 0) {
          this.moveTabTo(tab, 0);
        }
      }
    },

    moveTabsToEnd(contextTab) {
      let tabs = contextTab.multiselected ? this.selectedTabs : [contextTab];
      for (let tab of tabs) {
        if (tab._tPos < this.tabs.length - 1) {
          this.moveTabTo(tab, this.tabs.length - 1);
        }
      }
    },

    warnAboutClosingTabs(tabsToClose, aCloseTabs, aSource) {
      if (tabsToClose <= 1) {
        return true;
      }

      const pref =
        aCloseTabs == this.closingTabsEnum.ALL
          ? "browser.tabs.warnOnClose"
          : "browser.tabs.warnOnCloseOtherTabs";
      var shouldPrompt = Services.prefs.getBoolPref(pref);
      if (!shouldPrompt) {
        return true;
      }

      const maxTabsUndo = Services.prefs.getIntPref(
        "browser.sessionstore.max_tabs_undo"
      );
      if (
        aCloseTabs != this.closingTabsEnum.ALL &&
        tabsToClose <= maxTabsUndo
      ) {
        return true;
      }

      // Our prompt to close this window is most important, so replace others.
      gDialogBox.replaceDialogIfOpen();

      var ps = Services.prompt;

      // default to true: if it were false, we wouldn't get this far
      var warnOnClose = { value: true };

      // focus the window before prompting.
      // this will raise any minimized window, which will
      // make it obvious which window the prompt is for and will
      // solve the problem of windows "obscuring" the prompt.
      // see bug #350299 for more details
      window.focus();
      let warningTitle = gTabBrowserBundle.GetStringFromName(
        "tabs.closeTabsTitle"
      );
      warningTitle = PluralForm.get(tabsToClose, warningTitle).replace(
        "#1",
        tabsToClose
      );
      let flags =
        ps.BUTTON_TITLE_IS_STRING * ps.BUTTON_POS_0 +
        ps.BUTTON_TITLE_CANCEL * ps.BUTTON_POS_1;
      let checkboxLabel =
        aCloseTabs == this.closingTabsEnum.ALL
          ? gTabBrowserBundle.GetStringFromName("tabs.closeTabsConfirmCheckbox")
          : null;
      var buttonPressed = ps.confirmEx(
        window,
        warningTitle,
        null,
        flags,
        gTabBrowserBundle.GetStringFromName("tabs.closeButtonMultiple"),
        null,
        null,
        checkboxLabel,
        warnOnClose
      );

      Services.telemetry.setEventRecordingEnabled("close_tab_warning", true);
      let closeTabEnumKey =
        Object.entries(this.closingTabsEnum)
          .find(([k, v]) => v == aCloseTabs)?.[0]
          ?.toLowerCase() || "some";

      let warnCheckbox = warnOnClose.value ? "checked" : "unchecked";
      if (!checkboxLabel) {
        warnCheckbox = "not-present";
      }
      let sessionWillBeRestored =
        Services.prefs.getIntPref("browser.startup.page") == 3 ||
        Services.prefs.getBoolPref("browser.sessionstore.resume_session_once");
      let closesWindow = aCloseTabs == this.closingTabsEnum.ALL;
      Services.telemetry.recordEvent(
        "close_tab_warning",
        "shown",
        closesWindow ? "window" : "tabs",
        null,
        {
          source: aSource || `close-${closeTabEnumKey}-tabs`,
          button: buttonPressed == 0 ? "close" : "cancel",
          warn_checkbox: warnCheckbox,
          closing_tabs: "" + tabsToClose,
          closing_wins: "" + +closesWindow, // ("1" or "0", depending on the value)
          // This value doesn't really apply to whether this warning
          // gets shown, but having pings be consistent (and perhaps
          // being able to see trends for users with/without sessionrestore)
          // seems useful:
          will_restore: sessionWillBeRestored ? "yes" : "no",
        }
      );

      var reallyClose = buttonPressed == 0;

      // don't set the pref unless they press OK and it's false
      if (
        aCloseTabs == this.closingTabsEnum.ALL &&
        reallyClose &&
        !warnOnClose.value
      ) {
        Services.prefs.setBoolPref(pref, false);
      }

      return reallyClose;
    },

    /**
     * This determines where the tab should be inserted within the tabContainer
     */
    _insertTabAtIndex(
      tab,
      { index, ownerTab, openerTab, pinned, bulkOrderedOpen } = {}
    ) {
      // If this new tab is owned by another, assert that relationship
      if (ownerTab) {
        tab.owner = ownerTab;
      }

      // Ensure we have an index if one was not provided.
      if (typeof index != "number") {
        // Move the new tab after another tab if needed.
        if (
          !bulkOrderedOpen &&
          ((openerTab &&
            Services.prefs.getBoolPref(
              "browser.tabs.insertRelatedAfterCurrent"
            )) ||
            Services.prefs.getBoolPref("browser.tabs.insertAfterCurrent"))
        ) {
          let lastRelatedTab =
            openerTab && this._lastRelatedTabMap.get(openerTab);
          let previousTab = lastRelatedTab || openerTab || this.selectedTab;
          if (previousTab.multiselected) {
            index = this.selectedTabs[this.selectedTabs.length - 1]._tPos + 1;
          } else {
            index = previousTab._tPos + 1;
          }

          if (lastRelatedTab) {
            lastRelatedTab.owner = null;
          } else if (openerTab) {
            tab.owner = openerTab;
          }
          // Always set related map if opener exists.
          if (openerTab) {
            this._lastRelatedTabMap.set(openerTab, tab);
          }
        } else {
          index = Infinity;
        }
      }
      // Ensure index is within bounds.
      if (pinned) {
        index = Math.max(index, 0);
        index = Math.min(index, this._numPinnedTabs);
      } else {
        index = Math.max(index, this._numPinnedTabs);
        index = Math.min(index, this.tabs.length);
      }

      let tabAfter = this.tabs[index] || null;
      this._invalidateCachedTabs();
      // Prevent a flash of unstyled content by setting up the tab content
      // and inherited attributes before appending it (see Bug 1592054):
      tab.initialize();
      this.tabContainer.insertBefore(tab, tabAfter);
      if (tabAfter) {
        this._updateTabsAfterInsert();
      } else {
        tab._tPos = index;
      }

      if (pinned) {
        this._updateTabBarForPinnedTabs();
      }
      this.tabContainer._setPositionalAttributes();

      TabBarVisibility.update();
    },

    /**
     * Dispatch a new tab event. This should be called when things are in a
     * consistent state, such that listeners of this event can again open
     * or close tabs.
     */
    _fireTabOpen(tab, eventDetail) {
      delete tab.initializingTab;
      let evt = new CustomEvent("TabOpen", {
        bubbles: true,
        detail: eventDetail || {},
      });
      tab.dispatchEvent(evt);
    },

    getTabsToTheStartFrom(aTab) {
      let tabsToStart = [];
      let tabs = this.visibleTabs;
      for (let i = 0; i < tabs.length; ++i) {
        if (tabs[i] == aTab) {
          break;
        }
        // Ignore pinned tabs.
        if (tabs[i].pinned) {
          continue;
        }
        // In a multi-select context, select all unselected tabs
        // starting from the context tab.
        if (aTab.multiselected && tabs[i].multiselected) {
          continue;
        }
        tabsToStart.push(tabs[i]);
      }
      return tabsToStart;
    },

    getTabsToTheEndFrom(aTab) {
      let tabsToEnd = [];
      let tabs = this.visibleTabs;
      for (let i = tabs.length - 1; i >= 0; --i) {
        if (tabs[i] == aTab) {
          break;
        }
        // Ignore pinned tabs.
        if (tabs[i].pinned) {
          continue;
        }
        // In a multi-select context, select all unselected tabs
        // starting from the context tab.
        if (aTab.multiselected && tabs[i].multiselected) {
          continue;
        }
        tabsToEnd.push(tabs[i]);
      }
      return tabsToEnd;
    },

    /**
     * In a multi-select context, the tabs (except pinned tabs) that are located to the
     * left of the leftmost selected tab will be removed.
     */
    removeTabsToTheStartFrom(aTab) {
      let tabs = this.getTabsToTheStartFrom(aTab);
      if (
        !this.warnAboutClosingTabs(tabs.length, this.closingTabsEnum.TO_START)
      ) {
        return;
      }

      this.removeTabs(tabs);
    },

    /**
     * In a multi-select context, the tabs (except pinned tabs) that are located to the
     * right of the rightmost selected tab will be removed.
     */
    removeTabsToTheEndFrom(aTab) {
      let tabs = this.getTabsToTheEndFrom(aTab);
      if (
        !this.warnAboutClosingTabs(tabs.length, this.closingTabsEnum.TO_END)
      ) {
        return;
      }

      this.removeTabs(tabs);
    },

    /**
     * In a multi-select context, all unpinned and unselected tabs are removed.
     * Otherwise all unpinned tabs except aTab are removed.
     *
     * @param   aTab
<<<<<<< HEAD
     *          The tab we will skil removing
=======
     *          The tab we will skip removing
>>>>>>> 48faae93
     * @param   aParams
     *          An optional set of parameters that will be passed to the
     *          removeTabs function.
     */
    removeAllTabsBut(aTab, aParams) {
      let tabsToRemove = [];
      if (aTab && aTab.multiselected) {
        tabsToRemove = this.visibleTabs.filter(
          tab => !tab.multiselected && !tab.pinned
        );
      } else {
        tabsToRemove = this.visibleTabs.filter(
          tab => tab != aTab && !tab.pinned
        );
      }

      if (
        !this.warnAboutClosingTabs(
          tabsToRemove.length,
          this.closingTabsEnum.OTHER
        )
      ) {
        return;
      }

      this.removeTabs(tabsToRemove, aParams);
    },

    removeMultiSelectedTabs() {
      let selectedTabs = this.selectedTabs;
      if (
        !this.warnAboutClosingTabs(
          selectedTabs.length,
          this.closingTabsEnum.MULTI_SELECTED
        )
      ) {
        return;
      }

      this.removeTabs(selectedTabs);
    },

    /**
     * @typedef {object} _startRemoveTabsReturnValue
     * @property {Promise} beforeUnloadComplete
     *   A promise that is resolved once all the beforeunload handlers have been
     *   called.
     * @property {object[]} tabsWithBeforeUnloadPrompt
     *   An array of tabs with unload prompts that need to be handled.
     * @property {object} [lastToClose]
     *   The last tab to be closed, if appropriate.
     */

    /**
     * Starts to remove tabs from the UI: checking for beforeunload handlers,
     * closing tabs where possible and triggering running of the unload handlers.
     *
     * @param {object[]} tabs
     *   The set of tabs to remove.
     * @param {object} options
     * @param {boolean} options.animate
<<<<<<< HEAD
     *   Whether or not to animate closing, defaults to true.
=======
     *   Whether or not to animate closing.
>>>>>>> 48faae93
     * @param {boolean} options.suppressWarnAboutClosingWindow
     *   This will supress the warning about closing a window with the last tab.
     * @param {boolean} options.skipPermitUnload
     *   Skips the before unload checks for the tabs. Only set this to true when
     *   using it in tandem with `runBeforeUnloadForTabs`.
     * @param {boolean} options.skipRemoves
     *   Skips actually removing the tabs. The beforeunload handlers still run.
     * @returns {_startRemoveTabsReturnValue}
     */
    _startRemoveTabs(
      tabs,
      { animate, suppressWarnAboutClosingWindow, skipPermitUnload, skipRemoves }
    ) {
      // Note: if you change any of the unload algorithm, consider also
      // changing `runBeforeUnloadForTabs` above.
      let tabsWithBeforeUnloadPrompt = [];
      let tabsWithoutBeforeUnload = [];
      let beforeUnloadPromises = [];
      let lastToClose;

      for (let tab of tabs) {
        if (!skipRemoves) {
          tab._closedInGroup = true;
        }
        if (!skipRemoves && tab.selected) {
          lastToClose = tab;
          let toBlurTo = this._findTabToBlurTo(lastToClose, tabs);
          if (toBlurTo) {
            this._getSwitcher().warmupTab(toBlurTo);
          }
        } else if (!skipPermitUnload && this._hasBeforeUnload(tab)) {
          TelemetryStopwatch.start("FX_TAB_CLOSE_PERMIT_UNLOAD_TIME_MS", tab);
          // We need to block while calling permitUnload() because it
          // processes the event queue and may lead to another removeTab()
          // call before permitUnload() returns.
          tab._pendingPermitUnload = true;
          beforeUnloadPromises.push(
            // To save time, we first run the beforeunload event listeners in all
            // content processes in parallel. Tabs that would have shown a prompt
            // will be handled again later.
            tab.linkedBrowser.asyncPermitUnload("dontUnload").then(
              ({ permitUnload }) => {
                tab._pendingPermitUnload = false;
                TelemetryStopwatch.finish(
                  "FX_TAB_CLOSE_PERMIT_UNLOAD_TIME_MS",
                  tab
                );
                if (tab.closing) {
                  // The tab was closed by the user while we were in permitUnload, don't
                  // attempt to close it a second time.
                } else if (permitUnload) {
                  if (!skipRemoves) {
                    // OK to close without prompting, do it immediately.
                    this.removeTab(tab, {
                      animate,
                      prewarmed: true,
                      skipPermitUnload: true,
                    });
                  }
                } else {
                  // We will need to prompt, queue it so it happens sequentially.
                  tabsWithBeforeUnloadPrompt.push(tab);
                }
              },
              err => {
<<<<<<< HEAD
                console.log("error while calling asyncPermitUnload", err);
=======
                console.error("error while calling asyncPermitUnload", err);
>>>>>>> 48faae93
                tab._pendingPermitUnload = false;
                TelemetryStopwatch.finish(
                  "FX_TAB_CLOSE_PERMIT_UNLOAD_TIME_MS",
                  tab
                );
              }
            )
          );
        } else {
          tabsWithoutBeforeUnload.push(tab);
        }
      }

      // Now that all the beforeunload IPCs have been sent to content processes,
      // we can queue unload messages for all the tabs without beforeunload listeners.
      // Doing this first would cause content process main threads to be busy and delay
      // beforeunload responses, which would be user-visible.
      if (!skipRemoves) {
        for (let tab of tabsWithoutBeforeUnload) {
          this.removeTab(tab, {
            animate,
            prewarmed: true,
            skipPermitUnload,
          });
        }
      }

      return {
        beforeUnloadComplete: Promise.all(beforeUnloadPromises),
        tabsWithBeforeUnloadPrompt,
        lastToClose,
      };
    },

    /**
     * Runs the before unload handler for the provided tabs, waiting for them
     * to complete.
     *
     * This can be used in tandem with removeTabs to allow any before unload
     * prompts to happen before any tab closures. This should only be used
     * in the case where any prompts need to happen before other items before
     * the actual tabs are closed.
     *
     * When using this function alongside removeTabs, specify the `skipUnload`
     * option to removeTabs.
     *
     * @param {object[]} tabs
     *   An array of tabs to remove.
     * @returns {Promise<boolean>}
     *   Returns true if the unload has been blocked by the user. False if tabs
     *   may be subsequently closed.
     */
    async runBeforeUnloadForTabs(tabs) {
      try {
        let {
          beforeUnloadComplete,
          tabsWithBeforeUnloadPrompt,
        } = this._startRemoveTabs(tabs, {
          animate: false,
          suppressWarnAboutClosingWindow: false,
          skipPermitUnload: false,
          skipRemoves: true,
        });

        await beforeUnloadComplete;

        // Now run again sequentially the beforeunload listeners that will result in a prompt.
        for (let tab of tabsWithBeforeUnloadPrompt) {
          tab._pendingPermitUnload = true;
          let { permitUnload } = this.getBrowserForTab(tab).permitUnload();
          tab._pendingPermitUnload = false;
          if (!permitUnload) {
            return true;
          }
        }
      } catch (e) {
        Cu.reportError(e);
      }
      return false;
    },

    /**
     * Removes multiple tabs from the tab browser.
     *
     * @param {object[]} tabs
     *   The set of tabs to remove.
     * @param {object} [options]
     * @param {boolean} [options.animate]
     *   Whether or not to animate closing, defaults to true.
     * @param {boolean} [options.suppressWarnAboutClosingWindow]
     *   This will supress the warning about closing a window with the last tab.
     * @param {boolean} [options.skipPermitUnload]
     *   Skips the before unload checks for the tabs. Only set this to true when
     *   using it in tandem with `runBeforeUnloadForTabs`.
     */
    removeTabs(
      tabs,
      {
        animate = true,
        suppressWarnAboutClosingWindow = false,
        skipPermitUnload = false,
      } = {}
    ) {
      // When 'closeWindowWithLastTab' pref is enabled, closing all tabs
      // can be considered equivalent to closing the window.
      if (
        this.tabs.length == tabs.length &&
        Services.prefs.getBoolPref("browser.tabs.closeWindowWithLastTab")
      ) {
        window.closeWindow(
          true,
          suppressWarnAboutClosingWindow ? null : window.warnAboutClosingWindow,
          "close-last-tab"
        );
        return;
      }

      SessionStore.resetLastClosedTabCount(window);
      this._clearMultiSelectionLocked = true;

      // Guarantee that _clearMultiSelectionLocked lock gets released.
      try {
        let {
          beforeUnloadComplete,
          tabsWithBeforeUnloadPrompt,
          lastToClose,
        } = this._startRemoveTabs(tabs, {
          animate,
          suppressWarnAboutClosingWindow,
          skipPermitUnload,
          skipRemoves: false,
        });

        // Wait for all the beforeunload events to have been processed by content processes.
        // The permitUnload() promise will, alas, not call its resolution
        // callbacks after the browser window the promise lives in has closed,
        // so we have to check for that case explicitly.
        let done = false;
        beforeUnloadComplete.then(() => {
          done = true;
        });
        Services.tm.spinEventLoopUntilOrQuit(
          "tabbrowser.js:removeTabs",
          () => done || window.closed
        );
        if (!done) {
          return;
        }

        let aParams = {
          animate,
          prewarmed: true,
          skipPermitUnload,
        };

        // Now run again sequentially the beforeunload listeners that will result in a prompt.
        for (let tab of tabsWithBeforeUnloadPrompt) {
          this.removeTab(tab, aParams);
          if (!tab.closing) {
            // If we abort the closing of the tab.
            tab._closedInGroup = false;
          }
        }

        // Avoid changing the selected browser several times by removing it,
        // if appropriate, lastly.
        if (lastToClose) {
          this.removeTab(lastToClose, aParams);
        }
      } catch (e) {
        Cu.reportError(e);
      }

      this._clearMultiSelectionLocked = false;
      this.avoidSingleSelectedTab();
      // Don't use document.l10n.setAttributes because the FTL file is loaded
      // lazily and we won't be able to resolve the string.
      document.getElementById("History:UndoCloseTab").setAttribute(
        "data-l10n-args",
        JSON.stringify({
          tabCount: SessionStore.getLastClosedTabCount(window),
        })
      );
    },

    removeCurrentTab(aParams) {
      this.removeTab(this.selectedTab, aParams);
    },

    removeTab(
      aTab,
      {
        animate,
        byMouse,
        skipPermitUnload,
        closeWindowWithLastTab,
        prewarmed,
      } = {}
    ) {
      if (UserInteraction.running("browser.tabs.opening", window)) {
        UserInteraction.finish("browser.tabs.opening", window);
      }

      // Telemetry stopwatches may already be running if removeTab gets
      // called again for an already closing tab.
      if (
        !TelemetryStopwatch.running("FX_TAB_CLOSE_TIME_ANIM_MS", aTab) &&
        !TelemetryStopwatch.running("FX_TAB_CLOSE_TIME_NO_ANIM_MS", aTab)
      ) {
        // Speculatevely start both stopwatches now. We'll cancel one of
        // the two later depending on whether we're animating.
        TelemetryStopwatch.start("FX_TAB_CLOSE_TIME_ANIM_MS", aTab);
        TelemetryStopwatch.start("FX_TAB_CLOSE_TIME_NO_ANIM_MS", aTab);
      }

      // Handle requests for synchronously removing an already
      // asynchronously closing tab.
      if (!animate && aTab.closing) {
        this._endRemoveTab(aTab);
        return;
      }

      var isLastTab = this.tabs.length - this._removingTabs.length == 1;
      let windowUtils = window.windowUtils;
      // We have to sample the tab width now, since _beginRemoveTab might
      // end up modifying the DOM in such a way that aTab gets a new
      // frame created for it (for example, by updating the visually selected
      // state).
      let tabWidth = windowUtils.getBoundsWithoutFlushing(aTab).width;

      if (
        !this._beginRemoveTab(aTab, {
          closeWindowFastpath: true,
          skipPermitUnload,
          closeWindowWithLastTab,
          prewarmed,
        })
      ) {
        TelemetryStopwatch.cancel("FX_TAB_CLOSE_TIME_ANIM_MS", aTab);
        TelemetryStopwatch.cancel("FX_TAB_CLOSE_TIME_NO_ANIM_MS", aTab);
        return;
      }

      if (!aTab.pinned && !aTab.hidden && aTab._fullyOpen && byMouse) {
        this.tabContainer._lockTabSizing(aTab, tabWidth);
      } else {
        this.tabContainer._unlockTabSizing();
      }

      if (
        !animate /* the caller didn't opt in */ ||
        gReduceMotion ||
        isLastTab ||
        aTab.pinned ||
        aTab.hidden ||
        this._removingTabs.length >
          3 /* don't want lots of concurrent animations */ ||
        aTab.getAttribute("fadein") !=
          "true" /* fade-in transition hasn't been triggered yet */ ||
        window.getComputedStyle(aTab).maxWidth ==
          "0.1px" /* fade-in transition hasn't moved yet */
      ) {
        // We're not animating, so we can cancel the animation stopwatch.
        TelemetryStopwatch.cancel("FX_TAB_CLOSE_TIME_ANIM_MS", aTab);
        this._endRemoveTab(aTab);
        return;
      }

      // We're animating, so we can cancel the non-animation stopwatch.
      TelemetryStopwatch.cancel("FX_TAB_CLOSE_TIME_NO_ANIM_MS", aTab);

      aTab.style.maxWidth = ""; // ensure that fade-out transition happens
      aTab.removeAttribute("fadein");
      aTab.removeAttribute("bursting");

      setTimeout(
        function(tab, tabbrowser) {
          if (
            tab.container &&
            window.getComputedStyle(tab).maxWidth == "0.1px"
          ) {
            console.assert(
              false,
              "Giving up waiting for the tab closing animation to finish (bug 608589)"
            );
            tabbrowser._endRemoveTab(tab);
          }
        },
        3000,
        aTab,
        this
      );
    },

    _hasBeforeUnload(aTab) {
      let browser = aTab.linkedBrowser;
      if (browser.isRemoteBrowser && browser.frameLoader) {
        return browser.hasBeforeUnload;
      }
      return false;
    },

    _beginRemoveTab(
      aTab,
      {
        adoptedByTab,
        closeWindowWithLastTab,
        closeWindowFastpath,
        skipPermitUnload,
        prewarmed,
      } = {}
    ) {
      if (aTab.closing || this._windowIsClosing) {
        return false;
      }

      var browser = this.getBrowserForTab(aTab);
      if (
        !skipPermitUnload &&
        !adoptedByTab &&
        aTab.linkedPanel &&
        !aTab._pendingPermitUnload &&
        (!browser.isRemoteBrowser || this._hasBeforeUnload(aTab))
      ) {
        if (!prewarmed) {
          let blurTab = this._findTabToBlurTo(aTab);
          if (blurTab) {
            this.warmupTab(blurTab);
          }
        }

        TelemetryStopwatch.start("FX_TAB_CLOSE_PERMIT_UNLOAD_TIME_MS", aTab);

        // We need to block while calling permitUnload() because it
        // processes the event queue and may lead to another removeTab()
        // call before permitUnload() returns.
        aTab._pendingPermitUnload = true;
        let { permitUnload } = browser.permitUnload();
        aTab._pendingPermitUnload = false;

        TelemetryStopwatch.finish("FX_TAB_CLOSE_PERMIT_UNLOAD_TIME_MS", aTab);

        // If we were closed during onbeforeunload, we return false now
        // so we don't (try to) close the same tab again. Of course, we
        // also stop if the unload was cancelled by the user:
        if (aTab.closing || !permitUnload) {
          return false;
        }
      }

      // this._switcher would normally cover removing a tab from this
      // cache, but we may not have one at this time.
      let tabCacheIndex = this._tabLayerCache.indexOf(aTab);
      if (tabCacheIndex != -1) {
        this._tabLayerCache.splice(tabCacheIndex, 1);
      }

      // Delay hiding the the active tab if we're screen sharing.
      // See Bug 1642747.
      let screenShareInActiveTab =
        aTab == this.selectedTab && aTab._sharingState?.webRTC?.screen;

      if (!screenShareInActiveTab) {
        this._blurTab(aTab);
      }

      var closeWindow = false;
      var newTab = false;
      if (this.tabs.length - this._removingTabs.length == 1) {
        closeWindow =
          closeWindowWithLastTab != null
            ? closeWindowWithLastTab
            : !window.toolbar.visible ||
              Services.prefs.getBoolPref("browser.tabs.closeWindowWithLastTab");

        if (closeWindow) {
          // We've already called beforeunload on all the relevant tabs if we get here,
          // so avoid calling it again:
          window.skipNextCanClose = true;
        }

        // Closing the tab and replacing it with a blank one is notably slower
        // than closing the window right away. If the caller opts in, take
        // the fast path.
        if (closeWindow && closeWindowFastpath && !this._removingTabs.length) {
          // This call actually closes the window, unless the user
          // cancels the operation.  We are finished here in both cases.
          this._windowIsClosing = window.closeWindow(
            true,
            window.warnAboutClosingWindow,
            "close-last-tab"
          );
          return false;
        }

        newTab = true;
      }
      aTab._endRemoveArgs = [closeWindow, newTab];

      // swapBrowsersAndCloseOther will take care of closing the window without animation.
      if (closeWindow && adoptedByTab) {
        // Remove the tab's filter and progress listener to avoid leaking.
        if (aTab.linkedPanel) {
          const filter = this._tabFilters.get(aTab);
          browser.webProgress.removeProgressListener(filter);
          const listener = this._tabListeners.get(aTab);
          filter.removeProgressListener(listener);
          listener.destroy();
          this._tabListeners.delete(aTab);
          this._tabFilters.delete(aTab);
        }
        return true;
      }

      if (!aTab._fullyOpen) {
        // If the opening tab animation hasn't finished before we start closing the
        // tab, decrement the animation count since _handleNewTab will not get called.
        this.tabAnimationsInProgress--;
      }

      this.tabAnimationsInProgress++;

      // Mute audio immediately to improve perceived speed of tab closure.
      if (!adoptedByTab && aTab.hasAttribute("soundplaying")) {
        // Don't persist the muted state as this wasn't a user action.
        // This lets undo-close-tab return it to an unmuted state.
        aTab.linkedBrowser.mute(true);
      }

      aTab.closing = true;
      this._removingTabs.push(aTab);
      this._invalidateCachedTabs();

      // Invalidate hovered tab state tracking for this closing tab.
      if (this.tabContainer._hoveredTab == aTab) {
        aTab._mouseleave();
      }

      if (newTab) {
        this.addTrustedTab(BROWSER_NEW_TAB_URL, {
          skipAnimation: true,
        });
      } else {
        TabBarVisibility.update();
      }

      // Splice this tab out of any lines of succession before any events are
      // dispatched.
      this.replaceInSuccession(aTab, aTab.successor);
      this.setSuccessor(aTab, null);

      // We're committed to closing the tab now.
      // Dispatch a notification.
      // We dispatch it before any teardown so that event listeners can
      // inspect the tab that's about to close.
      let evt = new CustomEvent("TabClose", {
        bubbles: true,
        detail: { adoptedBy: adoptedByTab },
      });
      aTab.dispatchEvent(evt);

      if (this.tabs.length == 2) {
        // We're closing one of our two open tabs, inform the other tab that its
        // sibling is going away.
        this.tabs[0].linkedBrowser.sendMessageToActor(
          "Browser:HasSiblings",
          false,
          "BrowserTab"
        );
        this.tabs[1].linkedBrowser.sendMessageToActor(
          "Browser:HasSiblings",
          false,
          "BrowserTab"
        );
      }

      let notificationBox = this.readNotificationBox(browser);
      notificationBox?._stack?.remove();

      if (aTab.linkedPanel) {
        if (!adoptedByTab && !gMultiProcessBrowser) {
          // Prevent this tab from showing further dialogs, since we're closing it
          browser.contentWindow.windowUtils.disableDialogs();
        }

        // Remove the tab's filter and progress listener.
        const filter = this._tabFilters.get(aTab);

        browser.webProgress.removeProgressListener(filter);

        const listener = this._tabListeners.get(aTab);
        filter.removeProgressListener(listener);
        listener.destroy();
      }

      if (browser.registeredOpenURI && !adoptedByTab) {
        let userContextId = browser.getAttribute("usercontextid") || 0;
        this.UrlbarProviderOpenTabs.unregisterOpenTab(
          browser.registeredOpenURI.spec,
          userContextId,
          PrivateBrowsingUtils.isWindowPrivate(window)
        );
        delete browser.registeredOpenURI;
      }

      // We are no longer the primary content area.
      browser.removeAttribute("primary");

      // Remove this tab as the owner of any other tabs, since it's going away.
      for (let tab of this.tabs) {
        if ("owner" in tab && tab.owner == aTab) {
          // |tab| is a child of the tab we're removing, make it an orphan
          tab.owner = null;
        }
      }

      return true;
    },

    _endRemoveTab(aTab) {
      if (!aTab || !aTab._endRemoveArgs) {
        return;
      }

      var [aCloseWindow, aNewTab] = aTab._endRemoveArgs;
      aTab._endRemoveArgs = null;

      if (this._windowIsClosing) {
        aCloseWindow = false;
        aNewTab = false;
      }

      this.tabAnimationsInProgress--;

      this._lastRelatedTabMap = new WeakMap();

      // update the UI early for responsiveness
      aTab.collapsed = true;
      this._blurTab(aTab);

      this._removingTabs.splice(this._removingTabs.indexOf(aTab), 1);

      if (aCloseWindow) {
        this._windowIsClosing = true;
        while (this._removingTabs.length) {
          this._endRemoveTab(this._removingTabs[0]);
        }
      } else if (!this._windowIsClosing) {
        if (aNewTab) {
          gURLBar.select();
        }

        // workaround for bug 345399
        this.tabContainer.arrowScrollbox._updateScrollButtonsDisabledState();
      }

      // We're going to remove the tab and the browser now.
      this._tabFilters.delete(aTab);
      this._tabListeners.delete(aTab);

      var browser = this.getBrowserForTab(aTab);

      if (aTab.linkedPanel) {
        // Because of the fact that we are setting JS properties on
        // the browser elements, and we have code in place
        // to preserve the JS objects for any elements that have
        // JS properties set on them, the browser element won't be
        // destroyed until the document goes away.  So we force a
        // cleanup ourselves.
        // This has to happen before we remove the child since functions
        // like `getBrowserContainer` expect the browser to be parented.
        browser.destroy();
      }

      var wasPinned = aTab.pinned;

      // Remove the tab ...
      aTab.remove();
      this._invalidateCachedTabs();

      // Update hashiddentabs if this tab was hidden.
      if (aTab.hidden) {
        this.tabContainer._updateHiddenTabsStatus();
      }

      // ... and fix up the _tPos properties immediately.
      for (let i = aTab._tPos; i < this.tabs.length; i++) {
        this.tabs[i]._tPos = i;
      }

      if (!this._windowIsClosing) {
        if (wasPinned) {
          this.tabContainer._positionPinnedTabs();
        }

        // update tab close buttons state
        this.tabContainer._updateCloseButtons();

        setTimeout(
          function(tabs) {
            tabs._lastTabClosedByMouse = false;
          },
          0,
          this.tabContainer
        );
      }

      // update tab positional properties and attributes
      this.selectedTab._selected = true;
      this.tabContainer._setPositionalAttributes();

      // Removing the panel requires fixing up selectedPanel immediately
      // (see below), which would be hindered by the potentially expensive
      // browser removal. So we remove the browser and the panel in two
      // steps.

      var panel = this.getPanel(browser);

      // In the multi-process case, it's possible an asynchronous tab switch
      // is still underway. If so, then it's possible that the last visible
      // browser is the one we're in the process of removing. There's the
      // risk of displaying preloaded browsers that are at the end of the
      // deck if we remove the browser before the switch is complete, so
      // we alert the switcher in order to show a spinner instead.
      if (this._switcher) {
        this._switcher.onTabRemoved(aTab);
      }

      // This will unload the document. An unload handler could remove
      // dependant tabs, so it's important that the tabbrowser is now in
      // a consistent state (tab removed, tab positions updated, etc.).
      browser.remove();

      // Release the browser in case something is erroneously holding a
      // reference to the tab after its removal.
      this._tabForBrowser.delete(aTab.linkedBrowser);
      aTab.linkedBrowser = null;

      panel.remove();

      // closeWindow might wait an arbitrary length of time if we're supposed
      // to warn about closing the window, so we'll just stop the tab close
      // stopwatches here instead.
      TelemetryStopwatch.finish(
        "FX_TAB_CLOSE_TIME_ANIM_MS",
        aTab,
        true /* aCanceledOkay */
      );
      TelemetryStopwatch.finish(
        "FX_TAB_CLOSE_TIME_NO_ANIM_MS",
        aTab,
        true /* aCanceledOkay */
      );

      if (aCloseWindow) {
        this._windowIsClosing = closeWindow(
          true,
          window.warnAboutClosingWindow,
          "close-last-tab"
        );
      }
    },

    /**
     * Finds the tab that we will blur to if we blur aTab.
     * @param   aTab
     *          The tab we would blur
     * @param   aExcludeTabs
     *          Tabs to exclude from our search (i.e., because they are being
     *          closed along with aTab)
     */
    _findTabToBlurTo(aTab, aExcludeTabs = []) {
      if (!aTab.selected) {
        return null;
      }

      let excludeTabs = new Set(aExcludeTabs);

      // If this tab has a successor, it should be selectable, since
      // hiding or closing a tab removes that tab as a successor.
      if (aTab.successor && !excludeTabs.has(aTab.successor)) {
        return aTab.successor;
      }

      if (
        aTab.owner &&
        !aTab.owner.hidden &&
        !aTab.owner.closing &&
        !excludeTabs.has(aTab.owner) &&
        Services.prefs.getBoolPref("browser.tabs.selectOwnerOnClose")
      ) {
        return aTab.owner;
      }

      // Switch to a visible tab unless there aren't any others remaining
      let remainingTabs = this.visibleTabs;
      let numTabs = remainingTabs.length;
      if (numTabs == 0 || (numTabs == 1 && remainingTabs[0] == aTab)) {
        remainingTabs = Array.prototype.filter.call(
          this.tabs,
          tab => !tab.closing && !excludeTabs.has(tab)
        );
      }

      // Try to find a remaining tab that comes after the given tab
      let tab = this.tabContainer.findNextTab(aTab, {
        direction: 1,
        filter: _tab => remainingTabs.includes(_tab),
      });

      if (!tab) {
        tab = this.tabContainer.findNextTab(aTab, {
          direction: -1,
          filter: _tab => remainingTabs.includes(_tab),
        });
      }

      return tab;
    },

    _blurTab(aTab) {
      this.selectedTab = this._findTabToBlurTo(aTab);
    },

    /**
     * @returns {boolean}
     *   False if swapping isn't permitted, true otherwise.
     */
    swapBrowsersAndCloseOther(aOurTab, aOtherTab) {
      // Do not allow transfering a private tab to a non-private window
      // and vice versa.
      if (
        PrivateBrowsingUtils.isWindowPrivate(window) !=
        PrivateBrowsingUtils.isWindowPrivate(aOtherTab.ownerGlobal)
      ) {
        return false;
      }

      // Do not allow transfering a useRemoteSubframes tab to a
      // non-useRemoteSubframes window and vice versa.
      if (gFissionBrowser != aOtherTab.ownerGlobal.gFissionBrowser) {
        return false;
      }

      let ourBrowser = this.getBrowserForTab(aOurTab);
      let otherBrowser = aOtherTab.linkedBrowser;

      // Can't swap between chrome and content processes.
      if (ourBrowser.isRemoteBrowser != otherBrowser.isRemoteBrowser) {
        return false;
      }

      // Keep the userContextId if set on other browser
      if (otherBrowser.hasAttribute("usercontextid")) {
        ourBrowser.setAttribute(
          "usercontextid",
          otherBrowser.getAttribute("usercontextid")
        );
      }

      // That's gBrowser for the other window, not the tab's browser!
      var remoteBrowser = aOtherTab.ownerGlobal.gBrowser;
      var isPending = aOtherTab.hasAttribute("pending");

      let otherTabListener = remoteBrowser._tabListeners.get(aOtherTab);
      let stateFlags = 0;
      if (otherTabListener) {
        stateFlags = otherTabListener.mStateFlags;
      }

      // Expedite the removal of the icon if it was already scheduled.
      if (aOtherTab._soundPlayingAttrRemovalTimer) {
        clearTimeout(aOtherTab._soundPlayingAttrRemovalTimer);
        aOtherTab._soundPlayingAttrRemovalTimer = 0;
        aOtherTab.removeAttribute("soundplaying");
        remoteBrowser._tabAttrModified(aOtherTab, ["soundplaying"]);
      }

      // First, start teardown of the other browser.  Make sure to not
      // fire the beforeunload event in the process.  Close the other
      // window if this was its last tab.
      if (
        !remoteBrowser._beginRemoveTab(aOtherTab, {
          adoptedByTab: aOurTab,
          closeWindowWithLastTab: true,
        })
      ) {
        return false;
      }

      // If this is the last tab of the window, hide the window
      // immediately without animation before the docshell swap, to avoid
      // about:blank being painted.
      let [closeWindow] = aOtherTab._endRemoveArgs;
      if (closeWindow) {
        let win = aOtherTab.ownerGlobal;
        win.windowUtils.suppressAnimation(true);
        // Only suppressing window animations isn't enough to avoid
        // an empty content area being painted.
        let baseWin = win.docShell.treeOwner.QueryInterface(Ci.nsIBaseWindow);
        baseWin.visibility = false;
      }

      let modifiedAttrs = [];
      if (aOtherTab.hasAttribute("muted")) {
        aOurTab.setAttribute("muted", "true");
        aOurTab.muteReason = aOtherTab.muteReason;
        // For non-lazy tabs, mute() must be called.
        if (aOurTab.linkedPanel) {
          ourBrowser.mute();
        }
        modifiedAttrs.push("muted");
      }
      if (aOtherTab.hasAttribute("soundplaying")) {
        aOurTab.setAttribute("soundplaying", "true");
        modifiedAttrs.push("soundplaying");
      }
      if (aOtherTab.hasAttribute("usercontextid")) {
        aOurTab.setUserContextId(aOtherTab.getAttribute("usercontextid"));
        modifiedAttrs.push("usercontextid");
      }
      if (aOtherTab.hasAttribute("sharing")) {
        aOurTab.setAttribute("sharing", aOtherTab.getAttribute("sharing"));
        modifiedAttrs.push("sharing");
        aOurTab._sharingState = aOtherTab._sharingState;
        webrtcUI.swapBrowserForNotification(otherBrowser, ourBrowser);
      }
      if (aOtherTab.hasAttribute("pictureinpicture")) {
        aOurTab.setAttribute("pictureinpicture", true);
        modifiedAttrs.push("pictureinpicture");

        let event = new CustomEvent("TabSwapPictureInPicture", {
          detail: aOurTab,
        });
        aOtherTab.dispatchEvent(event);
      }

      SitePermissions.copyTemporaryPermissions(otherBrowser, ourBrowser);

      // If the other tab is pending (i.e. has not been restored, yet)
      // then do not switch docShells but retrieve the other tab's state
      // and apply it to our tab.
      if (isPending) {
        // Tag tab so that the extension framework can ignore tab events that
        // are triggered amidst the tab/browser restoration process
        // (TabHide, TabPinned, TabUnpinned, "muted" attribute changes, etc.).
        aOurTab.initializingTab = true;
        delete ourBrowser._cachedCurrentURI;
        SessionStore.setTabState(aOurTab, SessionStore.getTabState(aOtherTab));
        delete aOurTab.initializingTab;

        // Make sure to unregister any open URIs.
        this._swapRegisteredOpenURIs(ourBrowser, otherBrowser);
      } else {
        // Workarounds for bug 458697
        // Icon might have been set on DOMLinkAdded, don't override that.
        if (!ourBrowser.mIconURL && otherBrowser.mIconURL) {
          this.setIcon(aOurTab, otherBrowser.mIconURL);
        }
        var isBusy = aOtherTab.hasAttribute("busy");
        if (isBusy) {
          aOurTab.setAttribute("busy", "true");
          modifiedAttrs.push("busy");
          if (aOurTab.selected) {
            this._isBusy = true;
          }
        }

        this._swapBrowserDocShells(aOurTab, otherBrowser, stateFlags);
      }

      // Unregister the previously opened URI
      if (otherBrowser.registeredOpenURI) {
        let userContextId = otherBrowser.getAttribute("usercontextid") || 0;
        this.UrlbarProviderOpenTabs.unregisterOpenTab(
          otherBrowser.registeredOpenURI.spec,
          userContextId,
          PrivateBrowsingUtils.isWindowPrivate(window)
        );
        delete otherBrowser.registeredOpenURI;
      }

      // Handle findbar data (if any)
      let otherFindBar = aOtherTab._findBar;
      if (otherFindBar && otherFindBar.findMode == otherFindBar.FIND_NORMAL) {
        let oldValue = otherFindBar._findField.value;
        let wasHidden = otherFindBar.hidden;
        let ourFindBarPromise = this.getFindBar(aOurTab);
        ourFindBarPromise.then(ourFindBar => {
          if (!ourFindBar) {
            return;
          }
          ourFindBar._findField.value = oldValue;
          if (!wasHidden) {
            ourFindBar.onFindCommand();
          }
        });
      }

      // Finish tearing down the tab that's going away.
      if (closeWindow) {
        aOtherTab.ownerGlobal.close();
      } else {
        remoteBrowser._endRemoveTab(aOtherTab);
      }

      this.setTabTitle(aOurTab);

      // If the tab was already selected (this happens in the scenario
      // of replaceTabWithWindow), notify onLocationChange, etc.
      if (aOurTab.selected) {
        this.updateCurrentBrowser(true);
      }

      if (modifiedAttrs.length) {
        this._tabAttrModified(aOurTab, modifiedAttrs);
      }

      return true;
    },

    swapBrowsers(aOurTab, aOtherTab) {
      let otherBrowser = aOtherTab.linkedBrowser;
      let otherTabBrowser = otherBrowser.getTabBrowser();

      // We aren't closing the other tab so, we also need to swap its tablisteners.
      let filter = otherTabBrowser._tabFilters.get(aOtherTab);
      let tabListener = otherTabBrowser._tabListeners.get(aOtherTab);
      otherBrowser.webProgress.removeProgressListener(filter);
      filter.removeProgressListener(tabListener);

      // Perform the docshell swap through the common mechanism.
      this._swapBrowserDocShells(aOurTab, otherBrowser);

      // Restore the listeners for the swapped in tab.
      tabListener = new otherTabBrowser.ownerGlobal.TabProgressListener(
        aOtherTab,
        otherBrowser,
        false,
        false
      );
      otherTabBrowser._tabListeners.set(aOtherTab, tabListener);

      const notifyAll = Ci.nsIWebProgress.NOTIFY_ALL;
      filter.addProgressListener(tabListener, notifyAll);
      otherBrowser.webProgress.addProgressListener(filter, notifyAll);
    },

    _swapBrowserDocShells(aOurTab, aOtherBrowser, aStateFlags) {
      // aOurTab's browser needs to be inserted now if it hasn't already.
      this._insertBrowser(aOurTab);

      // Unhook our progress listener
      const filter = this._tabFilters.get(aOurTab);
      let tabListener = this._tabListeners.get(aOurTab);
      let ourBrowser = this.getBrowserForTab(aOurTab);
      ourBrowser.webProgress.removeProgressListener(filter);
      filter.removeProgressListener(tabListener);

      // Make sure to unregister any open URIs.
      this._swapRegisteredOpenURIs(ourBrowser, aOtherBrowser);

      let remoteBrowser = aOtherBrowser.ownerGlobal.gBrowser;

      // If switcher is active, it will intercept swap events and
      // react as needed.
      if (!this._switcher) {
        aOtherBrowser.docShellIsActive = this.shouldActivateDocShell(
          ourBrowser
        );
      }

      // Swap the docshells
      ourBrowser.swapDocShells(aOtherBrowser);

      // Swap permanentKey properties.
      let ourPermanentKey = ourBrowser.permanentKey;
      ourBrowser.permanentKey = aOtherBrowser.permanentKey;
      aOtherBrowser.permanentKey = ourPermanentKey;
      aOurTab.permanentKey = ourBrowser.permanentKey;
      if (remoteBrowser) {
        let otherTab = remoteBrowser.getTabForBrowser(aOtherBrowser);
        if (otherTab) {
          otherTab.permanentKey = aOtherBrowser.permanentKey;
        }
      }

      // Restore the progress listener
      tabListener = new TabProgressListener(
        aOurTab,
        ourBrowser,
        false,
        false,
        aStateFlags
      );
      this._tabListeners.set(aOurTab, tabListener);

      const notifyAll = Ci.nsIWebProgress.NOTIFY_ALL;
      filter.addProgressListener(tabListener, notifyAll);
      ourBrowser.webProgress.addProgressListener(filter, notifyAll);
    },

    _swapRegisteredOpenURIs(aOurBrowser, aOtherBrowser) {
      // Swap the registeredOpenURI properties of the two browsers
      let tmp = aOurBrowser.registeredOpenURI;
      delete aOurBrowser.registeredOpenURI;
      if (aOtherBrowser.registeredOpenURI) {
        aOurBrowser.registeredOpenURI = aOtherBrowser.registeredOpenURI;
        delete aOtherBrowser.registeredOpenURI;
      }
      if (tmp) {
        aOtherBrowser.registeredOpenURI = tmp;
      }
    },

    announceWindowCreated(browser, userContextId) {
      let tab = this.getTabForBrowser(browser);
      if (tab) {
        if (userContextId) {
          ContextualIdentityService.telemetry(userContextId);
          tab.setUserContextId(userContextId);
        }

        browser.sendMessageToActor(
          "Browser:AppTab",
          { isAppTab: tab.pinned },
          "BrowserTab"
        );
      }

      // We don't want to update the container icon and identifier if
      // this is not the selected browser.
      if (browser == gBrowser.selectedBrowser) {
        updateUserContextUIIndicator();
      }
    },

    reloadMultiSelectedTabs() {
      this.reloadTabs(this.selectedTabs);
    },

    reloadTabs(tabs) {
      for (let tab of tabs) {
        try {
          this.getBrowserForTab(tab).reload();
        } catch (e) {
          // ignore failure to reload so others will be reloaded
        }
      }
    },

    reloadTab(aTab) {
      let browser = this.getBrowserForTab(aTab);
      // Reset temporary permissions on the current tab. This is done here
      // because we only want to reset permissions on user reload.
      SitePermissions.clearTemporaryBlockPermissions(browser);
      // Also reset DOS mitigations for the basic auth prompt on reload.
      delete browser.authPromptAbuseCounter;
      gIdentityHandler.hidePopup();
      gPermissionPanel.hidePopup();
      browser.reload();
    },

    addProgressListener(aListener) {
      if (arguments.length != 1) {
        Cu.reportError(
          "gBrowser.addProgressListener was " +
            "called with a second argument, " +
            "which is not supported. See bug " +
            "608628. Call stack: " +
            new Error().stack
        );
      }

      this.mProgressListeners.push(aListener);
    },

    removeProgressListener(aListener) {
      this.mProgressListeners = this.mProgressListeners.filter(
        l => l != aListener
      );
    },

    addTabsProgressListener(aListener) {
      this.mTabsProgressListeners.push(aListener);
    },

    removeTabsProgressListener(aListener) {
      this.mTabsProgressListeners = this.mTabsProgressListeners.filter(
        l => l != aListener
      );
    },

    getBrowserForTab(aTab) {
      return aTab.linkedBrowser;
    },

    showOnlyTheseTabs(aTabs) {
      for (let tab of this.tabs) {
        if (!aTabs.includes(tab)) {
          this.hideTab(tab);
        } else {
          this.showTab(tab);
        }
      }

      this.tabContainer._updateHiddenTabsStatus();
      this.tabContainer._handleTabSelect(true);
    },

    showTab(aTab) {
      if (aTab.hidden) {
        aTab.removeAttribute("hidden");
        this._invalidateCachedTabs();

        this.tabContainer._updateCloseButtons();
        this.tabContainer._updateHiddenTabsStatus();

        this.tabContainer._setPositionalAttributes();

        let event = document.createEvent("Events");
        event.initEvent("TabShow", true, false);
        aTab.dispatchEvent(event);
        SessionStore.deleteCustomTabValue(aTab, "hiddenBy");
      }
    },

    hideTab(aTab, aSource) {
      if (
        aTab.hidden ||
        aTab.pinned ||
        aTab.selected ||
        aTab.closing ||
        // Tabs that are sharing the screen, microphone or camera cannot be hidden.
        aTab._sharingState?.webRTC?.sharing
      ) {
        return;
      }
      aTab.setAttribute("hidden", "true");
      this._invalidateCachedTabs();

      this.tabContainer._updateCloseButtons();
      this.tabContainer._updateHiddenTabsStatus();

      this.tabContainer._setPositionalAttributes();

      // Splice this tab out of any lines of succession before any events are
      // dispatched.
      this.replaceInSuccession(aTab, aTab.successor);
      this.setSuccessor(aTab, null);

      let event = document.createEvent("Events");
      event.initEvent("TabHide", true, false);
      aTab.dispatchEvent(event);
      if (aSource) {
        SessionStore.setCustomTabValue(aTab, "hiddenBy", aSource);
      }
    },

    selectTabAtIndex(aIndex, aEvent) {
      let tabs = this.visibleTabs;

      // count backwards for aIndex < 0
      if (aIndex < 0) {
        aIndex += tabs.length;
        // clamp at index 0 if still negative.
        if (aIndex < 0) {
          aIndex = 0;
        }
      } else if (aIndex >= tabs.length) {
        // clamp at right-most tab if out of range.
        aIndex = tabs.length - 1;
      }

      this.selectedTab = tabs[aIndex];

      if (aEvent) {
        aEvent.preventDefault();
        aEvent.stopPropagation();
      }
    },

    /**
     * Moves a tab to a new browser window, unless it's already the only tab
     * in the current window, in which case this will do nothing.
     */
    replaceTabWithWindow(aTab, aOptions) {
      if (this.tabs.length == 1) {
        return null;
      }

      var options = "chrome,dialog=no,all";
      for (var name in aOptions) {
        options += "," + name + "=" + aOptions[name];
      }

      // Play the tab closing animation to give immediate feedback while
      // waiting for the new window to appear.
      // content area when the docshells are swapped.
      if (!gReduceMotion) {
        aTab.style.maxWidth = ""; // ensure that fade-out transition happens
        aTab.removeAttribute("fadein");
      }

      // tell a new window to take the "dropped" tab
      return window.openDialog(
        AppConstants.BROWSER_CHROME_URL,
        "_blank",
        options,
        aTab
      );
    },

    /**
     * Move contextTab (or selected tabs in a mutli-select context)
     * to a new browser window, unless it is (they are) already the only tab(s)
     * in the current window, in which case this will do nothing.
     */
    replaceTabsWithWindow(contextTab, aOptions) {
      let tabs;
      if (contextTab.multiselected) {
        tabs = this.selectedTabs;
      } else {
        tabs = [contextTab];
      }

      if (this.tabs.length == tabs.length) {
        return null;
      }

      if (tabs.length == 1) {
        return this.replaceTabWithWindow(tabs[0], aOptions);
      }

      // Play the closing animation for all selected tabs to give
      // immediate feedback while waiting for the new window to appear.
      if (!gReduceMotion) {
        for (let tab of tabs) {
          tab.style.maxWidth = ""; // ensure that fade-out transition happens
          tab.removeAttribute("fadein");
        }
      }

      // Create a new window and make it adopt the tabs, preserving their relative order.
      // The initial tab of the new window will be selected, so it should adopt the
      // selected tab of the original window, if applicable, or else the first moving tab.
      // This avoids tab-switches in the new window, preserving tab laziness.
      // However, to avoid multiple tab-switches in the original window, the other tabs
      // should be adopted before the selected one.
      let selectedTabIndex = Math.max(0, tabs.indexOf(gBrowser.selectedTab));
      let selectedTab = tabs[selectedTabIndex];
      let win = this.replaceTabWithWindow(selectedTab, aOptions);
      win.addEventListener(
        "before-initial-tab-adopted",
        () => {
          for (let i = 0; i < tabs.length; ++i) {
            if (i != selectedTabIndex) {
              win.gBrowser.adoptTab(tabs[i], i);
            }
          }
          // Restore tab selection
          let winVisibleTabs = win.gBrowser.visibleTabs;
          let winTabLength = winVisibleTabs.length;
          win.gBrowser.addRangeToMultiSelectedTabs(
            winVisibleTabs[0],
            winVisibleTabs[winTabLength - 1]
          );
          win.gBrowser.lockClearMultiSelectionOnce();
        },
        { once: true }
      );
      return win;
    },

    _updateTabsAfterInsert() {
      for (let i = 0; i < this.tabs.length; i++) {
        this.tabs[i]._tPos = i;
        this.tabs[i]._selected = false;
      }

      // If we're in the midst of an async tab switch while calling
      // moveTabTo, we can get into a case where _visuallySelected
      // is set to true on two different tabs.
      //
      // What we want to do in moveTabTo is to remove logical selection
      // from all tabs, and then re-add logical selection to selectedTab
      // (and visual selection as well if we're not running with e10s, which
      // setting _selected will do automatically).
      //
      // If we're running with e10s, then the visual selection will not
      // be changed, which is fine, since if we weren't in the midst of a
      // tab switch, the previously visually selected tab should still be
      // correct, and if we are in the midst of a tab switch, then the async
      // tab switcher will set the visually selected tab once the tab switch
      // has completed.
      this.selectedTab._selected = true;
    },

    moveTabTo(aTab, aIndex, aKeepRelatedTabs) {
      var oldPosition = aTab._tPos;
      if (oldPosition == aIndex) {
        return;
      }

      // Don't allow mixing pinned and unpinned tabs.
      if (aTab.pinned) {
        aIndex = Math.min(aIndex, this._numPinnedTabs - 1);
      } else {
        aIndex = Math.max(aIndex, this._numPinnedTabs);
      }
      if (oldPosition == aIndex) {
        return;
      }

      if (!aKeepRelatedTabs) {
        this._lastRelatedTabMap = new WeakMap();
      }

      let wasFocused = document.activeElement == this.selectedTab;

      aIndex = aIndex < aTab._tPos ? aIndex : aIndex + 1;

      let neighbor = this.tabs[aIndex] || null;
      this._invalidateCachedTabs();
      this.tabContainer.insertBefore(aTab, neighbor);
      this._updateTabsAfterInsert();

      if (wasFocused) {
        this.selectedTab.focus();
      }

      this.tabContainer._handleTabSelect(true);

      if (aTab.pinned) {
        this.tabContainer._positionPinnedTabs();
      }

      this.tabContainer._setPositionalAttributes();

      var evt = document.createEvent("UIEvents");
      evt.initUIEvent("TabMove", true, false, window, oldPosition);
      aTab.dispatchEvent(evt);
    },

    moveTabForward() {
      let nextTab = this.tabContainer.findNextTab(this.selectedTab, {
        direction: 1,
        filter: tab => !tab.hidden,
      });

      if (nextTab) {
        this.moveTabTo(this.selectedTab, nextTab._tPos);
      } else if (this.arrowKeysShouldWrap) {
        this.moveTabToStart();
      }
    },

    /**
     * Adopts a tab from another browser window, and inserts it at aIndex
     *
     * @returns {object}
     *    The new tab in the current window, null if the tab couldn't be adopted.
     */
    adoptTab(aTab, aIndex, aSelectTab) {
      // Swap the dropped tab with a new one we create and then close
      // it in the other window (making it seem to have moved between
      // windows). We also ensure that the tab we create to swap into has
      // the same remote type and process as the one we're swapping in.
      // This makes sure we don't get a short-lived process for the new tab.
      let linkedBrowser = aTab.linkedBrowser;
      let createLazyBrowser = !aTab.linkedPanel;
      let params = {
        eventDetail: { adoptedTab: aTab },
        preferredRemoteType: linkedBrowser.remoteType,
        initialBrowsingContextGroupId: linkedBrowser.browsingContext?.group.id,
        skipAnimation: true,
        index: aIndex,
        createLazyBrowser,
        allowInheritPrincipal: createLazyBrowser,
      };

      let numPinned = this._numPinnedTabs;
      if (aIndex < numPinned || (aTab.pinned && aIndex == numPinned)) {
        params.pinned = true;
      }

      if (aTab.hasAttribute("usercontextid")) {
        // new tab must have the same usercontextid as the old one
        params.userContextId = aTab.getAttribute("usercontextid");
      }
      let newTab = this.addWebTab("about:blank", params);
      let newBrowser = this.getBrowserForTab(newTab);

      aTab.container._finishAnimateTabMove();

      if (!createLazyBrowser) {
        // Stop the about:blank load.
        newBrowser.stop();
        // Make sure it has a docshell.
        newBrowser.docShell;
      }

      if (!this.swapBrowsersAndCloseOther(newTab, aTab)) {
        // Swapping wasn't permitted. Bail out.
        this.removeTab(newTab);
        return null;
      }

      if (aSelectTab) {
        this.selectedTab = newTab;
      }

      return newTab;
    },

    moveTabBackward() {
      let previousTab = this.tabContainer.findNextTab(this.selectedTab, {
        direction: -1,
        filter: tab => !tab.hidden,
      });

      if (previousTab) {
        this.moveTabTo(this.selectedTab, previousTab._tPos);
      } else if (this.arrowKeysShouldWrap) {
        this.moveTabToEnd();
      }
    },

    moveTabToStart() {
      let tabPos = this.selectedTab._tPos;
      if (tabPos > 0) {
        this.moveTabTo(this.selectedTab, 0);
      }
    },

    moveTabToEnd() {
      let tabPos = this.selectedTab._tPos;
      if (tabPos < this.browsers.length - 1) {
        this.moveTabTo(this.selectedTab, this.browsers.length - 1);
      }
    },

    moveTabOver(aEvent) {
      if (
        (!RTL_UI && aEvent.keyCode == KeyEvent.DOM_VK_RIGHT) ||
        (RTL_UI && aEvent.keyCode == KeyEvent.DOM_VK_LEFT)
      ) {
        this.moveTabForward();
      } else {
        this.moveTabBackward();
      }
    },

    /**
     * @param   aTab
     *          Can be from a different window as well
     * @param   aRestoreTabImmediately
     *          Can defer loading of the tab contents
     * @param   aOptions
     *          The new index of the tab
     */
    duplicateTab(aTab, aRestoreTabImmediately, aOptions) {
      return SessionStore.duplicateTab(
        window,
        aTab,
        0,
        aRestoreTabImmediately,
        aOptions
      );
    },

    addToMultiSelectedTabs(aTab) {
      if (aTab.multiselected) {
        return;
      }

      aTab.setAttribute("multiselected", "true");
      aTab.setAttribute("aria-selected", "true");
      this._multiSelectedTabsSet.add(aTab);
      this._startMultiSelectChange();
      if (this._multiSelectChangeRemovals.has(aTab)) {
        this._multiSelectChangeRemovals.delete(aTab);
      } else {
        this._multiSelectChangeAdditions.add(aTab);
      }
    },

    /**
     * Adds two given tabs and all tabs between them into the (multi) selected tabs collection
     */
    addRangeToMultiSelectedTabs(aTab1, aTab2) {
      if (aTab1 == aTab2) {
        return;
      }

      const tabs = this.visibleTabs;
      const indexOfTab1 = tabs.indexOf(aTab1);
      const indexOfTab2 = tabs.indexOf(aTab2);

      const [lowerIndex, higherIndex] =
        indexOfTab1 < indexOfTab2
          ? [indexOfTab1, indexOfTab2]
          : [indexOfTab2, indexOfTab1];

      for (let i = lowerIndex; i <= higherIndex; i++) {
        this.addToMultiSelectedTabs(tabs[i]);
      }
    },

    removeFromMultiSelectedTabs(aTab) {
      if (!aTab.multiselected) {
        return;
      }
      aTab.removeAttribute("multiselected");
      aTab.removeAttribute("aria-selected");
      this._multiSelectedTabsSet.delete(aTab);
      this._startMultiSelectChange();
      if (this._multiSelectChangeAdditions.has(aTab)) {
        this._multiSelectChangeAdditions.delete(aTab);
      } else {
        this._multiSelectChangeRemovals.add(aTab);
      }
    },

    clearMultiSelectedTabs() {
      if (this._clearMultiSelectionLocked) {
        if (this._clearMultiSelectionLockedOnce) {
          this._clearMultiSelectionLockedOnce = false;
          this._clearMultiSelectionLocked = false;
        }
        return;
      }

      if (this.multiSelectedTabsCount < 1) {
        return;
      }

      for (let tab of this.selectedTabs) {
        this.removeFromMultiSelectedTabs(tab);
      }
      this._lastMultiSelectedTabRef = null;
    },

    selectAllTabs() {
      let visibleTabs = this.visibleTabs;
      gBrowser.addRangeToMultiSelectedTabs(
        visibleTabs[0],
        visibleTabs[visibleTabs.length - 1]
      );
    },

    allTabsSelected() {
      return (
        this.visibleTabs.length == 1 ||
        this.visibleTabs.every(t => t.multiselected)
      );
    },

    lockClearMultiSelectionOnce() {
      this._clearMultiSelectionLockedOnce = true;
      this._clearMultiSelectionLocked = true;
    },

    unlockClearMultiSelection() {
      this._clearMultiSelectionLockedOnce = false;
      this._clearMultiSelectionLocked = false;
    },

    /**
     * Remove a tab from the multiselection if it's the only one left there.
     *
     * In fact, some scenario may lead to only one single tab multi-selected,
     * this is something to avoid (Chrome does the same)
     * Consider 4 tabs A,B,C,D with A having the focus
     * 1. select C with Ctrl
     * 2. Right-click on B and "Close Tabs to The Right"
     *
     * Expected result
     * C and D closing
     * A being the only multi-selected tab, selection should be cleared
     *
     *
     * Single selected tab could even happen with a none-focused tab.
     * For exemple with the menu "Close other tabs", it could happen
     * with a multi-selected pinned tab.
     * For illustration, consider 4 tabs A,B,C,D with B active
     * 1. pin A and Ctrl-select it
     * 2. Ctrl-select C
     * 3. right-click on D and click "Close Other Tabs"
     *
     * Expected result
     * B and C closing
     * A[pinned] being the only multi-selected tab, selection should be cleared.
     */
    avoidSingleSelectedTab() {
      if (this.multiSelectedTabsCount == 1) {
        this.clearMultiSelectedTabs();
      }
    },

    switchToNextMultiSelectedTab() {
      this._clearMultiSelectionLocked = true;

      // Guarantee that _clearMultiSelectionLocked lock gets released.
      try {
        let lastMultiSelectedTab = gBrowser.lastMultiSelectedTab;
        if (lastMultiSelectedTab != gBrowser.selectedTab) {
          gBrowser.selectedTab = lastMultiSelectedTab;
        } else {
          let selectedTabs = ChromeUtils.nondeterministicGetWeakSetKeys(
            this._multiSelectedTabsSet
          ).filter(tab => tab.isConnected && !tab.closing);
          let length = selectedTabs.length;
          gBrowser.selectedTab = selectedTabs[length - 1];
        }
      } catch (e) {
        Cu.reportError(e);
      }

      this._clearMultiSelectionLocked = false;
    },

    set selectedTabs(tabs) {
      this.clearMultiSelectedTabs();
      this.selectedTab = tabs[0];
      if (tabs.length > 1) {
        for (let tab of tabs) {
          this.addToMultiSelectedTabs(tab);
        }
      }
    },

    get selectedTabs() {
      let { selectedTab, _multiSelectedTabsSet } = this;
      let tabs = ChromeUtils.nondeterministicGetWeakSetKeys(
        _multiSelectedTabsSet
      ).filter(tab => tab.isConnected && !tab.closing);
      if (!_multiSelectedTabsSet.has(selectedTab)) {
        tabs.push(selectedTab);
      }
      return tabs.sort((a, b) => a._tPos > b._tPos);
    },

    get multiSelectedTabsCount() {
      return ChromeUtils.nondeterministicGetWeakSetKeys(
        this._multiSelectedTabsSet
      ).filter(tab => tab.isConnected && !tab.closing).length;
    },

    get lastMultiSelectedTab() {
      let tab = this._lastMultiSelectedTabRef
        ? this._lastMultiSelectedTabRef.get()
        : null;
      if (tab && tab.isConnected && this._multiSelectedTabsSet.has(tab)) {
        return tab;
      }
      let selectedTab = gBrowser.selectedTab;
      this.lastMultiSelectedTab = selectedTab;
      return selectedTab;
    },

    set lastMultiSelectedTab(aTab) {
      this._lastMultiSelectedTabRef = Cu.getWeakReference(aTab);
    },

    _startMultiSelectChange() {
      if (!this._multiSelectChangeStarted) {
        this._multiSelectChangeStarted = true;
        Promise.resolve().then(() => this._endMultiSelectChange());
      }
    },

    _endMultiSelectChange() {
      let noticeable = false;
      let { selectedTab } = this;
      if (this._multiSelectChangeAdditions.size) {
        if (!selectedTab.multiselected) {
          this.addToMultiSelectedTabs(selectedTab);
        }
        noticeable = true;
      }
      if (this._multiSelectChangeRemovals.size) {
        if (this._multiSelectChangeRemovals.has(selectedTab)) {
          this.switchToNextMultiSelectedTab();
        }
        this.avoidSingleSelectedTab();
        noticeable = true;
      }
      this._multiSelectChangeStarted = false;
      if (noticeable || this._multiSelectChangeSelected) {
        this._multiSelectChangeSelected = false;
        this._multiSelectChangeAdditions.clear();
        this._multiSelectChangeRemovals.clear();
        if (noticeable) {
          this.tabContainer._setPositionalAttributes();
        }
        this.dispatchEvent(
          new CustomEvent("TabMultiSelect", { bubbles: true })
        );
      }
    },

    toggleMuteAudioOnMultiSelectedTabs(aTab) {
      let tabMuted = aTab.linkedBrowser.audioMuted;
      let tabsToToggle = this.selectedTabs.filter(
        tab => tab.linkedBrowser.audioMuted == tabMuted
      );
      for (let tab of tabsToToggle) {
        tab.toggleMuteAudio();
      }
    },

    resumeDelayedMediaOnMultiSelectedTabs() {
      for (let tab of this.selectedTabs) {
        tab.resumeDelayedMedia();
      }
    },

    pinMultiSelectedTabs() {
      for (let tab of this.selectedTabs) {
        this.pinTab(tab);
      }
    },

    unpinMultiSelectedTabs() {
      // The selectedTabs getter returns the tabs
      // in visual order. We need to unpin in reverse
      // order to maintain visual order.
      let selectedTabs = this.selectedTabs;
      for (let i = selectedTabs.length - 1; i >= 0; i--) {
        let tab = selectedTabs[i];
        this.unpinTab(tab);
      }
    },

    activateBrowserForPrintPreview(aBrowser) {
      this._printPreviewBrowsers.add(aBrowser);
      if (this._switcher) {
        this._switcher.activateBrowserForPrintPreview(aBrowser);
      }
      aBrowser.docShellIsActive = true;
    },

    deactivatePrintPreviewBrowsers() {
      let browsers = this._printPreviewBrowsers;
      this._printPreviewBrowsers = new Set();
      for (let browser of browsers) {
        browser.docShellIsActive = this.shouldActivateDocShell(browser);
      }
    },

    /**
     * Returns true if a given browser's docshell should be active.
     */
    shouldActivateDocShell(aBrowser) {
      if (this._switcher) {
        return this._switcher.shouldActivateDocShell(aBrowser);
      }
      return (
        (aBrowser == this.selectedBrowser &&
          window.windowState != window.STATE_MINIMIZED &&
          !window.isFullyOccluded) ||
        this._printPreviewBrowsers.has(aBrowser)
      );
    },

    _getSwitcher() {
      if (!this._switcher) {
        this._switcher = new this.AsyncTabSwitcher(this);
      }
      return this._switcher;
    },

    warmupTab(aTab) {
      if (gMultiProcessBrowser) {
        this._getSwitcher().warmupTab(aTab);
      }
    },

    /**
     * _maybeRequestReplyFromRemoteContent may call
     * aEvent.requestReplyFromRemoteContent if necessary.
     *
     * @param aEvent    The handling event.
     * @return          true if the handler should wait a reply event.
     *                  false if the handle can handle the immediately.
     */
    _maybeRequestReplyFromRemoteContent(aEvent) {
      if (aEvent.defaultPrevented) {
        return false;
      }
      // If the event target is a remote browser, and the event has not been
      // handled by the remote content yet, we should wait a reply event
      // from the content.
      if (aEvent.isWaitingReplyFromRemoteContent) {
        return true; // Somebody called requestReplyFromRemoteContent already.
      }
      if (
        !aEvent.isReplyEventFromRemoteContent &&
        aEvent.target?.isRemoteBrowser === true
      ) {
        aEvent.requestReplyFromRemoteContent();
        return true;
      }
      return false;
    },

    _handleKeyDownEvent(aEvent) {
      if (!aEvent.isTrusted) {
        // Don't let untrusted events mess with tabs.
        return;
      }

      // Skip this only if something has explicitly cancelled it.
      if (aEvent.defaultCancelled) {
        return;
      }

      // Don't check if the event was already consumed because tab
      // navigation should always work for better user experience.

      switch (ShortcutUtils.getSystemActionForEvent(aEvent)) {
        case ShortcutUtils.TOGGLE_CARET_BROWSING:
          this._maybeRequestReplyFromRemoteContent(aEvent);
          return;
        case ShortcutUtils.MOVE_TAB_BACKWARD:
          this.moveTabBackward();
          aEvent.preventDefault();
          return;
        case ShortcutUtils.MOVE_TAB_FORWARD:
          this.moveTabForward();
          aEvent.preventDefault();
          return;
        case ShortcutUtils.CLOSE_TAB:
          if (gBrowser.multiSelectedTabsCount) {
            gBrowser.removeMultiSelectedTabs();
          } else if (!this.selectedTab.pinned) {
            this.removeCurrentTab({ animate: true });
          }
          aEvent.preventDefault();
      }
    },

    toggleCaretBrowsing() {
      const kPrefShortcutEnabled =
        "accessibility.browsewithcaret_shortcut.enabled";
      const kPrefWarnOnEnable = "accessibility.warn_on_browsewithcaret";
      const kPrefCaretBrowsingOn = "accessibility.browsewithcaret";

      var isEnabled = Services.prefs.getBoolPref(kPrefShortcutEnabled);
      if (!isEnabled) {
        return;
      }

      // Toggle browse with caret mode
      var browseWithCaretOn = Services.prefs.getBoolPref(
        kPrefCaretBrowsingOn,
        false
      );
      var warn = Services.prefs.getBoolPref(kPrefWarnOnEnable, true);
      if (warn && !browseWithCaretOn) {
        var checkValue = { value: false };
        var promptService = Services.prompt;

        var buttonPressed = promptService.confirmEx(
          window,
          gTabBrowserBundle.GetStringFromName(
            "browsewithcaret.checkWindowTitle"
          ),
          gTabBrowserBundle.GetStringFromName("browsewithcaret.checkLabel"),
          // Make "No" the default:
          promptService.STD_YES_NO_BUTTONS | promptService.BUTTON_POS_1_DEFAULT,
          null,
          null,
          null,
          gTabBrowserBundle.GetStringFromName("browsewithcaret.checkMsg"),
          checkValue
        );
        if (buttonPressed != 0) {
          if (checkValue.value) {
            try {
              Services.prefs.setBoolPref(kPrefShortcutEnabled, false);
            } catch (ex) {}
          }
          return;
        }
        if (checkValue.value) {
          try {
            Services.prefs.setBoolPref(kPrefWarnOnEnable, false);
          } catch (ex) {}
        }
      }

      // Toggle the pref
      try {
        Services.prefs.setBoolPref(kPrefCaretBrowsingOn, !browseWithCaretOn);
      } catch (ex) {}
    },

    _handleKeyPressEvent(aEvent) {
      if (!aEvent.isTrusted) {
        // Don't let untrusted events mess with tabs.
        return;
      }

      // Skip this only if something has explicitly cancelled it.
      if (aEvent.defaultCancelled) {
        return;
      }

      switch (ShortcutUtils.getSystemActionForEvent(aEvent, { rtl: RTL_UI })) {
        case ShortcutUtils.TOGGLE_CARET_BROWSING:
          if (
            aEvent.defaultPrevented ||
            this._maybeRequestReplyFromRemoteContent(aEvent)
          ) {
            break;
          }
          this.toggleCaretBrowsing();
          break;

        case ShortcutUtils.NEXT_TAB:
          if (AppConstants.platform == "macosx") {
            this.tabContainer.advanceSelectedTab(1, true);
            aEvent.preventDefault();
          }
          break;
        case ShortcutUtils.PREVIOUS_TAB:
          if (AppConstants.platform == "macosx") {
            this.tabContainer.advanceSelectedTab(-1, true);
            aEvent.preventDefault();
          }
          break;
      }
    },

    getTabTooltip(tab, includeLabel = true) {
      let label = "";
      if (includeLabel) {
        label = tab._fullLabel || tab.getAttribute("label");
      }
      if (
        Services.prefs.getBoolPref(
          "browser.tabs.tooltipsShowPidAndActiveness",
          false
        )
      ) {
        if (tab.linkedBrowser) {
          // When enabled, show the PID of the content process, and if
          // we're running with fission enabled, try to include PIDs for
          // every remote subframe.
          let [contentPid, ...framePids] = E10SUtils.getBrowserPids(
            tab.linkedBrowser,
            gFissionBrowser
          );
          if (contentPid) {
            label += " (pid " + contentPid + ")";
            if (gFissionBrowser) {
              label += " [F";
              if (framePids.length) {
                label += " " + framePids.join(", ");
              }
              label += "]";
            }
          }
          if (tab.linkedBrowser.docShellIsActive) {
            label += " [A]";
          }
        }
      }
      if (tab.userContextId) {
        label = gTabBrowserBundle.formatStringFromName(
          "tabs.containers.tooltip",
          [
            label,
            ContextualIdentityService.getUserContextLabel(tab.userContextId),
          ]
        );
      }
      return label;
    },

    createTooltip(event) {
      event.stopPropagation();
      let tab = event.target.triggerNode?.closest("tab");
      if (!tab) {
        event.preventDefault();
        return;
      }

      let stringWithShortcut = (stringId, keyElemId, pluralCount) => {
        let keyElem = document.getElementById(keyElemId);
        let shortcut = ShortcutUtils.prettifyShortcut(keyElem);
        return PluralForm.get(
          pluralCount,
          gTabBrowserBundle.GetStringFromName(stringId)
        )
          .replace("%S", shortcut)
          .replace("#1", pluralCount);
      };

      let alignToTab = true;
      let label;
      const selectedTabs = this.selectedTabs;
      const contextTabInSelection = selectedTabs.includes(tab);
      const affectedTabsLength = contextTabInSelection
        ? selectedTabs.length
        : 1;
      if (tab.mOverCloseButton) {
        alignToTab = false;
        label = tab.selected
          ? stringWithShortcut(
              "tabs.closeTabs.tooltip",
              "key_close",
              affectedTabsLength
            )
          : PluralForm.get(
              affectedTabsLength,
              gTabBrowserBundle.GetStringFromName("tabs.closeTabs.tooltip")
            ).replace("#1", affectedTabsLength);
      } else if (tab._overPlayingIcon) {
        let stringID;
        if (tab.selected) {
          stringID = tab.linkedBrowser.audioMuted
            ? "tabs.unmuteAudio2.tooltip"
            : "tabs.muteAudio2.tooltip";
          label = stringWithShortcut(
            stringID,
            "key_toggleMute",
            affectedTabsLength
          );
        } else {
          if (tab.hasAttribute("activemedia-blocked")) {
            stringID = "tabs.unblockAudio2.tooltip";
          } else {
            stringID = tab.linkedBrowser.audioMuted
              ? "tabs.unmuteAudio2.background.tooltip"
              : "tabs.muteAudio2.background.tooltip";
          }

          label = PluralForm.get(
            affectedTabsLength,
            gTabBrowserBundle.GetStringFromName(stringID)
          ).replace("#1", affectedTabsLength);
        }
        alignToTab = false;
      } else {
        label = this.getTabTooltip(tab);
      }

      if (!gProtonPlacesTooltip) {
        event.target.setAttribute("label", label);
        return;
      }

      if (alignToTab) {
        event.target.setAttribute("position", "after_start");
        event.target.moveToAnchor(tab, "after_start");
      }

      let title = event.target.querySelector(".places-tooltip-title");
      title.textContent = label;
      let url = event.target.querySelector(".places-tooltip-uri");
      url.value = tab.linkedBrowser?.currentURI?.spec.replace(
        /^https:\/\//,
        ""
      );
      let icon = event.target.querySelector("#places-tooltip-insecure-icon");
      icon.hidden = !url.value.startsWith("http://");
    },

    handleEvent(aEvent) {
      switch (aEvent.type) {
        case "keydown":
          this._handleKeyDownEvent(aEvent);
          break;
        case "keypress":
          this._handleKeyPressEvent(aEvent);
          break;
        case "framefocusrequested": {
          let tab = this.getTabForBrowser(aEvent.target);
          if (!tab || tab == this.selectedTab) {
            // Let the focus manager try to do its thing by not calling
            // preventDefault(). It will still raise the window if appropriate.
            break;
          }
          this.selectedTab = tab;
          window.focus();
          aEvent.preventDefault();
          break;
        }
        case "sizemodechange":
        case "occlusionstatechange":
          if (aEvent.target == window && !this._switcher) {
            this.selectedBrowser.preserveLayers(
              window.windowState == window.STATE_MINIMIZED ||
                window.isFullyOccluded
            );
            this.selectedBrowser.docShellIsActive = this.shouldActivateDocShell(
              this.selectedBrowser
            );
          }
          break;
      }
    },

    observe(aSubject, aTopic, aData) {
      switch (aTopic) {
        case "contextual-identity-updated": {
          let identity = aSubject.wrappedJSObject;
          for (let tab of this.tabs) {
            if (tab.getAttribute("usercontextid") == identity.userContextId) {
              ContextualIdentityService.setTabStyle(tab);
            }
          }
          break;
        }
      }
    },

    refreshBlocked(actor, browser, data) {
      // The data object is expected to contain the following properties:
      //  - URI (string)
      //     The URI that a page is attempting to refresh or redirect to.
      //  - delay (int)
      //     The delay (in milliseconds) before the page was going to
      //     reload or redirect.
      //  - sameURI (bool)
      //     true if we're refreshing the page. false if we're redirecting.

      let brandBundle = document.getElementById("bundle_brand");
      let brandShortName = brandBundle.getString("brandShortName");
      let message = gNavigatorBundle.getFormattedString(
        "refreshBlocked." + (data.sameURI ? "refreshLabel" : "redirectLabel"),
        [brandShortName]
      );

      let notificationBox = this.getNotificationBox(browser);
      let notification = notificationBox.getNotificationWithValue(
        "refresh-blocked"
      );

      if (notification) {
        notification.label = message;
      } else {
        let refreshButtonText = gNavigatorBundle.getString(
          "refreshBlocked.goButton"
        );
        let refreshButtonAccesskey = gNavigatorBundle.getString(
          "refreshBlocked.goButton.accesskey"
        );

        let buttons = [
          {
            label: refreshButtonText,
            accessKey: refreshButtonAccesskey,
            callback() {
              actor.sendAsyncMessage("RefreshBlocker:Refresh", data);
            },
          },
        ];

        notificationBox.appendNotification(
          "refresh-blocked",
          {
            label: message,
            image: "chrome://browser/skin/notification-icons/popup.svg",
            priority: notificationBox.PRIORITY_INFO_MEDIUM,
          },
          buttons
        );
      }
    },

    _generateUniquePanelID() {
      if (!this._uniquePanelIDCounter) {
        this._uniquePanelIDCounter = 0;
      }

      let outerID = window.docShell.outerWindowID;

      // We want panel IDs to be globally unique, that's why we include the
      // window ID. We switched to a monotonic counter as Date.now() lead
      // to random failures because of colliding IDs.
      return "panel-" + outerID + "-" + ++this._uniquePanelIDCounter;
    },

    destroy() {
      this.tabContainer.destroy();
      Services.obs.removeObserver(this, "contextual-identity-updated");

      for (let tab of this.tabs) {
        let browser = tab.linkedBrowser;
        if (browser.registeredOpenURI) {
          let userContextId = browser.getAttribute("usercontextid") || 0;
          this.UrlbarProviderOpenTabs.unregisterOpenTab(
            browser.registeredOpenURI.spec,
            userContextId,
            PrivateBrowsingUtils.isWindowPrivate(window)
          );
          delete browser.registeredOpenURI;
        }

        let filter = this._tabFilters.get(tab);
        if (filter) {
          browser.webProgress.removeProgressListener(filter);

          let listener = this._tabListeners.get(tab);
          if (listener) {
            filter.removeProgressListener(listener);
            listener.destroy();
          }

          this._tabFilters.delete(tab);
          this._tabListeners.delete(tab);
        }
      }

      Services.els.removeSystemEventListener(document, "keydown", this, false);
      if (AppConstants.platform == "macosx") {
        Services.els.removeSystemEventListener(
          document,
          "keypress",
          this,
          false
        );
      }
      window.removeEventListener("sizemodechange", this);
      window.removeEventListener("occlusionstatechange", this);
      window.removeEventListener("framefocusrequested", this);

      if (gMultiProcessBrowser) {
        if (this._switcher) {
          this._switcher.destroy();
        }
      }
    },

    _setupEventListeners() {
      this.tabpanels.addEventListener("select", event => {
        if (event.target == this.tabpanels) {
          this.updateCurrentBrowser();
        }
      });

      this.addEventListener("DOMWindowClose", event => {
        let browser = event.target;
        if (!browser.isRemoteBrowser) {
          if (!event.isTrusted) {
            // If the browser is not remote, then we expect the event to be trusted.
            // In the remote case, the DOMWindowClose event is captured in content,
            // a message is sent to the parent, and another DOMWindowClose event
            // is re-dispatched on the actual browser node. In that case, the event
            // won't  be marked as trusted, since it's synthesized by JavaScript.
            return;
          }
          // In the parent-process browser case, it's possible that the browser
          // that fired DOMWindowClose is actually a child of another browser. We
          // want to find the top-most browser to determine whether or not this is
          // for a tab or not. The chromeEventHandler will be the top-most browser.
          browser = event.target.docShell.chromeEventHandler;
        }

        if (this.tabs.length == 1) {
          // We already did PermitUnload in the content process
          // for this tab (the only one in the window). So we don't
          // need to do it again for any tabs.
          window.skipNextCanClose = true;
          // In the parent-process browser case, the nsCloseEvent will actually take
          // care of tearing down the window, but we need to do this ourselves in the
          // content-process browser case. Doing so in both cases doesn't appear to
          // hurt.
          window.close();
          return;
        }

        let tab = this.getTabForBrowser(browser);
        if (tab) {
          // Skip running PermitUnload since it already happened in
          // the content process.
          this.removeTab(tab, { skipPermitUnload: true });
          // If we don't preventDefault on the DOMWindowClose event, then
          // in the parent-process browser case, we're telling the platform
          // to close the entire window. Calling preventDefault is our way of
          // saying we took care of this close request by closing the tab.
          event.preventDefault();
        }
      });

      this.addEventListener("pagetitlechanged", event => {
        let browser = event.target;
        let tab = this.getTabForBrowser(browser);
        if (!tab || tab.hasAttribute("pending")) {
          return;
        }

        // Ignore empty title changes on internal pages. This prevents the title
        // from changing while Fluent is populating the (initially-empty) title
        // element.
        if (
          !browser.contentTitle &&
          browser.contentPrincipal.isSystemPrincipal
        ) {
          return;
        }

        let titleChanged = this.setTabTitle(tab);
        if (titleChanged && !tab.selected && !tab.hasAttribute("busy")) {
          tab.setAttribute("titlechanged", "true");
        }
      });

      this.addEventListener(
        "DOMWillOpenModalDialog",
        event => {
          if (!event.isTrusted) {
            return;
          }

          let targetIsWindow = event.target instanceof Window;

          // We're about to open a modal dialog, so figure out for which tab:
          // If this is a same-process modal dialog, then we're given its DOM
          // window as the event's target. For remote dialogs, we're given the
          // browser, but that's in the originalTarget and not the target,
          // because it's across the tabbrowser's XBL boundary.
          let tabForEvent = targetIsWindow
            ? this.getTabForBrowser(event.target.docShell.chromeEventHandler)
            : this.getTabForBrowser(event.originalTarget);

          // Focus window for beforeunload dialog so it is seen but don't
          // steal focus from other applications.
          if (
            event.detail &&
            event.detail.tabPrompt &&
            event.detail.inPermitUnload &&
            Services.focus.activeWindow
          ) {
            window.focus();
          }

          // Don't need to act if the tab is already selected or if there isn't
          // a tab for the event (e.g. for the webextensions options_ui remote
          // browsers embedded in the "about:addons" page):
          if (!tabForEvent || tabForEvent.selected) {
            return;
          }

          // We always switch tabs for beforeunload tab-modal prompts.
          if (
            event.detail &&
            event.detail.tabPrompt &&
            !event.detail.inPermitUnload
          ) {
            let docPrincipal = targetIsWindow
              ? event.target.document.nodePrincipal
              : null;
            // At least one of these should/will be non-null:
            let promptPrincipal =
              event.detail.promptPrincipal ||
              docPrincipal ||
              tabForEvent.linkedBrowser.contentPrincipal;

            // For null principals, we bail immediately and don't show the checkbox:
            if (!promptPrincipal || promptPrincipal.isNullPrincipal) {
              tabForEvent.setAttribute("attention", "true");
              this._tabAttrModified(tabForEvent, ["attention"]);
              return;
            }

            // For non-system/expanded principals without permission, we bail and show the checkbox.
            if (promptPrincipal.URI && !promptPrincipal.isSystemPrincipal) {
              let permission = Services.perms.testPermissionFromPrincipal(
                promptPrincipal,
                "focus-tab-by-prompt"
              );
              if (permission != Services.perms.ALLOW_ACTION) {
                // Tell the prompt box we want to show the user a checkbox:
                let tabPrompt = Services.prefs.getBoolPref(
                  "prompts.contentPromptSubDialog"
                )
                  ? this.getTabDialogBox(tabForEvent.linkedBrowser)
                  : this.getTabModalPromptBox(tabForEvent.linkedBrowser);

                tabPrompt.onNextPromptShowAllowFocusCheckboxFor(
                  promptPrincipal
                );
                tabForEvent.setAttribute("attention", "true");
                this._tabAttrModified(tabForEvent, ["attention"]);
                return;
              }
            }
            // ... so system and expanded principals, as well as permitted "normal"
            // URI-based principals, always get to steal focus for the tab when prompting.
          }

          // If permissions/origins dictate so, bring tab to the front.
          this.selectedTab = tabForEvent;
        },
        true
      );

      // When cancelling beforeunload tabmodal dialogs, reset the URL bar to
      // avoid spoofing risks.
      this.addEventListener(
        "DOMModalDialogClosed",
        event => {
          if (
            !event.detail?.wasPermitUnload ||
            event.detail.areLeaving ||
            event.target.nodeName != "browser"
          ) {
            return;
          }
          event.target.userTypedValue = null;
          if (event.target == this.selectedBrowser) {
            gURLBar.setURI();
          }
        },
        true
      );

      let onTabCrashed = event => {
        if (!event.isTrusted) {
          return;
        }

        let browser = event.originalTarget;

        if (!event.isTopFrame) {
          TabCrashHandler.onSubFrameCrash(browser, event.childID);
          return;
        }

        // Preloaded browsers do not actually have any tabs. If one crashes,
        // it should be released and removed.
        if (browser === this.preloadedBrowser) {
          NewTabPagePreloading.removePreloadedBrowser(window);
          return;
        }

        let isRestartRequiredCrash =
          event.type == "oop-browser-buildid-mismatch";

        let icon = browser.mIconURL;
        let tab = this.getTabForBrowser(browser);

        if (this.selectedBrowser == browser) {
          TabCrashHandler.onSelectedBrowserCrash(
            browser,
            isRestartRequiredCrash
          );
        } else {
          TabCrashHandler.onBackgroundBrowserCrash(
            browser,
            isRestartRequiredCrash
          );
        }

        tab.removeAttribute("soundplaying");
        this.setIcon(tab, icon);
      };

      this.addEventListener("oop-browser-crashed", onTabCrashed);
      this.addEventListener("oop-browser-buildid-mismatch", onTabCrashed);

      this.addEventListener("DOMAudioPlaybackStarted", event => {
        var tab = this.getTabFromAudioEvent(event);
        if (!tab) {
          return;
        }

        clearTimeout(tab._soundPlayingAttrRemovalTimer);
        tab._soundPlayingAttrRemovalTimer = 0;

        let modifiedAttrs = [];
        if (tab.hasAttribute("soundplaying-scheduledremoval")) {
          tab.removeAttribute("soundplaying-scheduledremoval");
          modifiedAttrs.push("soundplaying-scheduledremoval");
        }

        if (!tab.hasAttribute("soundplaying")) {
          tab.setAttribute("soundplaying", true);
          modifiedAttrs.push("soundplaying");
        }

        if (modifiedAttrs.length) {
          // Flush style so that the opacity takes effect immediately, in
          // case the media is stopped before the style flushes naturally.
          getComputedStyle(tab).opacity;
        }

        this._tabAttrModified(tab, modifiedAttrs);
      });

      this.addEventListener("DOMAudioPlaybackStopped", event => {
        var tab = this.getTabFromAudioEvent(event);
        if (!tab) {
          return;
        }

        if (tab.hasAttribute("soundplaying")) {
          let removalDelay = Services.prefs.getIntPref(
            "browser.tabs.delayHidingAudioPlayingIconMS"
          );

          tab.style.setProperty(
            "--soundplaying-removal-delay",
            `${removalDelay - 300}ms`
          );
          tab.setAttribute("soundplaying-scheduledremoval", "true");
          this._tabAttrModified(tab, ["soundplaying-scheduledremoval"]);

          tab._soundPlayingAttrRemovalTimer = setTimeout(() => {
            tab.removeAttribute("soundplaying-scheduledremoval");
            tab.removeAttribute("soundplaying");
            this._tabAttrModified(tab, [
              "soundplaying",
              "soundplaying-scheduledremoval",
            ]);
          }, removalDelay);
        }
      });

      this.addEventListener("DOMAudioPlaybackBlockStarted", event => {
        var tab = this.getTabFromAudioEvent(event);
        if (!tab) {
          return;
        }

        if (!tab.hasAttribute("activemedia-blocked")) {
          tab.setAttribute("activemedia-blocked", true);
          this._tabAttrModified(tab, ["activemedia-blocked"]);
        }
      });

      this.addEventListener("DOMAudioPlaybackBlockStopped", event => {
        var tab = this.getTabFromAudioEvent(event);
        if (!tab) {
          return;
        }

        if (tab.hasAttribute("activemedia-blocked")) {
          tab.removeAttribute("activemedia-blocked");
          this._tabAttrModified(tab, ["activemedia-blocked"]);
          let hist = Services.telemetry.getHistogramById(
            "TAB_AUDIO_INDICATOR_USED"
          );
          hist.add(2 /* unblockByVisitingTab */);
        }
      });

      this.addEventListener("GloballyAutoplayBlocked", event => {
        let browser = event.originalTarget;
        let tab = this.getTabForBrowser(browser);
        if (!tab) {
          return;
        }

        SitePermissions.setForPrincipal(
          browser.contentPrincipal,
          "autoplay-media",
          SitePermissions.BLOCK,
          SitePermissions.SCOPE_GLOBAL,
          browser
        );
      });

      let tabContextFTLInserter = () => {
        MozXULElement.insertFTLIfNeeded("browser/tabContextMenu.ftl");
        // Un-lazify the l10n-ids now that the FTL file has been inserted.
        document
          .getElementById("tabContextMenu")
          .querySelectorAll("[data-lazy-l10n-id]")
          .forEach(el => {
            el.setAttribute(
              "data-l10n-id",
              el.getAttribute("data-lazy-l10n-id")
            );
            el.removeAttribute("data-lazy-l10n-id");
          });
        this.tabContainer.removeEventListener(
          "contextmenu",
          tabContextFTLInserter,
          true
        );
        this.tabContainer.removeEventListener(
          "mouseover",
          tabContextFTLInserter
        );
        this.tabContainer.removeEventListener(
          "focus",
          tabContextFTLInserter,
          true
        );
      };
      this.tabContainer.addEventListener(
        "contextmenu",
        tabContextFTLInserter,
        true
      );
      this.tabContainer.addEventListener("mouseover", tabContextFTLInserter);
      this.tabContainer.addEventListener("focus", tabContextFTLInserter, true);

      // Fired when Gecko has decided a <browser> element will change
      // remoteness. This allows persisting some state on this element across
      // process switches.
      this.addEventListener("WillChangeBrowserRemoteness", event => {
        let browser = event.originalTarget;
        let tab = this.getTabForBrowser(browser);
        if (!tab) {
          return;
        }

        // Dispatch the `BeforeTabRemotenessChange` event, allowing other code
        // to react to this tab's process switch.
        let evt = document.createEvent("Events");
        evt.initEvent("BeforeTabRemotenessChange", true, false);
        tab.dispatchEvent(evt);

        let wasActive = document.activeElement == browser;

        // Unhook our progress listener.
        let filter = this._tabFilters.get(tab);
        let oldListener = this._tabListeners.get(tab);
        browser.webProgress.removeProgressListener(filter);
        filter.removeProgressListener(oldListener);
        let stateFlags = oldListener.mStateFlags;
        let requestCount = oldListener.mRequestCount;

        // We'll be creating a new listener, so destroy the old one.
        oldListener.destroy();

        let oldDroppedLinkHandler = browser.droppedLinkHandler;
        let oldUserTypedValue = browser.userTypedValue;
        let hadStartedLoad = browser.didStartLoadSinceLastUserTyping();

        let didChange = didChangeEvent => {
          browser.userTypedValue = oldUserTypedValue;
          if (hadStartedLoad) {
            browser.urlbarChangeTracker.startedLoad();
          }

          browser.droppedLinkHandler = oldDroppedLinkHandler;

          // This shouldn't really be necessary, however, this has the side effect
          // of sending MozLayerTreeReady / MozLayerTreeCleared events for remote
          // frames, which the tab switcher depends on.
          //
          // eslint-disable-next-line no-self-assign
          browser.docShellIsActive = browser.docShellIsActive;

          // Create a new tab progress listener for the new browser we just
          // injected, since tab progress listeners have logic for handling the
          // initial about:blank load
          let listener = new TabProgressListener(
            tab,
            browser,
            false,
            false,
            stateFlags,
            requestCount
          );
          this._tabListeners.set(tab, listener);
          filter.addProgressListener(listener, Ci.nsIWebProgress.NOTIFY_ALL);

          // Restore the progress listener.
          browser.webProgress.addProgressListener(
            filter,
            Ci.nsIWebProgress.NOTIFY_ALL
          );

          let cbEvent = browser.getContentBlockingEvents();
          // Include the true final argument to indicate that this event is
          // simulated (instead of being observed by the webProgressListener).
          this._callProgressListeners(
            browser,
            "onContentBlockingEvent",
            [browser.webProgress, null, cbEvent, true],
            true,
            false
          );

          if (browser.isRemoteBrowser) {
            // Switching the browser to be remote will connect to a new child
            // process so the browser can no longer be considered to be
            // crashed.
            tab.removeAttribute("crashed");
          } else {
            browser.sendMessageToActor(
              "Browser:AppTab",
              { isAppTab: tab.pinned },
              "BrowserTab"
            );
          }

          if (wasActive) {
            browser.focus();
          }

          if (this.isFindBarInitialized(tab)) {
            this.getCachedFindBar(tab).browser = browser;
          }

          browser.sendMessageToActor(
            "Browser:HasSiblings",
            this.tabs.length > 1,
            "BrowserTab"
          );

          evt = document.createEvent("Events");
          evt.initEvent("TabRemotenessChange", true, false);
          tab.dispatchEvent(evt);
        };
        browser.addEventListener("DidChangeBrowserRemoteness", didChange, {
          once: true,
        });
      });

      this.addEventListener("pageinfo", event => {
        let browser = event.originalTarget;
        let tab = this.getTabForBrowser(browser);
        if (!tab) {
          return;
        }

        const { url, description, previewImageURL } = event.detail;
        this.setPageInfo(url, description, previewImageURL);
      });
    },

    setSuccessor(aTab, successorTab) {
      if (aTab.ownerGlobal != window) {
        throw new Error("Cannot set the successor of another window's tab");
      }
      if (successorTab == aTab) {
        successorTab = null;
      }
      if (successorTab && successorTab.ownerGlobal != window) {
        throw new Error("Cannot set the successor to another window's tab");
      }
      if (aTab.successor) {
        aTab.successor.predecessors.delete(aTab);
      }
      aTab.successor = successorTab;
      if (successorTab) {
        if (!successorTab.predecessors) {
          successorTab.predecessors = new Set();
        }
        successorTab.predecessors.add(aTab);
      }
    },

    /**
     * For all tabs with aTab as a successor, set the successor to aOtherTab
     * instead.
     */
    replaceInSuccession(aTab, aOtherTab) {
      if (aTab.predecessors) {
        for (const predecessor of Array.from(aTab.predecessors)) {
          this.setSuccessor(predecessor, aOtherTab);
        }
      }
    },

    /**
     * @typedef {object} HideAnimationReturnType
     * @property {Promise} animationCompletePromise
     *   A promise that is resolved when the animation part has completed. When
     *   this is resolved, the session has been hidden from the main view and
     *   work to load a new session into the UI can start.
     * @property {Promise} timerCompletePromise
     *   A promise this is resolved when the timer has completed. The show
     *   animation should only be started once this promise has been resolved.
     */

    /**
     * Runs the first part of an animation which shrinks the current view and
     * slide it to the left. doPinebuildSessionShowAnimation must be called
     * after this to clear the "session-change" attribute. See also the notes
     * on `HideAnimationReturnType`.
     *
     * @returns {HideAnimationReturnType}
     */
    doPinebuildSessionHideAnimation() {
      if (window.matchMedia("(prefers-reduced-motion)").matches) {
        return {
          animationCompletePromise: Promise.resolve(),
          timerCompletePromise: Promise.resolve(),
        };
      }
      // These times reflect the animation time plus a little longer per UX
      // requirements.
      const sessionChangePreSwipeTime = 750;
      const sessionChangeSwipeAnimationTime = 400;

      let tabpanels = this.tabpanels;
      tabpanels.setAttribute("session-change", "1");

      let resolveAnimation = PromiseUtils.defer();
      let resolveTimer = PromiseUtils.defer();

      this._delayDOMChange(() => {
        // This tracks when the animation is complete, and allows the caller
        // to start work before the full required animation time is up.
        function transitionEnd() {
          tabpanels.removeEventListener("transitionend", transitionEnd);
          tabpanels.removeEventListener("transitioncancel", transitionEnd);

          resolveAnimation.resolve();
        }
        // As soon as the animation is complete, allow this function to return
        // and the caller to continue. However, we still want to ensure the
        // show animation does not happen until after `sessionChangeSwipeAnimationTime`,
        // so save that in a promise for the show animation function to await
        // upon.
        tabpanels.addEventListener("transitionend", transitionEnd);
        tabpanels.addEventListener("transitioncancel", transitionEnd);

        tabpanels.setAttribute("session-change", "2");
        this._slideOutWaitPromise = this._delayDOMChange(
          resolveTimer.resolve,
          sessionChangeSwipeAnimationTime
        );
      }, sessionChangePreSwipeTime);

      return {
        animationCompletePromise: resolveAnimation.promise,
        timerCompletePromise: resolveTimer.promise,
      };
    },

    /**
     * Runs the second part of an animation which slides in the current view
     * from the left, and expands it to fill the whole viewport.
     *
     * @returns {Promise}
     */
    async doPinebuildSessionShowAnimation() {
      if (window.matchMedia("(prefers-reduced-motion)").matches) {
        return;
      }

      const sessionChangePostSwipeTime = 750;
      let tabpanels = this.tabpanels;

      await new Promise(resolve => {
        tabpanels.setAttribute("session-change", "3");
        this._delayDOMChange(() => {
          tabpanels.removeAttribute("session-change");
          resolve();
        }, sessionChangePostSwipeTime);
      });
    },

    /**
     * Shows a confirmation message for a short period before fading out.
     *
     * @param {string} templateId
     *   The id of the template element that will be cloned and displayed.
     */
    showConfirmation(templateId) {
      let template = document.getElementById(templateId);
      let fragment = template.content.cloneNode(true);
      let elem = fragment.firstElementChild;
      document.body.appendChild(fragment);
      this._delayDOMChange(() => {
        elem.addEventListener("transitionend", () => elem.remove());
        elem.classList.add("fadeout");
      }, 3000);
      // This removes flickering while l10n inserts text.
      this._delayDOMChange(() => elem.removeAttribute("hidden"), 100);
    },

    /**
     * Delays a change for the specified timeout, and waits for an animation
     * frame.
     *
     * @param {function} cb
     *   Called when the delay is complete and an animation frame obtained.
     * @param {number} timeout
     *   The number of milliseconds to delay the change for.
     */
    _delayDOMChange(cb, timeout) {
      setTimeout(() => requestAnimationFrame(cb), timeout);
    },
  };

  /**
   * A web progress listener object definition for a given tab.
   */
  class TabProgressListener {
    constructor(
      aTab,
      aBrowser,
      aStartsBlank,
      aWasPreloadedBrowser,
      aOrigStateFlags,
      aOrigRequestCount
    ) {
      let stateFlags = aOrigStateFlags || 0;
      // Initialize mStateFlags to non-zero e.g. when creating a progress
      // listener for preloaded browsers as there was no progress listener
      // around when the content started loading. If the content didn't
      // quite finish loading yet, mStateFlags will very soon be overridden
      // with the correct value and end up at STATE_STOP again.
      if (aWasPreloadedBrowser) {
        stateFlags =
          Ci.nsIWebProgressListener.STATE_STOP |
          Ci.nsIWebProgressListener.STATE_IS_REQUEST;
      }

      this.mTab = aTab;
      this.mBrowser = aBrowser;
      this.mBlank = aStartsBlank;

      // cache flags for correct status UI update after tab switching
      this.mStateFlags = stateFlags;
      this.mStatus = 0;
      this.mMessage = "";
      this.mTotalProgress = 0;

      // count of open requests (should always be 0 or 1)
      this.mRequestCount = aOrigRequestCount || 0;
    }

    destroy() {
      delete this.mTab;
      delete this.mBrowser;
    }

    _callProgressListeners(...args) {
      args.unshift(this.mBrowser);
      return gBrowser._callProgressListeners.apply(gBrowser, args);
    }

    _shouldShowProgress(aRequest) {
      if (this.mBlank) {
        return false;
      }

      // Don't show progress indicators in tabs for about: URIs
      // pointing to local resources.
      if (
        aRequest instanceof Ci.nsIChannel &&
        aRequest.originalURI.schemeIs("about")
      ) {
        return false;
      }

      return true;
    }

    _isForInitialAboutBlank(aWebProgress, aStateFlags, aLocation) {
      if (!this.mBlank || !aWebProgress.isTopLevel) {
        return false;
      }

      // If the state has STATE_STOP, and no requests were in flight, then this
      // must be the initial "stop" for the initial about:blank document.
      if (
        aStateFlags & Ci.nsIWebProgressListener.STATE_STOP &&
        this.mRequestCount == 0 &&
        !aLocation
      ) {
        return true;
      }

      let location = aLocation ? aLocation.spec : "";
      return location == "about:blank";
    }

    onProgressChange(
      aWebProgress,
      aRequest,
      aCurSelfProgress,
      aMaxSelfProgress,
      aCurTotalProgress,
      aMaxTotalProgress
    ) {
      this.mTotalProgress = aMaxTotalProgress
        ? aCurTotalProgress / aMaxTotalProgress
        : 0;

      if (!this._shouldShowProgress(aRequest)) {
        return;
      }

      if (this.mTotalProgress && this.mTab.hasAttribute("busy")) {
        this.mTab.setAttribute("progress", "true");
        gBrowser._tabAttrModified(this.mTab, ["progress"]);
      }

      this._callProgressListeners("onProgressChange", [
        aWebProgress,
        aRequest,
        aCurSelfProgress,
        aMaxSelfProgress,
        aCurTotalProgress,
        aMaxTotalProgress,
      ]);
    }

    onProgressChange64(
      aWebProgress,
      aRequest,
      aCurSelfProgress,
      aMaxSelfProgress,
      aCurTotalProgress,
      aMaxTotalProgress
    ) {
      return this.onProgressChange(
        aWebProgress,
        aRequest,
        aCurSelfProgress,
        aMaxSelfProgress,
        aCurTotalProgress,
        aMaxTotalProgress
      );
    }

    /* eslint-disable complexity */
    onStateChange(aWebProgress, aRequest, aStateFlags, aStatus) {
      if (!aRequest) {
        return;
      }

      let location, originalLocation;
      try {
        aRequest.QueryInterface(Ci.nsIChannel);
        location = aRequest.URI;
        originalLocation = aRequest.originalURI;
      } catch (ex) {}

      let ignoreBlank = this._isForInitialAboutBlank(
        aWebProgress,
        aStateFlags,
        location
      );

      const {
        STATE_START,
        STATE_STOP,
        STATE_IS_NETWORK,
      } = Ci.nsIWebProgressListener;

      // If we were ignoring some messages about the initial about:blank, and we
      // got the STATE_STOP for it, we'll want to pay attention to those messages
      // from here forward. Similarly, if we conclude that this state change
      // is one that we shouldn't be ignoring, then stop ignoring.
      if (
        (ignoreBlank &&
          aStateFlags & STATE_STOP &&
          aStateFlags & STATE_IS_NETWORK) ||
        (!ignoreBlank && this.mBlank)
      ) {
        this.mBlank = false;
      }

      if (aStateFlags & STATE_START && aStateFlags & STATE_IS_NETWORK) {
        this.mRequestCount++;

        if (aWebProgress.isTopLevel) {
          // Need to use originalLocation rather than location because things
          // like about:home and about:privatebrowsing arrive with nsIRequest
          // pointing to their resolved jar: or file: URIs.
          if (
            !(
              originalLocation &&
              gInitialPages.includes(originalLocation.spec) &&
              originalLocation != "about:blank" &&
              this.mBrowser.initialPageLoadedFromUserAction !=
                originalLocation.spec &&
              this.mBrowser.currentURI &&
              this.mBrowser.currentURI.spec == "about:blank"
            )
          ) {
            // Indicating that we started a load will allow the location
            // bar to be cleared when the load finishes.
            // In order to not overwrite user-typed content, we avoid it
            // (see if condition above) in a very specific case:
            // If the load is of an 'initial' page (e.g. about:privatebrowsing,
            // about:newtab, etc.), was not explicitly typed in the location
            // bar by the user, is not about:blank (because about:blank can be
            // loaded by websites under their principal), and the current
            // page in the browser is about:blank (indicating it is a newly
            // created or re-created browser, e.g. because it just switched
            // remoteness or is a new tab/window).
            this.mBrowser.urlbarChangeTracker.startedLoad();
          }
          delete this.mBrowser.initialPageLoadedFromUserAction;
          // If the browser is loading it must not be crashed anymore
          this.mTab.removeAttribute("crashed");
        }

        if (this._shouldShowProgress(aRequest)) {
          if (
            !(aStateFlags & Ci.nsIWebProgressListener.STATE_RESTORING) &&
            aWebProgress &&
            aWebProgress.isTopLevel
          ) {
            this.mTab.setAttribute("busy", "true");
            gBrowser._tabAttrModified(this.mTab, ["busy"]);
            this.mTab._notselectedsinceload = !this.mTab.selected;
            gBrowser.syncThrobberAnimations(this.mTab);
          }

          if (this.mTab.selected) {
            gBrowser._isBusy = true;
          }
        }
      } else if (aStateFlags & STATE_STOP && aStateFlags & STATE_IS_NETWORK) {
        // since we (try to) only handle STATE_STOP of the last request,
        // the count of open requests should now be 0
        this.mRequestCount = 0;

        let modifiedAttrs = [];
        if (this.mTab.hasAttribute("busy")) {
          this.mTab.removeAttribute("busy");
          modifiedAttrs.push("busy");

          // Only animate the "burst" indicating the page has loaded if
          // the top-level page is the one that finished loading.
          if (
            aWebProgress.isTopLevel &&
            !aWebProgress.isLoadingDocument &&
            Components.isSuccessCode(aStatus) &&
            !gBrowser.tabAnimationsInProgress &&
            !gReduceMotion
          ) {
            if (this.mTab._notselectedsinceload) {
              this.mTab.setAttribute("notselectedsinceload", "true");
            } else {
              this.mTab.removeAttribute("notselectedsinceload");
            }

            this.mTab.setAttribute("bursting", "true");
          }
        }

        if (this.mTab.hasAttribute("progress")) {
          this.mTab.removeAttribute("progress");
          modifiedAttrs.push("progress");
        }

        if (modifiedAttrs.length) {
          gBrowser._tabAttrModified(this.mTab, modifiedAttrs);
        }

        if (aWebProgress.isTopLevel) {
          let isSuccessful = Components.isSuccessCode(aStatus);
          if (!isSuccessful && !this.mTab.isEmpty) {
            // Restore the current document's location in case the
            // request was stopped (possibly from a content script)
            // before the location changed.

            this.mBrowser.userTypedValue = null;

            let isNavigating = this.mBrowser.isNavigating;
            if (this.mTab.selected && !isNavigating) {
              gURLBar.setURI();
            }
          } else if (isSuccessful) {
            this.mBrowser.urlbarChangeTracker.finishedLoad();
          }
        }

        // If we don't already have an icon for this tab then clear the tab's
        // icon. Don't do this on the initial about:blank load to prevent
        // flickering. Don't clear the icon if we already set it from one of the
        // known defaults. Note we use the original URL since about:newtab
        // redirects to a prerendered page.
        if (
          !this.mBrowser.mIconURL &&
          !ignoreBlank &&
          !(originalLocation.spec in FAVICON_DEFAULTS)
        ) {
          this.mTab.removeAttribute("image");
        }

        // For keyword URIs clear the user typed value since they will be changed into real URIs
        if (location.scheme == "keyword") {
          this.mBrowser.userTypedValue = null;
        }

        if (this.mTab.selected) {
          gBrowser._isBusy = false;
        }
      }

      if (ignoreBlank) {
        this._callProgressListeners(
          "onUpdateCurrentBrowser",
          [aStateFlags, aStatus, "", 0],
          true,
          false
        );
      } else {
        this._callProgressListeners(
          "onStateChange",
          [aWebProgress, aRequest, aStateFlags, aStatus],
          true,
          false
        );
      }

      this._callProgressListeners(
        "onStateChange",
        [aWebProgress, aRequest, aStateFlags, aStatus],
        false
      );

      if (aStateFlags & (STATE_START | STATE_STOP)) {
        // reset cached temporary values at beginning and end
        this.mMessage = "";
        this.mTotalProgress = 0;
      }
      this.mStateFlags = aStateFlags;
      this.mStatus = aStatus;
    }
    /* eslint-enable complexity */

    onLocationChange(aWebProgress, aRequest, aLocation, aFlags) {
      // OnLocationChange is called for both the top-level content
      // and the subframes.
      let topLevel = aWebProgress.isTopLevel;

      let isSameDocument = !!(
        aFlags & Ci.nsIWebProgressListener.LOCATION_CHANGE_SAME_DOCUMENT
      );
      if (topLevel) {
        let isReload = !!(
          aFlags & Ci.nsIWebProgressListener.LOCATION_CHANGE_RELOAD
        );
        let isErrorPage = !!(
          aFlags & Ci.nsIWebProgressListener.LOCATION_CHANGE_ERROR_PAGE
        );

        // We need to clear the typed value
        // if the document failed to load, to make sure the urlbar reflects the
        // failed URI (particularly for SSL errors). However, don't clear the value
        // if the error page's URI is about:blank, because that causes complete
        // loss of urlbar contents for invalid URI errors (see bug 867957).
        // Another reason to clear the userTypedValue is if this was an anchor
        // navigation initiated by the user.
        // Finally, we do insert the URL if this is a same-document navigation
        // and the user cleared the URL manually.
        if (
          this.mBrowser.didStartLoadSinceLastUserTyping() ||
          (isErrorPage && aLocation.spec != "about:blank") ||
          (isSameDocument && this.mBrowser.isNavigating) ||
          (isSameDocument && !this.mBrowser.userTypedValue)
        ) {
          this.mBrowser.userTypedValue = null;
        }

        // If the tab has been set to "busy" outside the stateChange
        // handler below (e.g. by sessionStore.navigateAndRestore), and
        // the load results in an error page, it's possible that there
        // isn't any (STATE_IS_NETWORK & STATE_STOP) state to cause busy
        // attribute being removed. In this case we should remove the
        // attribute here.
        if (isErrorPage && this.mTab.hasAttribute("busy")) {
          this.mTab.removeAttribute("busy");
          gBrowser._tabAttrModified(this.mTab, ["busy"]);
        }

        if (!isSameDocument) {
          // If the browser was playing audio, we should remove the playing state.
          if (this.mTab.hasAttribute("soundplaying")) {
            clearTimeout(this.mTab._soundPlayingAttrRemovalTimer);
            this.mTab._soundPlayingAttrRemovalTimer = 0;
            this.mTab.removeAttribute("soundplaying");
            gBrowser._tabAttrModified(this.mTab, ["soundplaying"]);
          }

          // If the browser was previously muted, we should restore the muted state.
          if (this.mTab.hasAttribute("muted")) {
            this.mTab.linkedBrowser.mute();
          }

          if (gBrowser.isFindBarInitialized(this.mTab)) {
            let findBar = gBrowser.getCachedFindBar(this.mTab);

            // Close the Find toolbar if we're in old-style TAF mode
            if (findBar.findMode != findBar.FIND_NORMAL) {
              findBar.close();
            }
          }

          // Note that we're not updating for same-document loads, despite
          // the `title` argument to `history.pushState/replaceState`. For
          // context, see https://bugzilla.mozilla.org/show_bug.cgi?id=585653
          // and https://github.com/whatwg/html/issues/2174
          if (!isReload) {
            gBrowser.setTabTitle(this.mTab);
          }

          // Don't clear the favicon if this tab is in the pending
          // state, as SessionStore will have set the icon for us even
          // though we're pointed at an about:blank. Also don't clear it
          // if the tab is in customize mode, to keep the one set by
          // gCustomizeMode.setTab (bug 1551239). Also don't clear it
          // if onLocationChange was triggered by a pushState or a
          // replaceState (bug 550565) or a hash change (bug 408415).
          if (
            !this.mTab.hasAttribute("pending") &&
            !this.mTab.hasAttribute("customizemode") &&
            aWebProgress.isLoadingDocument
          ) {
            // Removing the tab's image here causes flickering, wait until the
            // load is complete.
            this.mBrowser.mIconURL = null;
          }
        }

        let userContextId = this.mBrowser.getAttribute("usercontextid") || 0;
        if (this.mBrowser.registeredOpenURI) {
          let uri = this.mBrowser.registeredOpenURI;
          gBrowser.UrlbarProviderOpenTabs.unregisterOpenTab(
            uri.spec,
            userContextId,
            PrivateBrowsingUtils.isWindowPrivate(window)
          );
          delete this.mBrowser.registeredOpenURI;
        }
        if (!isBlankPageURL(aLocation.spec)) {
          gBrowser.UrlbarProviderOpenTabs.registerOpenTab(
            aLocation.spec,
            userContextId,
            PrivateBrowsingUtils.isWindowPrivate(window)
          );
          this.mBrowser.registeredOpenURI = aLocation;
        }

        if (this.mTab != gBrowser.selectedTab) {
          let tabCacheIndex = gBrowser._tabLayerCache.indexOf(this.mTab);
          if (tabCacheIndex != -1) {
            gBrowser._tabLayerCache.splice(tabCacheIndex, 1);
            gBrowser._getSwitcher().cleanUpTabAfterEviction(this.mTab);
          }
        }
      }

      if (!this.mBlank || this.mBrowser.hasContentOpener) {
        this._callProgressListeners("onLocationChange", [
          aWebProgress,
          aRequest,
          aLocation,
          aFlags,
        ]);
        if (topLevel && !isSameDocument) {
          // Include the true final argument to indicate that this event is
          // simulated (instead of being observed by the webProgressListener).
          this._callProgressListeners("onContentBlockingEvent", [
            aWebProgress,
            null,
            0,
            true,
          ]);
        }
      }

      if (topLevel) {
        this.mBrowser.lastURI = aLocation;
        this.mBrowser.lastLocationChange = Date.now();
      }
    }

    onStatusChange(aWebProgress, aRequest, aStatus, aMessage) {
      if (this.mBlank) {
        return;
      }

      this._callProgressListeners("onStatusChange", [
        aWebProgress,
        aRequest,
        aStatus,
        aMessage,
      ]);

      this.mMessage = aMessage;
    }

    onSecurityChange(aWebProgress, aRequest, aState) {
      this._callProgressListeners("onSecurityChange", [
        aWebProgress,
        aRequest,
        aState,
      ]);
    }

    onContentBlockingEvent(aWebProgress, aRequest, aEvent) {
      this._callProgressListeners("onContentBlockingEvent", [
        aWebProgress,
        aRequest,
        aEvent,
      ]);
    }

    onRefreshAttempted(aWebProgress, aURI, aDelay, aSameURI) {
      return this._callProgressListeners("onRefreshAttempted", [
        aWebProgress,
        aURI,
        aDelay,
        aSameURI,
      ]);
    }
  }
  TabProgressListener.prototype.QueryInterface = ChromeUtils.generateQI([
    "nsIWebProgressListener",
    "nsIWebProgressListener2",
    "nsISupportsWeakReference",
  ]);
} // end private scope for gBrowser

var StatusPanel = {
  get panel() {
    delete this.panel;
    return (this.panel = document.getElementById("statuspanel"));
  },

  get isVisible() {
    return !this.panel.hasAttribute("inactive");
  },

  update() {
    if (BrowserHandler.kiosk) {
      return;
    }
    let text;
    let type;
    let types = ["overLink"];
    if (XULBrowserWindow.busyUI) {
      types.push("status");
    }
    types.push("defaultStatus");
    for (type of types) {
      if ((text = XULBrowserWindow[type])) {
        break;
      }
    }

    // If it's a long data: URI that uses base64 encoding, truncate to
    // a reasonable length rather than trying to display the entire thing.
    // We can't shorten arbitrary URIs like this, as bidi etc might mean
    // we need the trailing characters for display. But a base64-encoded
    // data-URI is plain ASCII, so this is OK for status panel display.
    // (See bug 1484071.)
    let textCropped = false;
    if (text.length > 500 && text.match(/^data:[^,]+;base64,/)) {
      text = text.substring(0, 500) + "\u2026";
      textCropped = true;
    }

    if (this._labelElement.value != text || (text && !this.isVisible)) {
      this.panel.setAttribute("previoustype", this.panel.getAttribute("type"));
      this.panel.setAttribute("type", type);
      this._label = text;
      this._labelElement.setAttribute(
        "crop",
        type == "overLink" && !textCropped ? "center" : "end"
      );
    }
  },

  get _labelElement() {
    delete this._labelElement;
    return (this._labelElement = document.getElementById("statuspanel-label"));
  },

  set _label(val) {
    if (!this.isVisible) {
      this.panel.removeAttribute("mirror");
      this.panel.removeAttribute("sizelimit");
    }

    if (
      this.panel.getAttribute("type") == "status" &&
      this.panel.getAttribute("previoustype") == "status"
    ) {
      // Before updating the label, set the panel's current width as its
      // min-width to let the panel grow but not shrink and prevent
      // unnecessary flicker while loading pages. We only care about the
      // panel's width once it has been painted, so we can do this
      // without flushing layout.
      this.panel.style.minWidth =
        window.windowUtils.getBoundsWithoutFlushing(this.panel).width + "px";
    } else {
      this.panel.style.minWidth = "";
    }

    if (val) {
      this._labelElement.value = val;
      this.panel.removeAttribute("inactive");
      MousePosTracker.addListener(this);
    } else {
      this.panel.setAttribute("inactive", "true");
      MousePosTracker.removeListener(this);
    }
  },

  getMouseTargetRect() {
    let container = this.panel.parentNode;
    let panelRect = window.windowUtils.getBoundsWithoutFlushing(this.panel);
    let containerRect = window.windowUtils.getBoundsWithoutFlushing(container);

    return {
      top: panelRect.top,
      bottom: panelRect.bottom,
      left: RTL_UI ? containerRect.right - panelRect.width : containerRect.left,
      right: RTL_UI
        ? containerRect.right
        : containerRect.left + panelRect.width,
    };
  },

  onMouseEnter() {
    this._mirror();
  },

  onMouseLeave() {
    this._mirror();
  },

  _mirror() {
    if (this.panel.hasAttribute("mirror")) {
      this.panel.removeAttribute("mirror");
    } else {
      this.panel.setAttribute("mirror", "true");
    }

    if (!this.panel.hasAttribute("sizelimit")) {
      this.panel.setAttribute("sizelimit", "true");
    }
  },
};

var TabBarVisibility = {
  _initialUpdateDone: false,

  update() {
    let toolbar = document.getElementById("TabsToolbar");
    let collapse = false;
    if (
      !gBrowser /* gBrowser isn't initialized yet */ ||
      gBrowser.tabs.length - gBrowser._removingTabs.length == 1
    ) {
      collapse = !window.toolbar.visible;
    }

    if (collapse == toolbar.collapsed && this._initialUpdateDone) {
      return;
    }
    this._initialUpdateDone = true;

    toolbar.collapsed = collapse;
    let navbar = document.getElementById("nav-bar");
    navbar.setAttribute("tabs-hidden", collapse);

    document.getElementById("menu_closeWindow").hidden = collapse;
    document
      .getElementById("menu_close")
      .setAttribute(
        "label",
        gTabBrowserBundle.GetStringFromName(
          collapse ? "tabs.close" : "tabs.closeTab"
        )
      );

    TabsInTitlebar.allowedBy("tabs-visible", !collapse);
  },
};

var TabContextMenu = {
  contextTab: null,
  _updateToggleMuteMenuItems(aTab, aConditionFn) {
    ["muted", "soundplaying"].forEach(attr => {
      if (!aConditionFn || aConditionFn(attr)) {
        if (aTab.hasAttribute(attr)) {
          aTab.toggleMuteMenuItem.setAttribute(attr, "true");
          aTab.toggleMultiSelectMuteMenuItem.setAttribute(attr, "true");
        } else {
          aTab.toggleMuteMenuItem.removeAttribute(attr);
          aTab.toggleMultiSelectMuteMenuItem.removeAttribute(attr);
        }
      }
    });
  },
  updateContextMenu(aPopupMenu) {
    let tab =
      aPopupMenu.triggerNode &&
      (aPopupMenu.triggerNode.tab || aPopupMenu.triggerNode.closest("tab"));

    this.contextTab = tab || gBrowser.selectedTab;

    let disabled = gBrowser.tabs.length == 1;
    let multiselectionContext = this.contextTab.multiselected;
    let tabCountInfo = JSON.stringify({
      tabCount: (multiselectionContext && gBrowser.multiSelectedTabsCount) || 1,
    });

    var menuItems = aPopupMenu.getElementsByAttribute(
      "tbattr",
      "tabbrowser-multiple"
    );
    for (let menuItem of menuItems) {
      menuItem.disabled = disabled;
    }

    if (this.contextTab.hasAttribute("customizemode")) {
      document.getElementById("context_openTabInWindow").disabled = true;
    }

    disabled = gBrowser.visibleTabs.length == 1;
    menuItems = aPopupMenu.getElementsByAttribute(
      "tbattr",
      "tabbrowser-multiple-visible"
    );
    for (let menuItem of menuItems) {
      menuItem.disabled = disabled;
    }

    // Session store
    document.getElementById("context_undoCloseTab").disabled =
      SessionStore.getClosedTabCount(window) == 0;

    // Only one of Reload_Tab/Reload_Selected_Tabs should be visible.
    document.getElementById("context_reloadTab").hidden = multiselectionContext;
    document.getElementById(
      "context_reloadSelectedTabs"
    ).hidden = !multiselectionContext;

    // Show Play Tab menu item if the tab has attribute activemedia-blocked
    document.getElementById("context_playTab").hidden = !(
      this.contextTab.activeMediaBlocked && !multiselectionContext
    );
    document.getElementById("context_playSelectedTabs").hidden = !(
      this.contextTab.activeMediaBlocked && multiselectionContext
    );

    // Only one of pin/unpin/multiselect-pin/multiselect-unpin should be visible
    let contextPinTab = document.getElementById("context_pinTab");
    contextPinTab.hidden = this.contextTab.pinned || multiselectionContext;
    let contextUnpinTab = document.getElementById("context_unpinTab");
    contextUnpinTab.hidden = !this.contextTab.pinned || multiselectionContext;
    let contextPinSelectedTabs = document.getElementById(
      "context_pinSelectedTabs"
    );
    contextPinSelectedTabs.hidden =
      this.contextTab.pinned || !multiselectionContext;
    let contextUnpinSelectedTabs = document.getElementById(
      "context_unpinSelectedTabs"
    );
    contextUnpinSelectedTabs.hidden =
      !this.contextTab.pinned || !multiselectionContext;

    let contextMoveTabOptions = document.getElementById(
      "context_moveTabOptions"
    );
    contextMoveTabOptions.setAttribute("data-l10n-args", tabCountInfo);
    contextMoveTabOptions.disabled = gBrowser.allTabsSelected();
    let selectedTabs = gBrowser.selectedTabs;
    let contextMoveTabToEnd = document.getElementById("context_moveToEnd");
    let allSelectedTabsAdjacent = selectedTabs.every(
      (element, index, array) => {
        return array.length > index + 1
          ? element._tPos + 1 == array[index + 1]._tPos
          : true;
      }
    );
    let contextTabIsSelected = this.contextTab.multiselected;
    let visibleTabs = gBrowser.visibleTabs;
    let lastVisibleTab = visibleTabs[visibleTabs.length - 1];
    let tabsToMove = contextTabIsSelected ? selectedTabs : [this.contextTab];
    let lastTabToMove = tabsToMove[tabsToMove.length - 1];

    let isLastPinnedTab = false;
    if (lastTabToMove.pinned) {
      let sibling = gBrowser.tabContainer.findNextTab(lastTabToMove);
      isLastPinnedTab = !sibling || !sibling.pinned;
    }
    contextMoveTabToEnd.disabled =
      (lastTabToMove == lastVisibleTab || isLastPinnedTab) &&
      allSelectedTabsAdjacent;
    let contextMoveTabToStart = document.getElementById("context_moveToStart");
    let isFirstTab =
      tabsToMove[0] == visibleTabs[0] ||
      tabsToMove[0] == visibleTabs[gBrowser._numPinnedTabs];
    contextMoveTabToStart.disabled = isFirstTab && allSelectedTabsAdjacent;

    // Only one of "Duplicate Tab"/"Duplicate Tabs" should be visible.
    document.getElementById(
      "context_duplicateTab"
    ).hidden = multiselectionContext;
    document.getElementById(
      "context_duplicateTabs"
    ).hidden = !multiselectionContext;

    // Disable "Close Tabs to the Left/Right" if there are no tabs
    // preceding/following it.
    let closeTabsToTheStartItem = document.getElementById(
      "context_closeTabsToTheStart"
    );
    let noTabsToStart = !gBrowser.getTabsToTheStartFrom(this.contextTab).length;
    closeTabsToTheStartItem.disabled = noTabsToStart;
    let closeTabsToTheEndItem = document.getElementById(
      "context_closeTabsToTheEnd"
    );
    let noTabsToEnd = !gBrowser.getTabsToTheEndFrom(this.contextTab).length;
    closeTabsToTheEndItem.disabled = noTabsToEnd;

    // Disable "Close other Tabs" if there are no unpinned tabs.
    let unpinnedTabsToClose = multiselectionContext
      ? gBrowser.visibleTabs.filter(t => !t.multiselected && !t.pinned).length
      : gBrowser.visibleTabs.filter(t => t != this.contextTab && !t.pinned)
          .length;
    let closeOtherTabsItem = document.getElementById("context_closeOtherTabs");
    closeOtherTabsItem.disabled = unpinnedTabsToClose < 1;

    // Update the close item with how many tabs will close.
    document
      .getElementById("context_closeTab")
      .setAttribute("data-l10n-args", tabCountInfo);

    // Disable "Close Multiple Tabs" if all sub menuitems are disabled
    document.getElementById("context_closeTabOptions").disabled =
      closeTabsToTheStartItem.disabled &&
      closeTabsToTheEndItem.disabled &&
      closeOtherTabsItem.disabled;

    // Hide "Bookmark Tab" for multiselection.
    // Update its state if visible.
    let bookmarkTab = document.getElementById("context_bookmarkTab");
    bookmarkTab.hidden = multiselectionContext;

    // Show "Bookmark Selected Tabs" in a multiselect context and hide it otherwise.
    let bookmarkMultiSelectedTabs = document.getElementById(
      "context_bookmarkSelectedTabs"
    );
    bookmarkMultiSelectedTabs.hidden = !multiselectionContext;

    let toggleMute = document.getElementById("context_toggleMuteTab");
    let toggleMultiSelectMute = document.getElementById(
      "context_toggleMuteSelectedTabs"
    );

    // Only one of mute_unmute_tab/mute_unmute_selected_tabs should be visible
    toggleMute.hidden = multiselectionContext;
    toggleMultiSelectMute.hidden = !multiselectionContext;

    // Adjust the state of the toggle mute menu item.
    if (this.contextTab.hasAttribute("muted")) {
      toggleMute.label = gNavigatorBundle.getString("unmuteTab.label");
      toggleMute.accessKey = gNavigatorBundle.getString("unmuteTab.accesskey");
    } else {
      toggleMute.label = gNavigatorBundle.getString("muteTab.label");
      toggleMute.accessKey = gNavigatorBundle.getString("muteTab.accesskey");
    }

    // Adjust the state of the toggle mute menu item for multi-selected tabs.
    if (this.contextTab.hasAttribute("muted")) {
      toggleMultiSelectMute.label = gNavigatorBundle.getString(
        "unmuteSelectedTabs2.label"
      );
      toggleMultiSelectMute.accessKey = gNavigatorBundle.getString(
        "unmuteSelectedTabs2.accesskey"
      );
    } else {
      toggleMultiSelectMute.label = gNavigatorBundle.getString(
        "muteSelectedTabs2.label"
      );
      toggleMultiSelectMute.accessKey = gNavigatorBundle.getString(
        "muteSelectedTabs2.accesskey"
      );
    }

    this.contextTab.toggleMuteMenuItem = toggleMute;
    this.contextTab.toggleMultiSelectMuteMenuItem = toggleMultiSelectMute;
    this._updateToggleMuteMenuItems(this.contextTab);

    let selectAllTabs = document.getElementById("context_selectAllTabs");
    selectAllTabs.disabled = gBrowser.allTabsSelected();

    this.contextTab.addEventListener("TabAttrModified", this);
    aPopupMenu.addEventListener("popuphiding", this);

    gSync.updateTabContextMenu(aPopupMenu, this.contextTab);

    document.getElementById("context_reopenInContainer").hidden =
      !Services.prefs.getBoolPref("privacy.userContext.enabled", false) ||
      PrivateBrowsingUtils.isWindowPrivate(window);

    gShareUtils.updateShareURLMenuItem(
      this.contextTab.linkedBrowser,
      document.getElementById("context_sendTabToDevice")
    );
  },

  handleEvent(aEvent) {
    switch (aEvent.type) {
      case "popuphiding":
        if (aEvent.target.id == "tabContextMenu") {
          this.contextTab.removeEventListener("TabAttrModified", this);
        }
        break;
      case "TabAttrModified":
        let tab = aEvent.target;
        this._updateToggleMuteMenuItems(tab, attr =>
          aEvent.detail.changed.includes(attr)
        );
        break;
    }
  },

  createReopenInContainerMenu(event) {
    createUserContextMenu(event, {
      isContextMenu: true,
      excludeUserContextId: this.contextTab.getAttribute("usercontextid"),
    });
  },
  duplicateSelectedTabs() {
    let tabsToDuplicate = gBrowser.selectedTabs;
    let newIndex = tabsToDuplicate[tabsToDuplicate.length - 1]._tPos + 1;
    for (let tab of tabsToDuplicate) {
      let newTab = SessionStore.duplicateTab(window, tab);
      gBrowser.moveTabTo(newTab, newIndex++);
    }
  },
  reopenInContainer(event) {
    let userContextId = parseInt(
      event.target.getAttribute("data-usercontextid")
    );
    let reopenedTabs = this.contextTab.multiselected
      ? gBrowser.selectedTabs
      : [this.contextTab];

    for (let tab of reopenedTabs) {
      if (tab.getAttribute("usercontextid") == userContextId) {
        continue;
      }

      /* Create a triggering principal that is able to load the new tab
         For content principals that are about: chrome: or resource: we need system to load them.
         Anything other than system principal needs to have the new userContextId.
      */
      let triggeringPrincipal;

      if (tab.linkedPanel) {
        triggeringPrincipal = tab.linkedBrowser.contentPrincipal;
      } else {
        // For lazy tab browsers, get the original principal
        // from SessionStore
        let tabState = JSON.parse(SessionStore.getTabState(tab));
        try {
          triggeringPrincipal = E10SUtils.deserializePrincipal(
            tabState.triggeringPrincipal_base64
          );
        } catch (ex) {
          continue;
        }
      }

      if (!triggeringPrincipal || triggeringPrincipal.isNullPrincipal) {
        // Ensure that we have a null principal if we couldn't
        // deserialize it (for lazy tab browsers) ...
        // This won't always work however is safe to use.
        triggeringPrincipal = Services.scriptSecurityManager.createNullPrincipal(
          { userContextId }
        );
      } else if (triggeringPrincipal.isContentPrincipal) {
        triggeringPrincipal = Services.scriptSecurityManager.principalWithOA(
          triggeringPrincipal,
          {
            userContextId,
          }
        );
      }

      let newTab = gBrowser.addTab(tab.linkedBrowser.currentURI.spec, {
        userContextId,
        pinned: tab.pinned,
        index: tab._tPos + 1,
        triggeringPrincipal,
      });

      if (gBrowser.selectedTab == tab) {
        gBrowser.selectedTab = newTab;
      }
      if (tab.muted && !newTab.muted) {
        newTab.toggleMuteAudio(tab.muteReason);
      }
    }
  },

  closeContextTabs(event) {
    if (this.contextTab.multiselected) {
      gBrowser.removeMultiSelectedTabs();
    } else {
      gBrowser.removeTab(this.contextTab, { animate: true });
    }
  },
};<|MERGE_RESOLUTION|>--- conflicted
+++ resolved
@@ -3390,11 +3390,7 @@
      * Otherwise all unpinned tabs except aTab are removed.
      *
      * @param   aTab
-<<<<<<< HEAD
-     *          The tab we will skil removing
-=======
      *          The tab we will skip removing
->>>>>>> 48faae93
      * @param   aParams
      *          An optional set of parameters that will be passed to the
      *          removeTabs function.
@@ -3456,11 +3452,7 @@
      *   The set of tabs to remove.
      * @param {object} options
      * @param {boolean} options.animate
-<<<<<<< HEAD
-     *   Whether or not to animate closing, defaults to true.
-=======
      *   Whether or not to animate closing.
->>>>>>> 48faae93
      * @param {boolean} options.suppressWarnAboutClosingWindow
      *   This will supress the warning about closing a window with the last tab.
      * @param {boolean} options.skipPermitUnload
@@ -3526,11 +3518,7 @@
                 }
               },
               err => {
-<<<<<<< HEAD
-                console.log("error while calling asyncPermitUnload", err);
-=======
                 console.error("error while calling asyncPermitUnload", err);
->>>>>>> 48faae93
                 tab._pendingPermitUnload = false;
                 TelemetryStopwatch.finish(
                   "FX_TAB_CLOSE_PERMIT_UNLOAD_TIME_MS",
