--- conflicted
+++ resolved
@@ -3615,149 +3615,6 @@
   );
 }
 
-<<<<<<< HEAD
-var PrintPreviewListener = {
-  _printPreviewTab: null,
-  _simplifiedPrintPreviewTab: null,
-  _tabBeforePrintPreview: null,
-  _simplifyPageTab: null,
-  _lastRequestedPrintPreviewTab: null,
-
-  _createPPBrowser() {
-    let browser = this.getSourceBrowser();
-    let preferredRemoteType = browser.remoteType;
-    let initialBrowsingContextGroupId = browser.browsingContext.group.id;
-    let userContextId = browser.browsingContext.originAttributes.userContextId;
-    return gBrowser.loadOneTab("about:printpreview", {
-      inBackground: true,
-      preferredRemoteType,
-      initialBrowsingContextGroupId,
-      userContextId,
-      triggeringPrincipal: Services.scriptSecurityManager.getSystemPrincipal(),
-    });
-  },
-  getPrintPreviewBrowser() {
-    if (!this._printPreviewTab) {
-      this._printPreviewTab = this._createPPBrowser();
-    }
-    gBrowser._allowTabChange = true;
-    this._lastRequestedPrintPreviewTab = gBrowser.selectedTab = this._printPreviewTab;
-    gBrowser._allowTabChange = false;
-    return gBrowser.getBrowserForTab(this._printPreviewTab);
-  },
-  getSimplifiedPrintPreviewBrowser() {
-    if (!this._simplifiedPrintPreviewTab) {
-      this._simplifiedPrintPreviewTab = this._createPPBrowser();
-    }
-    gBrowser._allowTabChange = true;
-    this._lastRequestedPrintPreviewTab = gBrowser.selectedTab = this._simplifiedPrintPreviewTab;
-    gBrowser._allowTabChange = false;
-    return gBrowser.getBrowserForTab(this._simplifiedPrintPreviewTab);
-  },
-  createSimplifiedBrowser() {
-    let browser = this.getSourceBrowser();
-    let preferredRemoteType = browser.remoteType;
-    let initialBrowsingContextGroupId = browser.browsingContext.group.id;
-    this._simplifyPageTab = gBrowser.loadOneTab("about:printpreview", {
-      inBackground: true,
-      preferredRemoteType,
-      initialBrowsingContextGroupId,
-      triggeringPrincipal: Services.scriptSecurityManager.getSystemPrincipal(),
-    });
-    return this.getSimplifiedSourceBrowser();
-  },
-  getSourceBrowser() {
-    if (!this._tabBeforePrintPreview) {
-      this._tabBeforePrintPreview = gBrowser.selectedTab;
-    }
-    return this._tabBeforePrintPreview.linkedBrowser;
-  },
-  getSimplifiedSourceBrowser() {
-    return this._simplifyPageTab
-      ? gBrowser.getBrowserForTab(this._simplifyPageTab)
-      : null;
-  },
-  getNavToolbox() {
-    return gNavToolbox;
-  },
-  onEnter() {
-    // We might have accidentally switched tabs since the user invoked print
-    // preview
-    if (gBrowser.selectedTab != this._lastRequestedPrintPreviewTab) {
-      gBrowser.selectedTab = this._lastRequestedPrintPreviewTab;
-    }
-    gInPrintPreviewMode = true;
-    this._toggleAffectedChrome();
-  },
-  onExit() {
-    gBrowser._allowTabChange = true;
-    gBrowser.selectedTab = this._tabBeforePrintPreview;
-    gBrowser._allowTabChange = false;
-    this._tabBeforePrintPreview = null;
-    gInPrintPreviewMode = false;
-    this._toggleAffectedChrome();
-    let tabsToRemove = [
-      "_simplifyPageTab",
-      "_printPreviewTab",
-      "_simplifiedPrintPreviewTab",
-    ];
-    for (let tabProp of tabsToRemove) {
-      if (this[tabProp]) {
-        gBrowser.removeTab(this[tabProp]);
-        this[tabProp] = null;
-      }
-    }
-    gBrowser.deactivatePrintPreviewBrowsers();
-    this._lastRequestedPrintPreviewTab = null;
-  },
-  _toggleAffectedChrome() {
-    gNavToolbox.collapsed = gInPrintPreviewMode;
-
-    if (gInPrintPreviewMode) {
-      this._hideChrome();
-    } else {
-      this._showChrome();
-    }
-
-    TabsInTitlebar.allowedBy("print-preview", !gInPrintPreviewMode);
-  },
-  _hideChrome() {
-    this._chromeState = {};
-
-    if (!AppConstants.PINEBUILD) {
-      this._chromeState.sidebarOpen = SidebarUI.isOpen;
-      this._sidebarCommand = SidebarUI.currentID;
-      SidebarUI.hide();
-    }
-
-    this._chromeState.findOpen = gFindBarInitialized && !gFindBar.hidden;
-    if (gFindBarInitialized) {
-      gFindBar.close();
-    }
-
-    gBrowser.getNotificationBox().stack.hidden = true;
-    gNotificationBox.stack.hidden = true;
-  },
-  _showChrome() {
-    gNotificationBox.stack.hidden = false;
-    gBrowser.getNotificationBox().stack.hidden = false;
-
-    if (this._chromeState.findOpen) {
-      gLazyFindCommand("open");
-    }
-
-    if (this._chromeState.sidebarOpen) {
-      SidebarUI.show(this._sidebarCommand);
-    }
-  },
-
-  activateBrowser(browser) {
-    gBrowser.activateBrowserForPrintPreview(browser);
-  },
-};
-
-=======
->>>>>>> 16de7e2a
 var browserDragAndDrop = {
   canDropLink: aEvent => Services.droppedLinkHandler.canDropLink(aEvent, true),
 
