/* -*- indent-tabs-mode: nil; js-indent-level: 2 -*-
 * This Source Code Form is subject to the terms of the Mozilla Public
 * License, v. 2.0. If a copy of the MPL was not distributed with this
 * file, You can obtain one at http://mozilla.org/MPL/2.0/. */

var { XPCOMUtils } = ChromeUtils.import(
  "resource://gre/modules/XPCOMUtils.jsm"
);
var { Services } = ChromeUtils.import("resource://gre/modules/Services.jsm");
var { AppConstants } = ChromeUtils.import(
  "resource://gre/modules/AppConstants.jsm"
);
ChromeUtils.import("resource://gre/modules/NotificationDB.jsm");

// lazy module getters

XPCOMUtils.defineLazyModuleGetters(this, {
  AboutNewTab: "resource:///modules/AboutNewTab.jsm",
  AboutReaderParent: "resource:///actors/AboutReaderParent.jsm",
  AddonManager: "resource://gre/modules/AddonManager.jsm",
  AMTelemetry: "resource://gre/modules/AddonManager.jsm",
  NewTabPagePreloading: "resource:///modules/NewTabPagePreloading.jsm",
  BrowserSearchTelemetry: "resource:///modules/BrowserSearchTelemetry.jsm",
  BrowserUsageTelemetry: "resource:///modules/BrowserUsageTelemetry.jsm",
  BrowserTelemetryUtils: "resource://gre/modules/BrowserTelemetryUtils.jsm",
  BrowserUIUtils: "resource:///modules/BrowserUIUtils.jsm",
  BrowserUtils: "resource://gre/modules/BrowserUtils.jsm",
  BrowserWindowTracker: "resource:///modules/BrowserWindowTracker.jsm",
  CFRPageActions: "resource://activity-stream/lib/CFRPageActions.jsm",
  Color: "resource://gre/modules/Color.jsm",
  CompanionService: "resource:///modules/CompanionService.jsm",
  GlobalHistory: "resource:///modules/GlobalHistory.jsm",
  ContextualIdentityService:
    "resource://gre/modules/ContextualIdentityService.jsm",
  CustomizableUI: "resource:///modules/CustomizableUI.jsm",
  Deprecated: "resource://gre/modules/Deprecated.jsm",
  DevToolsSocketStatus:
    "resource://devtools/shared/security/DevToolsSocketStatus.jsm",
  DownloadsCommon: "resource:///modules/DownloadsCommon.jsm",
  DownloadUtils: "resource://gre/modules/DownloadUtils.jsm",
  E10SUtils: "resource://gre/modules/E10SUtils.jsm",
  Engagement: "resource:///modules/Engagement.jsm",
  NimbusFeatures: "resource://nimbus/ExperimentAPI.jsm",
  ExtensionsUI: "resource:///modules/ExtensionsUI.jsm",
  HomePage: "resource:///modules/HomePage.jsm",
  LightweightThemeConsumer:
    "resource://gre/modules/LightweightThemeConsumer.jsm",
  Log: "resource://gre/modules/Log.jsm",
  LoginHelper: "resource://gre/modules/LoginHelper.jsm",
  LoginManagerParent: "resource://gre/modules/LoginManagerParent.jsm",
  MigrationUtils: "resource:///modules/MigrationUtils.jsm",
  NetUtil: "resource://gre/modules/NetUtil.jsm",
  NewTabUtils: "resource://gre/modules/NewTabUtils.jsm",
  OpenInTabsUtils: "resource:///modules/OpenInTabsUtils.jsm",
  PageActions: "resource:///modules/PageActions.jsm",
  PageThumbs: "resource://gre/modules/PageThumbs.jsm",
  PanelMultiView: "resource:///modules/PanelMultiView.jsm",
  PanelView: "resource:///modules/PanelMultiView.jsm",
  PictureInPicture: "resource://gre/modules/PictureInPicture.jsm",
  PlacesUtils: "resource://gre/modules/PlacesUtils.jsm",
  PlacesUIUtils: "resource:///modules/PlacesUIUtils.jsm",
  PlacesTransactions: "resource://gre/modules/PlacesTransactions.jsm",
  PluralForm: "resource://gre/modules/PluralForm.jsm",
  Pocket: "chrome://pocket/content/Pocket.jsm",
  PrivateBrowsingUtils: "resource://gre/modules/PrivateBrowsingUtils.jsm",
  ProcessHangMonitor: "resource:///modules/ProcessHangMonitor.jsm",
  PromiseUtils: "resource://gre/modules/PromiseUtils.jsm",
  PromptUtils: "resource://gre/modules/SharedPromptUtils.jsm",
  // TODO (Bug 1529552): Remove once old urlbar code goes away.
  ReaderMode: "resource://gre/modules/ReaderMode.jsm",
  RFPHelper: "resource://gre/modules/RFPHelper.jsm",
  SafeBrowsing: "resource://gre/modules/SafeBrowsing.jsm",
  Sanitizer: "resource:///modules/Sanitizer.jsm",
  SaveToPocket: "chrome://pocket/content/SaveToPocket.jsm",
  SessionStartup: "resource:///modules/sessionstore/SessionStartup.jsm",
  SessionStore: "resource:///modules/sessionstore/SessionStore.jsm",
  ShortcutUtils: "resource://gre/modules/ShortcutUtils.jsm",
  SimpleServiceDiscovery: "resource://gre/modules/SimpleServiceDiscovery.jsm",
  SiteDataManager: "resource:///modules/SiteDataManager.jsm",
  SitePermissions: "resource:///modules/SitePermissions.jsm",
  SubDialog: "resource://gre/modules/SubDialog.jsm",
  SubDialogManager: "resource://gre/modules/SubDialog.jsm",
  TabModalPrompt: "chrome://global/content/tabprompts.jsm",
  TabCrashHandler: "resource:///modules/ContentCrashHandlers.jsm",
  TelemetryEnvironment: "resource://gre/modules/TelemetryEnvironment.jsm",
  Translation: "resource:///modules/translation/TranslationParent.jsm",
  UITour: "resource:///modules/UITour.jsm",
  UpdateUtils: "resource://gre/modules/UpdateUtils.jsm",
  UrlbarInput: "resource:///modules/UrlbarInput.jsm",
  UrlbarPrefs: "resource:///modules/UrlbarPrefs.jsm",
  UrlbarProviderSearchTips: "resource:///modules/UrlbarProviderSearchTips.jsm",
  UrlbarTokenizer: "resource:///modules/UrlbarTokenizer.jsm",
  UrlbarUtils: "resource:///modules/UrlbarUtils.jsm",
  UrlbarValueFormatter: "resource:///modules/UrlbarValueFormatter.jsm",
  Weave: "resource://services-sync/main.js",
  WebNavigationFrames: "resource://gre/modules/WebNavigationFrames.jsm",
  fxAccounts: "resource://gre/modules/FxAccounts.jsm",
  webrtcUI: "resource:///modules/webrtcUI.jsm",
  WebsiteFilter: "resource:///modules/policies/WebsiteFilter.jsm",
  ZoomUI: "resource:///modules/ZoomUI.jsm",
});

if (AppConstants.MOZ_CRASHREPORTER) {
  ChromeUtils.defineModuleGetter(
    this,
    "PluginCrashReporter",
    "resource:///modules/ContentCrashHandlers.jsm"
  );
}

XPCOMUtils.defineLazyScriptGetter(
  this,
  "PlacesTreeView",
  "chrome://browser/content/places/treeView.js"
);
XPCOMUtils.defineLazyScriptGetter(
  this,
  ["PlacesInsertionPoint", "PlacesController", "PlacesControllerDragHelper"],
  "chrome://browser/content/places/controller.js"
);
XPCOMUtils.defineLazyScriptGetter(
  this,
  "PrintUtils",
  "chrome://global/content/printUtils.js"
);
XPCOMUtils.defineLazyScriptGetter(
  this,
  "ZoomManager",
  "chrome://global/content/viewZoomOverlay.js"
);
XPCOMUtils.defineLazyScriptGetter(
  this,
  "FullZoom",
  "chrome://browser/content/browser-fullZoom.js"
);
XPCOMUtils.defineLazyScriptGetter(
  this,
  "PanelUI",
  "chrome://browser/content/customizableui/panelUI.js"
);
XPCOMUtils.defineLazyScriptGetter(
  this,
  "gViewSourceUtils",
  "chrome://global/content/viewSourceUtils.js"
);
XPCOMUtils.defineLazyScriptGetter(
  this,
  "gTabsPanel",
  "chrome://browser/content/browser-allTabsMenu.js"
);
XPCOMUtils.defineLazyScriptGetter(
  this,
  ["BrowserAddonUI", "gExtensionsNotifications", "gXPInstallObserver"],
  "chrome://browser/content/browser-addons.js"
);
XPCOMUtils.defineLazyScriptGetter(
  this,
  "ctrlTab",
  "chrome://browser/content/browser-ctrlTab.js"
);
XPCOMUtils.defineLazyScriptGetter(
  this,
  ["CustomizationHandler", "AutoHideMenubar"],
  "chrome://browser/content/browser-customization.js"
);
XPCOMUtils.defineLazyScriptGetter(
  this,
  ["PointerLock", "FullScreen"],
  "chrome://browser/content/browser-fullScreenAndPointerLock.js"
);
XPCOMUtils.defineLazyScriptGetter(
  this,
  "gIdentityHandler",
  "chrome://browser/content/browser-siteIdentity.js"
);
XPCOMUtils.defineLazyScriptGetter(
  this,
  "gPermissionPanel",
  "chrome://browser/content/browser-sitePermissionPanel.js"
);
XPCOMUtils.defineLazyScriptGetter(
  this,
  "gProtectionsHandler",
  "chrome://browser/content/browser-siteProtections.js"
);
XPCOMUtils.defineLazyScriptGetter(
  this,
  ["gGestureSupport", "gHistorySwipeAnimation"],
  "chrome://browser/content/browser-gestureSupport.js"
);
XPCOMUtils.defineLazyScriptGetter(
  this,
  "gSafeBrowsing",
  "chrome://browser/content/browser-safebrowsing.js"
);
XPCOMUtils.defineLazyScriptGetter(
  this,
  "gSync",
  "chrome://browser/content/browser-sync.js"
);
XPCOMUtils.defineLazyScriptGetter(
  this,
  "gBrowserThumbnails",
  "chrome://browser/content/browser-thumbnails.js"
);
XPCOMUtils.defineLazyScriptGetter(
  this,
  ["openContextMenu", "nsContextMenu"],
  "chrome://browser/content/nsContextMenu.js"
);
XPCOMUtils.defineLazyScriptGetter(
  this,
  [
    "DownloadsPanel",
    "DownloadsOverlayLoader",
    "DownloadsView",
    "DownloadsViewUI",
    "DownloadsViewController",
    "DownloadsSummary",
    "DownloadsFooter",
    "DownloadsBlockedSubview",
  ],
  "chrome://browser/content/downloads/downloads.js"
);
XPCOMUtils.defineLazyScriptGetter(
  this,
  ["DownloadsButton", "DownloadsIndicatorView"],
  "chrome://browser/content/downloads/indicator.js"
);
XPCOMUtils.defineLazyScriptGetter(
  this,
  "gEditItemOverlay",
  "chrome://browser/content/places/editBookmark.js"
);
XPCOMUtils.defineLazyScriptGetter(
  this,
  "gGfxUtils",
  "chrome://browser/content/browser-graphics-utils.js"
);
XPCOMUtils.defineLazyScriptGetter(
  this,
  "pktUI",
  "chrome://pocket/content/pktUI.js"
);
XPCOMUtils.defineLazyScriptGetter(
  this,
  "ToolbarKeyboardNavigator",
  "chrome://browser/content/browser-toolbarKeyNav.js"
);
XPCOMUtils.defineLazyScriptGetter(
  this,
  "A11yUtils",
  "chrome://browser/content/browser-a11yUtils.js"
);
XPCOMUtils.defineLazyScriptGetter(
  this,
  "gSharedTabWarning",
  "chrome://browser/content/browser-webrtc.js"
);

// lazy service getters

XPCOMUtils.defineLazyServiceGetters(this, {
  ContentPrefService2: [
    "@mozilla.org/content-pref/service;1",
    "nsIContentPrefService2",
  ],
  classifierService: [
    "@mozilla.org/url-classifier/dbservice;1",
    "nsIURIClassifier",
  ],
  Favicons: ["@mozilla.org/browser/favicon-service;1", "nsIFaviconService"],
  gDNSService: ["@mozilla.org/network/dns-service;1", "nsIDNSService"],
  gSerializationHelper: [
    "@mozilla.org/network/serialization-helper;1",
    "nsISerializationHelper",
  ],
  WindowsUIUtils: ["@mozilla.org/windows-ui-utils;1", "nsIWindowsUIUtils"],
  BrowserHandler: ["@mozilla.org/browser/clh;1", "nsIBrowserHandler"],
});

if (AppConstants.MOZ_CRASHREPORTER) {
  XPCOMUtils.defineLazyServiceGetter(
    this,
    "gCrashReporter",
    "@mozilla.org/xre/app-info;1",
    "nsICrashReporter"
  );
}

if (AppConstants.ENABLE_WEBDRIVER) {
  XPCOMUtils.defineLazyServiceGetter(
    this,
    "Marionette",
    "@mozilla.org/remote/marionette;1",
    "nsIMarionette"
  );

  XPCOMUtils.defineLazyServiceGetter(
    this,
    "RemoteAgent",
    "@mozilla.org/remote/agent;1",
    "nsIRemoteAgent"
  );
} else {
  this.Marionette = { running: false };
  this.RemoteAgent = { listening: false };
}

XPCOMUtils.defineLazyGetter(this, "RTL_UI", () => {
  return Services.locale.isAppLocaleRTL;
});

XPCOMUtils.defineLazyGetter(this, "gBrandBundle", () => {
  return Services.strings.createBundle(
    "chrome://branding/locale/brand.properties"
  );
});

XPCOMUtils.defineLazyGetter(this, "gBrowserBundle", () => {
  return Services.strings.createBundle(
    "chrome://browser/locale/browser.properties"
  );
});

XPCOMUtils.defineLazyGetter(this, "gTabBrowserBundle", () => {
  return Services.strings.createBundle(
    "chrome://browser/locale/tabbrowser.properties"
  );
});

XPCOMUtils.defineLazyGetter(this, "gCustomizeMode", () => {
  let { CustomizeMode } = ChromeUtils.import(
    "resource:///modules/CustomizeMode.jsm"
  );
  return new CustomizeMode(window);
});

XPCOMUtils.defineLazyGetter(this, "gNavToolbox", () => {
  return document.getElementById("navigator-toolbox");
});

XPCOMUtils.defineLazyGetter(this, "gGlobalHistory", () => {
  return new GlobalHistory(window);
});

XPCOMUtils.defineLazyGetter(this, "gURLBar", () => {
  let urlbar = new UrlbarInput({
    textbox: document.getElementById("urlbar"),
    eventTelemetryCategory: "urlbar",
  });

  let beforeFocusOrSelect = event => {
    // In customize mode, the url bar is disabled. If a new tab is opened or the
    // user switches to a different tab, this function gets called before we've
    // finished leaving customize mode, and the url bar will still be disabled.
    // We can't focus it when it's disabled, so we need to re-run ourselves when
    // we've finished leaving customize mode.
    if (
      CustomizationHandler.isCustomizing() ||
      CustomizationHandler.isExitingCustomizeMode
    ) {
      gNavToolbox.addEventListener(
        "aftercustomization",
        () => {
          if (event.type == "beforeselect") {
            gURLBar.select();
          } else {
            gURLBar.focus();
          }
        },
        {
          once: true,
        }
      );
      event.preventDefault();
      return;
    }

    if (window.fullScreen) {
      FullScreen.showNavToolbox();
    }
  };
  urlbar.addEventListener("beforefocus", beforeFocusOrSelect);
  urlbar.addEventListener("beforeselect", beforeFocusOrSelect);

  return urlbar;
});

XPCOMUtils.defineLazyGetter(this, "ReferrerInfo", () =>
  Components.Constructor(
    "@mozilla.org/referrer-info;1",
    "nsIReferrerInfo",
    "init"
  )
);

// High priority notification bars shown at the top of the window.
XPCOMUtils.defineLazyGetter(this, "gHighPriorityNotificationBox", () => {
  return new MozElements.NotificationBox(element => {
    element.classList.add("global-notificationbox");
    element.setAttribute("notificationside", "top");
<<<<<<< HEAD
    element.toggleAttribute("prepend-notifications", gProton);
    if (gProton) {
      // With Proton enabled all notification boxes are at the top, built into the browser chrome.
      if (!AppConstants.PROCLIENT_ENABLED) {
        let tabNotifications = document.getElementById("tab-notification-deck");
        // With Proton enabled, notification messages use the CSS box model. When using
        // negative margins on those notification messages to animate them in or out,
        // if the ancestry of that node is all using the XUL box model, strange glitches
        // arise. We sidestep this by containing the global notification box within a
        // <div> that has CSS block layout.
        let outer = document.createElement("div");
        outer.appendChild(element);
        gNavToolbox.insertBefore(outer, tabNotifications);
      } else {
        // Don't allow notifications to be drawn above the Pro Client's persistent sidebar.
        // Instead, draw them above the web content only. (See MR2-184.)
        // The simplest way to accomplish this is to insert before the browser element.
        let browser = document.getElementById("browser");
        let outer = document.createElement("div");
        outer.appendChild(element);
        browser.parentNode.insertBefore(outer, browser);
      }
    } else {
      document.getElementById("appcontent").prepend(element);
    }
=======
    element.setAttribute("prepend-notifications", true);
    // Notification messages use the CSS box model. When using
    // negative margins on those notification messages to animate them in or out,
    // if the ancestry of that node is all using the XUL box model, strange glitches
    // arise. We sidestep this by containing the global notification box within a
    // <div> that has CSS block layout.
    let outer = document.createElement("div");
    outer.appendChild(element);
    let tabNotifications = document.getElementById("tab-notification-deck");
    gNavToolbox.insertBefore(outer, tabNotifications);
>>>>>>> 77c31d3d
  });
});

// Regular notification bars shown at the bottom of the window.
XPCOMUtils.defineLazyGetter(this, "gNotificationBox", () => {
  return gHighPriorityNotificationBox;
});

XPCOMUtils.defineLazyGetter(this, "InlineSpellCheckerUI", () => {
  let { InlineSpellChecker } = ChromeUtils.import(
    "resource://gre/modules/InlineSpellChecker.jsm"
  );
  return new InlineSpellChecker();
});

XPCOMUtils.defineLazyGetter(this, "PageMenuParent", () => {
  // eslint-disable-next-line no-shadow
  let { PageMenuParent } = ChromeUtils.import(
    "resource://gre/modules/PageMenu.jsm"
  );
  return new PageMenuParent();
});

XPCOMUtils.defineLazyGetter(this, "PopupNotifications", () => {
  // eslint-disable-next-line no-shadow
  let { PopupNotifications } = ChromeUtils.import(
    "resource://gre/modules/PopupNotifications.jsm"
  );
  try {
    // Hide all PopupNotifications while the URL is being edited and the
    // address bar has focus, including the virtual focus in the results popup.
    let shouldSuppress = () =>
      (gURLBar.getAttribute("pageproxystate") != "valid" && gURLBar.focused) ||
      shouldSuppressPopupNotifications();
    return new PopupNotifications(
      gBrowser,
      document.getElementById("notification-popup"),
      document.getElementById("notification-popup-box"),
      { shouldSuppress }
    );
  } catch (ex) {
    Cu.reportError(ex);
    return null;
  }
});

XPCOMUtils.defineLazyGetter(this, "Win7Features", () => {
  if (AppConstants.platform != "win") {
    return null;
  }

  const WINTASKBAR_CONTRACTID = "@mozilla.org/windows-taskbar;1";
  if (
    WINTASKBAR_CONTRACTID in Cc &&
    Cc[WINTASKBAR_CONTRACTID].getService(Ci.nsIWinTaskbar).available
  ) {
    let { AeroPeek } = ChromeUtils.import(
      "resource:///modules/WindowsPreviewPerTab.jsm"
    );
    return {
      onOpenWindow() {
        AeroPeek.onOpenWindow(window);
        this.handledOpening = true;
      },
      onCloseWindow() {
        if (this.handledOpening) {
          AeroPeek.onCloseWindow(window);
        }
      },
      handledOpening: false,
    };
  }
  return null;
});

XPCOMUtils.defineLazyPreferenceGetter(
  this,
  "gToolbarKeyNavEnabled",
  "browser.toolbars.keyboard_navigation",
  false,
  (aPref, aOldVal, aNewVal) => {
    if (window.closed) {
      return;
    }
    if (aNewVal) {
      ToolbarKeyboardNavigator.init();
    } else {
      ToolbarKeyboardNavigator.uninit();
    }
  }
);

XPCOMUtils.defineLazyPreferenceGetter(
  this,
  "gBookmarksToolbar2h2020",
  "browser.toolbars.bookmarks.2h2020",
  false
);
XPCOMUtils.defineLazyPreferenceGetter(
  this,
  "gBookmarksToolbarVisibility",
  "browser.toolbars.bookmarks.visibility",
  "newtab"
);

XPCOMUtils.defineLazyPreferenceGetter(
  this,
  "gFxaToolbarEnabled",
  "identity.fxaccounts.toolbar.enabled",
  false,
  (aPref, aOldVal, aNewVal) => {
    updateFxaToolbarMenu(aNewVal);
  }
);

XPCOMUtils.defineLazyPreferenceGetter(
  this,
  "gFxaToolbarAccessed",
  "identity.fxaccounts.toolbar.accessed",
  false,
  (aPref, aOldVal, aNewVal) => {
    updateFxaToolbarMenu(gFxaToolbarEnabled);
  }
);

XPCOMUtils.defineLazyPreferenceGetter(
  this,
  "gAddonAbuseReportEnabled",
  "extensions.abuseReport.enabled",
  false
);

/* Temporary pref while the dust settles around the updated tooltip design
   for tabs and bookmarks toolbar. This will eventually be removed and
   browser.proton.enabled will be used instead. */
XPCOMUtils.defineLazyPreferenceGetter(
  this,
  "gProtonPlacesTooltip",
  "browser.proton.places-tooltip.enabled",
  false
);

customElements.setElementCreationCallback("translation-notification", () => {
  Services.scriptloader.loadSubScript(
    "chrome://browser/content/translation-notification.js",
    window
  );
});

var gBrowser;
var gInPrintPreviewMode = false;
var gContextMenu = null; // nsContextMenu instance
var gMultiProcessBrowser = window.docShell.QueryInterface(Ci.nsILoadContext)
  .useRemoteTabs;
var gFissionBrowser = window.docShell.QueryInterface(Ci.nsILoadContext)
  .useRemoteSubframes;

var gBrowserAllowScriptsToCloseInitialTabs = false;

if (AppConstants.platform != "macosx") {
  var gEditUIVisible = true;
}

Object.defineProperty(this, "gReduceMotion", {
  enumerable: true,
  get() {
    return typeof gReduceMotionOverride == "boolean"
      ? gReduceMotionOverride
      : gReduceMotionSetting;
  },
});
// Reduce motion during startup. The setting will be reset later.
let gReduceMotionSetting = true;
// This is for tests to set.
var gReduceMotionOverride;

// Smart getter for the findbar.  If you don't wish to force the creation of
// the findbar, check gFindBarInitialized first.

Object.defineProperty(this, "gFindBar", {
  enumerable: true,
  get() {
    return gBrowser.getCachedFindBar();
  },
});

Object.defineProperty(this, "gFindBarInitialized", {
  enumerable: true,
  get() {
    return gBrowser.isFindBarInitialized();
  },
});

Object.defineProperty(this, "gFindBarPromise", {
  enumerable: true,
  get() {
    return gBrowser.getFindBar();
  },
});

function shouldSuppressPopupNotifications() {
  // We have to hide notifications explicitly when the window is
  // minimized because of the effects of the "noautohide" attribute on Linux.
  // This can be removed once bug 545265 and bug 1320361 are fixed.
  // Hide popup notifications when system tab prompts are shown so they
  // don't cover up the prompt.
  return (
    window.windowState == window.STATE_MINIMIZED ||
    gBrowser?.selectedBrowser.hasAttribute("tabmodalChromePromptShowing") ||
    gBrowser?.selectedBrowser.hasAttribute("tabDialogShowing") ||
    gDialogBox?.isOpen
  );
}

async function gLazyFindCommand(cmd, ...args) {
  let fb = await gFindBarPromise;
  // We could be closed by now, or the tab with XBL binding could have gone away:
  if (fb && fb[cmd]) {
    fb[cmd].apply(fb, args);
  }
}

var gPageIcons = {
  "about:home": "chrome://branding/content/icon32.png",
  "about:newtab": "chrome://branding/content/icon32.png",
  "about:welcome": "chrome://branding/content/icon32.png",
  "about:privatebrowsing": "chrome://browser/skin/privatebrowsing/favicon.svg",
};

var gInitialPages = [
  "about:blank",
  "about:newtab",
  "about:home",
  "about:privatebrowsing",
  "about:welcomeback",
  "about:sessionrestore",
  "about:welcome",
];

function isInitialPage(url) {
  if (!(url instanceof Ci.nsIURI)) {
    try {
      url = Services.io.newURI(url);
    } catch (ex) {
      return false;
    }
  }

  let nonQuery = url.prePath + url.filePath;
  return gInitialPages.includes(nonQuery) || nonQuery == BROWSER_NEW_TAB_URL;
}

function browserWindows() {
  return Services.wm.getEnumerator("navigator:browser");
}

// This is a stringbundle-like interface to gBrowserBundle, formerly a getter for
// the "bundle_browser" element.
var gNavigatorBundle = {
  getString(key) {
    return gBrowserBundle.GetStringFromName(key);
  },
  getFormattedString(key, array) {
    return gBrowserBundle.formatStringFromName(key, array);
  },
};

function updateFxaToolbarMenu(enable, isInitialUpdate = false) {
  // We only show the Firefox Account toolbar menu if the feature is enabled and
  // if sync is enabled.
  const syncEnabled = Services.prefs.getBoolPref(
    "identity.fxaccounts.enabled",
    false
  );

  const mainWindowEl = document.documentElement;
  const fxaPanelEl = PanelMultiView.getViewNode(document, "PanelUI-fxa");

  // To minimize the toolbar button flickering or appearing/disappearing during startup,
  // we use this pref to anticipate the likely FxA status.
  const statusGuess = !!Services.prefs.getStringPref(
    "identity.fxaccounts.account.device.name",
    ""
  );
  mainWindowEl.setAttribute(
    "fxastatus",
    statusGuess ? "signed_in" : "not_configured"
  );

  fxaPanelEl.addEventListener("ViewShowing", gSync.updateSendToDeviceTitle);

  Services.telemetry.setEventRecordingEnabled("fxa_app_menu", true);

  if (enable && syncEnabled) {
    mainWindowEl.setAttribute("fxatoolbarmenu", "visible");

    // We have to manually update the sync state UI when toggling the FxA toolbar
    // because it could show an invalid icon if the user is logged in and no sync
    // event was performed yet.
    if (!isInitialUpdate) {
      gSync.maybeUpdateUIState();
    }

    Services.telemetry.setEventRecordingEnabled("fxa_avatar_menu", true);
  } else {
    mainWindowEl.removeAttribute("fxatoolbarmenu");
  }
}

function UpdateBackForwardCommands(aWebNavigation) {
  var backCommand = document.getElementById("Browser:Back");
  var forwardCommand = document.getElementById("Browser:Forward");

  // Avoid setting attributes on commands if the value hasn't changed!
  // Remember, guys, setting attributes on elements is expensive!  They
  // get inherited into anonymous content, broadcast to other widgets, etc.!
  // Don't do it if the value hasn't changed! - dwh

  var backDisabled = backCommand.hasAttribute("disabled");
  var forwardDisabled = forwardCommand.hasAttribute("disabled");
  let canGoBack = AppConstants.PROCLIENT_ENABLED
    ? gGlobalHistory.canGoBack
    : aWebNavigation.canGoBack;
  if (backDisabled == canGoBack) {
    if (backDisabled) {
      backCommand.removeAttribute("disabled");
    } else {
      backCommand.setAttribute("disabled", true);
    }
  }

  let canGoForward = AppConstants.PROCLIENT_ENABLED
    ? gGlobalHistory.canGoForward
    : aWebNavigation.canGoForward;
  if (forwardDisabled == canGoForward) {
    if (forwardDisabled) {
      forwardCommand.removeAttribute("disabled");
    } else {
      forwardCommand.setAttribute("disabled", true);
    }
  }
}

/**
 * Click-and-Hold implementation for the Back and Forward buttons
 * XXXmano: should this live in toolbarbutton.js?
 */
function SetClickAndHoldHandlers() {
  // Bug 414797: Clone the back/forward buttons' context menu into both buttons.
  let popup = document.getElementById("backForwardMenu").cloneNode(true);
  popup.removeAttribute("id");
  // Prevent the back/forward buttons' context attributes from being inherited.
  popup.setAttribute("context", "");

  let backButton = document.getElementById("back-button");
  backButton.setAttribute("type", "menu");
  backButton.prepend(popup);
  gClickAndHoldListenersOnElement.add(backButton);

  let forwardButton = document.getElementById("forward-button");
  popup = popup.cloneNode(true);
  forwardButton.setAttribute("type", "menu");
  forwardButton.prepend(popup);
  gClickAndHoldListenersOnElement.add(forwardButton);
}

const gClickAndHoldListenersOnElement = {
  _timers: new Map(),

  _mousedownHandler(aEvent) {
    if (
      aEvent.button != 0 ||
      aEvent.currentTarget.open ||
      aEvent.currentTarget.disabled
    ) {
      return;
    }

    // Prevent the menupopup from opening immediately
    aEvent.currentTarget.menupopup.hidden = true;

    aEvent.currentTarget.addEventListener("mouseout", this);
    aEvent.currentTarget.addEventListener("mouseup", this);
    this._timers.set(
      aEvent.currentTarget,
      setTimeout(b => this._openMenu(b), 500, aEvent.currentTarget)
    );
  },

  _clickHandler(aEvent) {
    if (
      aEvent.button == 0 &&
      aEvent.target == aEvent.currentTarget &&
      !aEvent.currentTarget.open &&
      !aEvent.currentTarget.disabled
    ) {
      let cmdEvent = document.createEvent("xulcommandevent");
      cmdEvent.initCommandEvent(
        "command",
        true,
        true,
        window,
        0,
        aEvent.ctrlKey,
        aEvent.altKey,
        aEvent.shiftKey,
        aEvent.metaKey,
        0,
        null,
        aEvent.mozInputSource
      );
      aEvent.currentTarget.dispatchEvent(cmdEvent);

      // This is here to cancel the XUL default event
      // dom.click() triggers a command even if there is a click handler
      // however this can now be prevented with preventDefault().
      aEvent.preventDefault();
    }
  },

  _openMenu(aButton) {
    this._cancelHold(aButton);
    aButton.firstElementChild.hidden = false;
    aButton.open = true;
  },

  _mouseoutHandler(aEvent) {
    let buttonRect = aEvent.currentTarget.getBoundingClientRect();
    if (
      aEvent.clientX >= buttonRect.left &&
      aEvent.clientX <= buttonRect.right &&
      aEvent.clientY >= buttonRect.bottom
    ) {
      this._openMenu(aEvent.currentTarget);
    } else {
      this._cancelHold(aEvent.currentTarget);
    }
  },

  _mouseupHandler(aEvent) {
    this._cancelHold(aEvent.currentTarget);
  },

  _cancelHold(aButton) {
    clearTimeout(this._timers.get(aButton));
    aButton.removeEventListener("mouseout", this);
    aButton.removeEventListener("mouseup", this);
  },

  _keypressHandler(aEvent) {
    if (aEvent.key == " " || aEvent.key == "Enter") {
      // Normally, command events get fired for keyboard activation. However,
      // we've set type="menu", so that doesn't happen. Handle this the same
      // way we handle clicks.
      aEvent.target.click();
    }
  },

  handleEvent(e) {
    switch (e.type) {
      case "mouseout":
        this._mouseoutHandler(e);
        break;
      case "mousedown":
        this._mousedownHandler(e);
        break;
      case "click":
        this._clickHandler(e);
        break;
      case "mouseup":
        this._mouseupHandler(e);
        break;
      case "keypress":
        this._keypressHandler(e);
        break;
    }
  },

  remove(aButton) {
    aButton.removeEventListener("mousedown", this, true);
    aButton.removeEventListener("click", this, true);
    aButton.removeEventListener("keypress", this, true);
  },

  add(aElm) {
    this._timers.delete(aElm);

    aElm.addEventListener("mousedown", this, true);
    aElm.addEventListener("click", this, true);
    aElm.addEventListener("keypress", this, true);
  },
};

const gSessionHistoryObserver = {
  observe(subject, topic, data) {
    if (topic != "browser:purge-session-history") {
      return;
    }

    var backCommand = document.getElementById("Browser:Back");
    backCommand.setAttribute("disabled", "true");
    var fwdCommand = document.getElementById("Browser:Forward");
    fwdCommand.setAttribute("disabled", "true");

    // Clear undo history of the URL bar
    gURLBar.editor.transactionManager.clear();
  },
};

const gStoragePressureObserver = {
  _lastNotificationTime: -1,

  async observe(subject, topic, data) {
    if (topic != "QuotaManager::StoragePressure") {
      return;
    }

    const NOTIFICATION_VALUE = "storage-pressure-notification";
    if (
      gHighPriorityNotificationBox.getNotificationWithValue(NOTIFICATION_VALUE)
    ) {
      // Do not display the 2nd notification when there is already one
      return;
    }

    // Don't display notification twice within the given interval.
    // This is because
    //   - not to annoy user
    //   - give user some time to clean space.
    //     Even user sees notification and starts acting, it still takes some time.
    const MIN_NOTIFICATION_INTERVAL_MS = Services.prefs.getIntPref(
      "browser.storageManager.pressureNotification.minIntervalMS"
    );
    let duration = Date.now() - this._lastNotificationTime;
    if (duration <= MIN_NOTIFICATION_INTERVAL_MS) {
      return;
    }
    this._lastNotificationTime = Date.now();

    MozXULElement.insertFTLIfNeeded("branding/brand.ftl");
    MozXULElement.insertFTLIfNeeded("browser/preferences/preferences.ftl");

    const BYTES_IN_GIGABYTE = 1073741824;
    const USAGE_THRESHOLD_BYTES =
      BYTES_IN_GIGABYTE *
      Services.prefs.getIntPref(
        "browser.storageManager.pressureNotification.usageThresholdGB"
      );
    let messageFragment = document.createDocumentFragment();
    let message = document.createElement("span");

    let buttons = [{ supportPage: "storage-permissions" }];
    let usage = subject.QueryInterface(Ci.nsISupportsPRUint64).data;
    if (usage < USAGE_THRESHOLD_BYTES) {
      // The firefox-used space < 5GB, then warn user to free some disk space.
      // This is because this usage is small and not the main cause for space issue.
      // In order to avoid the bad and wrong impression among users that
      // firefox eats disk space a lot, indicate users to clean up other disk space.
      document.l10n.setAttributes(message, "space-alert-under-5gb-message2");
    } else {
      // The firefox-used space >= 5GB, then guide users to about:preferences
      // to clear some data stored on firefox by websites.
      document.l10n.setAttributes(message, "space-alert-over-5gb-message2");
      buttons.push({
        "l10n-id": "space-alert-over-5gb-settings-button",
        callback(notificationBar, button) {
          // The advanced subpanes are only supported in the old organization, which will
          // be removed by bug 1349689.
          openPreferences("privacy-sitedata");
        },
      });
    }
    messageFragment.appendChild(message);

    gHighPriorityNotificationBox.appendNotification(
      messageFragment,
      NOTIFICATION_VALUE,
      null,
      gHighPriorityNotificationBox.PRIORITY_WARNING_HIGH,
      buttons
    );

    // This seems to be necessary to get the buttons to display correctly
    // See: https://bugzilla.mozilla.org/show_bug.cgi?id=1504216
    document.l10n.translateFragment(
      gHighPriorityNotificationBox.currentNotification
    );
  },
};

var gPopupBlockerObserver = {
  handleEvent(aEvent) {
    if (aEvent.originalTarget != gBrowser.selectedBrowser) {
      return;
    }

    gPermissionPanel.refreshPermissionIcons();

    let popupCount = gBrowser.selectedBrowser.popupBlocker.getBlockedPopupCount();

    if (!popupCount) {
      // Hide the notification box (if it's visible).
      let notificationBox = gBrowser.getNotificationBox();
      let notification = notificationBox.getNotificationWithValue(
        "popup-blocked"
      );
      if (notification) {
        notificationBox.removeNotification(notification, false);
      }
      return;
    }

    // Only show the notification again if we've not already shown it. Since
    // notifications are per-browser, we don't need to worry about re-adding
    // it.
    if (gBrowser.selectedBrowser.popupBlocker.shouldShowNotification) {
      if (Services.prefs.getBoolPref("privacy.popups.showBrowserMessage")) {
        var brandBundle = document.getElementById("bundle_brand");
        var brandShortName = brandBundle.getString("brandShortName");

        var stringKey =
          AppConstants.platform == "win"
            ? "popupWarningButton"
            : "popupWarningButtonUnix";

        var popupButtonText = gNavigatorBundle.getString(stringKey);
        var popupButtonAccesskey = gNavigatorBundle.getString(
          stringKey + ".accesskey"
        );

        let messageBase;
        if (popupCount < this.maxReportedPopups) {
          messageBase = gNavigatorBundle.getString("popupWarning.message");
        } else {
          messageBase = gNavigatorBundle.getString(
            "popupWarning.exceeded.message"
          );
        }

        var message = PluralForm.get(popupCount, messageBase)
          .replace("#1", brandShortName)
          .replace("#2", popupCount);

        let notificationBox = gBrowser.getNotificationBox();
        let notification = notificationBox.getNotificationWithValue(
          "popup-blocked"
        );
        if (notification) {
          notification.label = message;
        } else {
          var buttons = [
            {
              label: popupButtonText,
              accessKey: popupButtonAccesskey,
              popup: "blockedPopupOptions",
              callback: null,
            },
          ];

          const priority = notificationBox.PRIORITY_INFO_MEDIUM;
          notificationBox.appendNotification(
            message,
            "popup-blocked",
            "chrome://browser/skin/notification-icons/popup.svg",
            priority,
            buttons
          );
        }
      }

      // Record the fact that we've reported this blocked popup, so we don't
      // show it again.
      gBrowser.selectedBrowser.popupBlocker.didShowNotification();
    }
  },

  toggleAllowPopupsForSite(aEvent) {
    var pm = Services.perms;
    var shouldBlock = aEvent.target.getAttribute("block") == "true";
    var perm = shouldBlock ? pm.DENY_ACTION : pm.ALLOW_ACTION;
    pm.addFromPrincipal(gBrowser.contentPrincipal, "popup", perm);

    if (!shouldBlock) {
      gBrowser.selectedBrowser.popupBlocker.unblockAllPopups();
    }

    gBrowser.getNotificationBox().removeCurrentNotification();
  },

  fillPopupList(aEvent) {
    // XXXben - rather than using |currentURI| here, which breaks down on multi-framed sites
    //          we should really walk the blockedPopups and create a list of "allow for <host>"
    //          menuitems for the common subset of hosts present in the report, this will
    //          make us frame-safe.
    //
    // XXXjst - Note that when this is fixed to work with multi-framed sites,
    //          also back out the fix for bug 343772 where
    //          nsGlobalWindow::CheckOpenAllow() was changed to also
    //          check if the top window's location is whitelisted.
    let browser = gBrowser.selectedBrowser;
    var uriOrPrincipal = browser.contentPrincipal.isContentPrincipal
      ? browser.contentPrincipal
      : browser.currentURI;
    var blockedPopupAllowSite = document.getElementById(
      "blockedPopupAllowSite"
    );
    try {
      blockedPopupAllowSite.removeAttribute("hidden");
      let uriHost = uriOrPrincipal.asciiHost
        ? uriOrPrincipal.host
        : uriOrPrincipal.spec;
      var pm = Services.perms;
      if (
        pm.testPermissionFromPrincipal(browser.contentPrincipal, "popup") ==
        pm.ALLOW_ACTION
      ) {
        // Offer an item to block popups for this site, if a whitelist entry exists
        // already for it.
        let blockString = gNavigatorBundle.getFormattedString("popupBlock", [
          uriHost,
        ]);
        blockedPopupAllowSite.setAttribute("label", blockString);
        blockedPopupAllowSite.setAttribute("block", "true");
      } else {
        // Offer an item to allow popups for this site
        let allowString = gNavigatorBundle.getFormattedString("popupAllow", [
          uriHost,
        ]);
        blockedPopupAllowSite.setAttribute("label", allowString);
        blockedPopupAllowSite.removeAttribute("block");
      }
    } catch (e) {
      blockedPopupAllowSite.hidden = true;
    }

    if (PrivateBrowsingUtils.isWindowPrivate(window)) {
      blockedPopupAllowSite.setAttribute("disabled", "true");
    } else {
      blockedPopupAllowSite.removeAttribute("disabled");
    }

    let blockedPopupDontShowMessage = document.getElementById(
      "blockedPopupDontShowMessage"
    );
    let showMessage = Services.prefs.getBoolPref(
      "privacy.popups.showBrowserMessage"
    );
    blockedPopupDontShowMessage.setAttribute("checked", !showMessage);
    blockedPopupDontShowMessage.setAttribute(
      "label",
      gNavigatorBundle.getString("popupWarningDontShowFromMessage")
    );

    let blockedPopupsSeparator = document.getElementById(
      "blockedPopupsSeparator"
    );
    blockedPopupsSeparator.hidden = true;

    browser.popupBlocker.getBlockedPopups().then(blockedPopups => {
      let foundUsablePopupURI = false;
      if (blockedPopups) {
        for (let i = 0; i < blockedPopups.length; i++) {
          let blockedPopup = blockedPopups[i];

          // popupWindowURI will be null if the file picker popup is blocked.
          // xxxdz this should make the option say "Show file picker" and do it (Bug 590306)
          if (!blockedPopup.popupWindowURISpec) {
            continue;
          }

          var popupURIspec = blockedPopup.popupWindowURISpec;

          // Sometimes the popup URI that we get back from the blockedPopup
          // isn't useful (for instance, netscape.com's popup URI ends up
          // being "http://www.netscape.com", which isn't really the URI of
          // the popup they're trying to show).  This isn't going to be
          // useful to the user, so we won't create a menu item for it.
          if (
            popupURIspec == "" ||
            popupURIspec == "about:blank" ||
            popupURIspec == "<self>" ||
            popupURIspec == uriOrPrincipal.spec
          ) {
            continue;
          }

          // Because of the short-circuit above, we may end up in a situation
          // in which we don't have any usable popup addresses to show in
          // the menu, and therefore we shouldn't show the separator.  However,
          // since we got past the short-circuit, we must've found at least
          // one usable popup URI and thus we'll turn on the separator later.
          foundUsablePopupURI = true;

          var menuitem = document.createXULElement("menuitem");
          var label = gNavigatorBundle.getFormattedString(
            "popupShowPopupPrefix",
            [popupURIspec]
          );
          menuitem.setAttribute("label", label);
          menuitem.setAttribute(
            "oncommand",
            "gPopupBlockerObserver.showBlockedPopup(event);"
          );
          menuitem.setAttribute("popupReportIndex", i);
          menuitem.setAttribute(
            "popupInnerWindowId",
            blockedPopup.innerWindowId
          );
          menuitem.browsingContext = blockedPopup.browsingContext;
          menuitem.popupReportBrowser = browser;
          aEvent.target.appendChild(menuitem);
        }
      }

      // Show the separator if we added any
      // showable popup addresses to the menu.
      if (foundUsablePopupURI) {
        blockedPopupsSeparator.removeAttribute("hidden");
      }
    }, null);
  },

  onPopupHiding(aEvent) {
    let item = aEvent.target.lastElementChild;
    while (item && item.id != "blockedPopupsSeparator") {
      let next = item.previousElementSibling;
      item.remove();
      item = next;
    }
  },

  showBlockedPopup(aEvent) {
    let target = aEvent.target;
    let browsingContext = target.browsingContext;
    let innerWindowId = target.getAttribute("popupInnerWindowId");
    let popupReportIndex = target.getAttribute("popupReportIndex");
    let browser = target.popupReportBrowser;
    browser.popupBlocker.unblockPopup(
      browsingContext,
      innerWindowId,
      popupReportIndex
    );
  },

  editPopupSettings() {
    openPreferences("privacy-permissions-block-popups");
  },

  dontShowMessage() {
    var showMessage = Services.prefs.getBoolPref(
      "privacy.popups.showBrowserMessage"
    );
    Services.prefs.setBoolPref(
      "privacy.popups.showBrowserMessage",
      !showMessage
    );
    gBrowser.getNotificationBox().removeCurrentNotification();
  },
};

XPCOMUtils.defineLazyPreferenceGetter(
  gPopupBlockerObserver,
  "maxReportedPopups",
  "privacy.popups.maxReported"
);

var gKeywordURIFixup = {
  check(browser, { fixedURI, keywordProviderName, preferredURI }) {
    // We get called irrespective of whether we did a keyword search, or
    // whether the original input would be vaguely interpretable as a URL,
    // so figure that out first.
    if (
      !keywordProviderName ||
      !fixedURI ||
      !fixedURI.host ||
      UrlbarPrefs.get("browser.fixup.dns_first_for_single_words") ||
      UrlbarPrefs.get("dnsResolveSingleWordsAfterSearch") == 0
    ) {
      return;
    }

    let contentPrincipal = browser.contentPrincipal;

    // At this point we're still only just about to load this URI.
    // When the async DNS lookup comes back, we may be in any of these states:
    // 1) still on the previous URI, waiting for the preferredURI (keyword
    //    search) to respond;
    // 2) at the keyword search URI (preferredURI)
    // 3) at some other page because the user stopped navigation.
    // We keep track of the currentURI to detect case (1) in the DNS lookup
    // callback.
    let previousURI = browser.currentURI;

    // now swap for a weak ref so we don't hang on to browser needlessly
    // even if the DNS query takes forever
    let weakBrowser = Cu.getWeakReference(browser);
    browser = null;

    // Additionally, we need the host of the parsed url
    let hostName = fixedURI.displayHost;
    // and the ascii-only host for the pref:
    let asciiHost = fixedURI.asciiHost;
    // Normalize out a single trailing dot - NB: not using endsWith/lastIndexOf
    // because we need to be sure this last dot is the *only* dot, too.
    // More generally, this is used for the pref and should stay in sync with
    // the code in URIFixup::KeywordURIFixup .
    if (asciiHost.indexOf(".") == asciiHost.length - 1) {
      asciiHost = asciiHost.slice(0, -1);
    }

    let isIPv4Address = host => {
      let parts = host.split(".");
      if (parts.length != 4) {
        return false;
      }
      return parts.every(part => {
        let n = parseInt(part, 10);
        return n >= 0 && n <= 255;
      });
    };
    // Avoid showing fixup information if we're suggesting an IP. Note that
    // decimal representations of IPs are normalized to a 'regular'
    // dot-separated IP address by network code, but that only happens for
    // numbers that don't overflow. Longer numbers do not get normalized,
    // but still work to access IP addresses. So for instance,
    // 1097347366913 (ff7f000001) gets resolved by using the final bytes,
    // making it the same as 7f000001, which is 127.0.0.1 aka localhost.
    // While 2130706433 would get normalized by network, 1097347366913
    // does not, and we have to deal with both cases here:
    if (isIPv4Address(asciiHost) || /^(?:\d+|0x[a-f0-9]+)$/i.test(asciiHost)) {
      return;
    }

    let onLookupCompleteListener = {
      onLookupComplete(request, record, status) {
        let browserRef = weakBrowser.get();
        if (!Components.isSuccessCode(status) || !browserRef) {
          return;
        }

        let currentURI = browserRef.currentURI;
        // If we're in case (3) (see above), don't show an info bar.
        if (
          !currentURI.equals(previousURI) &&
          !currentURI.equals(preferredURI)
        ) {
          return;
        }

        // show infobar offering to visit the host
        let notificationBox = gBrowser.getNotificationBox(browserRef);
        if (notificationBox.getNotificationWithValue("keyword-uri-fixup")) {
          return;
        }

        let displayHostName = "http://" + hostName + "/";
        let message = gNavigatorBundle.getFormattedString(
          "keywordURIFixup.message",
          [displayHostName]
        );
        let yesMessage = gNavigatorBundle.getFormattedString(
          "keywordURIFixup.goTo",
          [displayHostName]
        );

        let buttons = [
          {
            label: yesMessage,
            accessKey: gNavigatorBundle.getString(
              "keywordURIFixup.goTo.accesskey"
            ),
            callback() {
              // Do not set this preference while in private browsing.
              if (!PrivateBrowsingUtils.isWindowPrivate(window)) {
                let pref = "browser.fixup.domainwhitelist." + asciiHost;
                Services.prefs.setBoolPref(pref, true);
              }
              openTrustedLinkIn(fixedURI.spec, "current");
            },
          },
        ];
        let notification = notificationBox.appendNotification(
          message,
          "keyword-uri-fixup",
          null,
          notificationBox.PRIORITY_INFO_HIGH,
          buttons
        );
        notification.persistence = 1;
      },
    };

    try {
      gDNSService.asyncResolve(
        hostName,
        Ci.nsIDNSService.RESOLVE_TYPE_DEFAULT,
        0,
        null,
        onLookupCompleteListener,
        Services.tm.mainThread,
        contentPrincipal.originAttributes
      );
    } catch (ex) {
      // Do nothing if the URL is invalid (we don't want to show a notification in that case).
      if (ex.result != Cr.NS_ERROR_UNKNOWN_HOST) {
        // ... otherwise, report:
        Cu.reportError(ex);
      }
    }
  },

  observe(fixupInfo, topic, data) {
    fixupInfo.QueryInterface(Ci.nsIURIFixupInfo);

    let browser = fixupInfo.consumer?.top?.embedderElement;
    if (!browser || browser.ownerGlobal != window) {
      return;
    }

    this.check(browser, fixupInfo);
  },
};

function serializeInputStream(aStream) {
  let data = {
    content: NetUtil.readInputStreamToString(aStream, aStream.available()),
  };

  if (aStream instanceof Ci.nsIMIMEInputStream) {
    data.headers = new Map();
    aStream.visitHeaders((name, value) => {
      data.headers.set(name, value);
    });
  }

  return data;
}

/**
 * Handles URIs when we want to deal with them in chrome code rather than pass
 * them down to a content browser. This can avoid unnecessary process switching
 * for the browser.
 * @param aBrowser the browser that is attempting to load the URI
 * @param aUri the nsIURI that is being loaded
 * @returns true if the URI is handled, otherwise false
 */
function handleUriInChrome(aBrowser, aUri) {
  if (aUri.scheme == "file") {
    try {
      let mimeType = Cc["@mozilla.org/mime;1"]
        .getService(Ci.nsIMIMEService)
        .getTypeFromURI(aUri);
      if (mimeType == "application/x-xpinstall") {
        let systemPrincipal = Services.scriptSecurityManager.getSystemPrincipal();
        AddonManager.getInstallForURL(aUri.spec, {
          telemetryInfo: { source: "file-url" },
        }).then(install => {
          AddonManager.installAddonFromWebpage(
            mimeType,
            aBrowser,
            systemPrincipal,
            install
          );
        });
        return true;
      }
    } catch (e) {
      return false;
    }
  }

  return false;
}

/* Creates a null principal using the userContextId
   from the current selected tab or a passed in tab argument */
function _createNullPrincipalFromTabUserContextId(tab = gBrowser.selectedTab) {
  let userContextId;
  if (tab.hasAttribute("usercontextid")) {
    userContextId = tab.getAttribute("usercontextid");
  }
  return Services.scriptSecurityManager.createNullPrincipal({
    userContextId,
  });
}

// A shared function used by both remote and non-remote browser XBL bindings to
// load a URI or redirect it to the correct process.
function _loadURI(browser, uri, params = {}) {
  if (!uri) {
    uri = "about:blank";
  }

  let { triggeringPrincipal, referrerInfo, postData, userContextId, csp } =
    params || {};
  let loadFlags =
    params.loadFlags || params.flags || Ci.nsIWebNavigation.LOAD_FLAGS_NONE;
  let hasValidUserGestureActivation =
    document.hasValidTransientUserGestureActivation;
  if (!triggeringPrincipal) {
    throw new Error("Must load with a triggering Principal");
  }

  if (userContextId && userContextId != browser.getAttribute("usercontextid")) {
    throw new Error("Cannot load with mismatched userContextId");
  }

  // Attempt to perform URI fixup to see if we can handle this URI in chrome.
  try {
    let fixupFlags = Ci.nsIURIFixup.FIXUP_FLAG_NONE;
    if (loadFlags & Ci.nsIWebNavigation.LOAD_FLAGS_ALLOW_THIRD_PARTY_FIXUP) {
      fixupFlags |= Ci.nsIURIFixup.FIXUP_FLAG_ALLOW_KEYWORD_LOOKUP;
    }
    if (loadFlags & Ci.nsIWebNavigation.LOAD_FLAGS_FIXUP_SCHEME_TYPOS) {
      fixupFlags |= Ci.nsIURIFixup.FIXUP_FLAG_FIX_SCHEME_TYPOS;
    }
    if (PrivateBrowsingUtils.isBrowserPrivate(browser)) {
      fixupFlags |= Ci.nsIURIFixup.FIXUP_FLAG_PRIVATE_CONTEXT;
    }

    let uriObject = Services.uriFixup.getFixupURIInfo(uri, fixupFlags)
      .preferredURI;
    if (uriObject && handleUriInChrome(browser, uriObject)) {
      // If we've handled the URI in Chrome, then just return here.
      return;
    }
  } catch (e) {
    // getFixupURIInfo may throw. Gracefully recover and try to load the URI normally.
  }

  // XXX(nika): Is `browser.isNavigating` necessary anymore?
  browser.isNavigating = true;
  let loadURIOptions = {
    triggeringPrincipal,
    csp,
    loadFlags,
    referrerInfo,
    postData,
    hasValidUserGestureActivation,
  };
  try {
    browser.webNavigation.loadURI(uri, loadURIOptions);
  } finally {
    browser.isNavigating = false;
  }
}

let _resolveDelayedStartup;
var delayedStartupPromise = new Promise(resolve => {
  _resolveDelayedStartup = resolve;
});

var gBrowserInit = {
  delayedStartupFinished: false,
  idleTasksFinishedPromise: null,
  idleTaskPromiseResolve: null,
  domContentLoaded: false,

  _tabToAdopt: undefined,

  getTabToAdopt() {
    if (this._tabToAdopt !== undefined) {
      return this._tabToAdopt;
    }

    if (window.arguments && window.arguments[0] instanceof window.XULElement) {
      this._tabToAdopt = window.arguments[0];

      // Clear the reference of the tab being adopted from the arguments.
      window.arguments[0] = null;
    } else {
      // There was no tab to adopt in the arguments, set _tabToAdopt to null
      // to avoid checking it again.
      this._tabToAdopt = null;
    }

    return this._tabToAdopt;
  },

  _clearTabToAdopt() {
    this._tabToAdopt = null;
  },

  // Used to check if the new window is still adopting an existing tab as its first tab
  // (e.g. from the WebExtensions internals).
  isAdoptingTab() {
    return !!this.getTabToAdopt();
  },

  onBeforeInitialXULLayout() {
    BookmarkingUI.updateEmptyToolbarMessage();
    setToolbarVisibility(
      BookmarkingUI.toolbar,
      gBookmarksToolbar2h2020
        ? gBookmarksToolbarVisibility
        : gBookmarksToolbarVisibility == "always",
      false,
      false
    );

    // Set a sane starting width/height for all resolutions on new profiles.
    if (Services.prefs.getBoolPref("privacy.resistFingerprinting")) {
      // When the fingerprinting resistance is enabled, making sure that we don't
      // have a maximum window to interfere with generating rounded window dimensions.
      document.documentElement.setAttribute("sizemode", "normal");
    } else if (!document.documentElement.hasAttribute("width")) {
      const TARGET_WIDTH = 1280;
      const TARGET_HEIGHT = 1040;
      let width = Math.min(screen.availWidth * 0.9, TARGET_WIDTH);
      let height = Math.min(screen.availHeight * 0.9, TARGET_HEIGHT);

      document.documentElement.setAttribute("width", width);
      document.documentElement.setAttribute("height", height);

      if (width < TARGET_WIDTH && height < TARGET_HEIGHT) {
        document.documentElement.setAttribute("sizemode", "maximized");
      }
    }

    // Run menubar initialization first, to avoid TabsInTitlebar code picking
    // up mutations from it and causing a reflow.
    AutoHideMenubar.init();
    // Update the chromemargin attribute so the window can be sized correctly.
    window.TabBarVisibility.update();
    TabsInTitlebar.init();

    new LightweightThemeConsumer(document);

    if (AppConstants.platform == "win") {
      if (
        window.matchMedia("(-moz-os-version: windows-win8)").matches &&
        window.matchMedia("(-moz-windows-default-theme)").matches
      ) {
        let windowFrameColor = new Color(
          ...ChromeUtils.import(
            "resource:///modules/Windows8WindowFrameColor.jsm",
            {}
          ).Windows8WindowFrameColor.get()
        );
        // Default to black for foreground text.
        if (!windowFrameColor.isContrastRatioAcceptable(new Color(0, 0, 0))) {
          document.documentElement.setAttribute("darkwindowframe", "true");
        }
      } else if (AppConstants.isPlatformAndVersionAtLeast("win", "10")) {
        TelemetryEnvironment.onInitialized().then(() => {
          // 17763 is the build number of Windows 10 version 1809
          if (
            TelemetryEnvironment.currentEnvironment.system.os
              .windowsBuildNumber < 17763
          ) {
            document.documentElement.setAttribute(
              "always-use-accent-color-for-window-border",
              ""
            );
          }
        });
      }
    }

    if (
      Services.prefs.getBoolPref(
        "toolkit.legacyUserProfileCustomizations.windowIcon",
        false
      )
    ) {
      document.documentElement.setAttribute("icon", "main-window");
    }

    // Call this after we set attributes that might change toolbars' computed
    // text color.
    ToolbarIconColor.init();
  },

  onDOMContentLoaded() {
    // This needs setting up before we create the first remote browser.
    window.docShell.treeOwner
      .QueryInterface(Ci.nsIInterfaceRequestor)
      .getInterface(Ci.nsIAppWindow).XULBrowserWindow = window.XULBrowserWindow;
    window.browserDOMWindow = new nsBrowserAccess();

    gBrowser = window._gBrowser;
    delete window._gBrowser;
    gBrowser.init();

    if (AppConstants.PROCLIENT_ENABLED) {
      CompanionService.addBrowserWindow(window);
      gGlobalHistory.addEventListener("ViewChanged", UpdateBackForwardCommands);
      gGlobalHistory.addEventListener("ViewAdded", UpdateBackForwardCommands);
      gGlobalHistory.addEventListener("ViewRemoved", UpdateBackForwardCommands);
      gGlobalHistory.addEventListener("ViewMoved", UpdateBackForwardCommands);
    }

    BrowserWindowTracker.track(window);

    gNavToolbox.palette = document.getElementById(
      "BrowserToolbarPalette"
    ).content;
    let areas = CustomizableUI.areas;
    areas.splice(areas.indexOf(CustomizableUI.AREA_FIXED_OVERFLOW_PANEL), 1);
    for (let area of areas) {
      let node = document.getElementById(area);
      CustomizableUI.registerToolbarNode(node);
    }
    BrowserSearch.initPlaceHolder();

    // Hack to ensure that the various initial pages favicon is loaded
    // instantaneously, to avoid flickering and improve perceived performance.
    this._callWithURIToLoad(uriToLoad => {
      let url;
      try {
        url = Services.io.newURI(uriToLoad);
      } catch (e) {
        return;
      }
      let nonQuery = url.prePath + url.filePath;
      if (nonQuery in gPageIcons) {
        gBrowser.setIcon(gBrowser.selectedTab, gPageIcons[nonQuery]);
      }
    });

    updateFxaToolbarMenu(gFxaToolbarEnabled, true);

    // Setting the focus will cause a style flush, it's preferable to call anything
    // that will modify the DOM from within this function before this call.
    this._setInitialFocus();

    this.domContentLoaded = true;
  },

  onLoad() {
    gBrowser.addEventListener("DOMUpdateBlockedPopups", gPopupBlockerObserver);

    window.addEventListener("AppCommand", HandleAppCommandEvent, true);

    // These routines add message listeners. They must run before
    // loading the frame script to ensure that we don't miss any
    // message sent between when the frame script is loaded and when
    // the listener is registered.
    CaptivePortalWatcher.init();
    ZoomUI.init(window);

    let mm = window.getGroupMessageManager("browsers");
    mm.loadFrameScript("chrome://browser/content/tab-content.js", true, true);

    if (!gMultiProcessBrowser) {
      // There is a Content:Click message manually sent from content.
      Services.els.addSystemEventListener(
        gBrowser.tabpanels,
        "click",
        contentAreaClick,
        true
      );
    }

    // hook up UI through progress listener
    gBrowser.addProgressListener(window.XULBrowserWindow);
    gBrowser.addTabsProgressListener(window.TabsProgressListener);

    SidebarUI.init();

    // We do this in onload because we want to ensure the button's state
    // doesn't flicker as the window is being shown.
    DownloadsButton.init();

    // Certain kinds of automigration rely on this notification to complete
    // their tasks BEFORE the browser window is shown. SessionStore uses it to
    // restore tabs into windows AFTER important parts like gMultiProcessBrowser
    // have been initialized.
    Services.obs.notifyObservers(window, "browser-window-before-show");

    if (!window.toolbar.visible) {
      // adjust browser UI for popups
      gURLBar.readOnly = true;
    }

    // Misc. inits.
    gUIDensity.init();
    TabletModeUpdater.init();
    CombinedStopReload.ensureInitialized();
    gPrivateBrowsingUI.init();
    BrowserSearch.init();
    BrowserPageActions.init();
    gAccessibilityServiceIndicator.init();
    if (gToolbarKeyNavEnabled) {
      ToolbarKeyboardNavigator.init();
    }

    // Update UI if browser is under remote control.
    gRemoteControl.updateVisualCue();

    // If we are given a tab to swap in, take care of it before first paint to
    // avoid an about:blank flash.
    let tabToAdopt = this.getTabToAdopt();
    if (tabToAdopt) {
      let evt = new CustomEvent("before-initial-tab-adopted", {
        bubbles: true,
      });
      gBrowser.tabpanels.dispatchEvent(evt);

      // Stop the about:blank load
      gBrowser.stop();
      // make sure it has a docshell
      gBrowser.docShell;

      // Remove the speculative focus from the urlbar to let the url be formatted.
      gURLBar.removeAttribute("focused");

      try {
        gBrowser.swapBrowsersAndCloseOther(gBrowser.selectedTab, tabToAdopt);
      } catch (e) {
        Cu.reportError(e);
      }

      // Clear the reference to the tab once its adoption has been completed.
      this._clearTabToAdopt();
    }

    // Wait until chrome is painted before executing code not critical to making the window visible
    this._boundDelayedStartup = this._delayedStartup.bind(this);
    window.addEventListener("MozAfterPaint", this._boundDelayedStartup);

    if (!PrivateBrowsingUtils.enabled) {
      document.getElementById("Tools:PrivateBrowsing").hidden = true;
      // Setting disabled doesn't disable the shortcut, so we just remove
      // the keybinding.
      document.getElementById("key_privatebrowsing").remove();
    }

    if (BrowserUIUtils.quitShortcutDisabled) {
      document.getElementById("key_quitApplication").remove();
      document.getElementById("menu_FileQuitItem").removeAttribute("key");

      PanelMultiView.getViewNode(
        document,
        "appMenu-quit-button2"
      )?.removeAttribute("key");
      PanelMultiView.getViewNode(
        document,
        "appMenu-quit-button"
      )?.removeAttribute("key");
    }

    this._loadHandled = true;
  },

  _cancelDelayedStartup() {
    window.removeEventListener("MozAfterPaint", this._boundDelayedStartup);
    this._boundDelayedStartup = null;
  },

  _delayedStartup() {
    let { TelemetryTimestamps } = ChromeUtils.import(
      "resource://gre/modules/TelemetryTimestamps.jsm"
    );
    TelemetryTimestamps.add("delayedStartupStarted");

    this._cancelDelayedStartup();

    // Bug 1531854 - The hidden window is force-created here
    // until all of its dependencies are handled.
    Services.appShell.hiddenDOMWindow;

    gBrowser.addEventListener(
      "PermissionStateChange",
      function() {
        gIdentityHandler.refreshIdentityBlock();
        gPermissionPanel.updateSharingIndicator();
      },
      true
    );

    this._handleURIToLoad();

    Services.obs.addObserver(gIdentityHandler, "perm-changed");
    Services.obs.addObserver(gRemoteControl, "devtools-socket");
    Services.obs.addObserver(gRemoteControl, "marionette-listening");
    Services.obs.addObserver(gRemoteControl, "remote-listening");
    Services.obs.addObserver(
      gSessionHistoryObserver,
      "browser:purge-session-history"
    );
    Services.obs.addObserver(
      gStoragePressureObserver,
      "QuotaManager::StoragePressure"
    );
    Services.obs.addObserver(gXPInstallObserver, "addon-install-disabled");
    Services.obs.addObserver(gXPInstallObserver, "addon-install-started");
    Services.obs.addObserver(gXPInstallObserver, "addon-install-blocked");
    Services.obs.addObserver(
      gXPInstallObserver,
      "addon-install-fullscreen-blocked"
    );
    Services.obs.addObserver(
      gXPInstallObserver,
      "addon-install-origin-blocked"
    );
    Services.obs.addObserver(gXPInstallObserver, "addon-install-failed");
    Services.obs.addObserver(gXPInstallObserver, "addon-install-confirmation");
    Services.obs.addObserver(gXPInstallObserver, "addon-install-complete");
    Services.obs.addObserver(gKeywordURIFixup, "keyword-uri-fixup");

    BrowserOffline.init();
    IndexedDBPromptHelper.init();
    CanvasPermissionPromptHelper.init();
    WebAuthnPromptHelper.init();

    // Initialize the full zoom setting.
    // We do this before the session restore service gets initialized so we can
    // apply full zoom settings to tabs restored by the session restore service.
    FullZoom.init();
    PanelUI.init(shouldSuppressPopupNotifications);

    UpdateUrlbarSearchSplitterState();

    BookmarkingUI.init();
    BrowserSearch.delayedStartupInit();
    gProtectionsHandler.init();
    HomePage.delayedStartup().catch(Cu.reportError);

    let safeMode = document.getElementById("helpSafeMode");
    if (Services.appinfo.inSafeMode) {
      document.l10n.setAttributes(safeMode, "menu-help-exit-troubleshoot-mode");
      safeMode.setAttribute(
        "appmenu-data-l10n-id",
        "appmenu-help-exit-troubleshoot-mode"
      );
    }

    // BiDi UI
    gBidiUI = isBidiEnabled();
    if (gBidiUI) {
      document.getElementById("documentDirection-separator").hidden = false;
      document.getElementById("documentDirection-swap").hidden = false;
      document.getElementById("textfieldDirection-separator").hidden = false;
      document.getElementById("textfieldDirection-swap").hidden = false;
    }

    // Setup click-and-hold gestures access to the session history
    // menus if global click-and-hold isn't turned on
    if (!Services.prefs.getBoolPref("ui.click_hold_context_menus", false)) {
      SetClickAndHoldHandlers();
    }

    function initBackForwardButtonTooltip(tooltipId, l10nId, shortcutId) {
      let shortcut = document.getElementById(shortcutId);
      shortcut = ShortcutUtils.prettifyShortcut(shortcut);

      let tooltip = document.getElementById(tooltipId);
      document.l10n.setAttributes(tooltip, l10nId, { shortcut });
    }

    initBackForwardButtonTooltip(
      "back-button-tooltip-description",
      "navbar-tooltip-back-2",
      "goBackKb"
    );

    initBackForwardButtonTooltip(
      "forward-button-tooltip-description",
      "navbar-tooltip-forward-2",
      "goForwardKb"
    );

    PlacesToolbarHelper.init();

    ctrlTab.readPref();
    Services.prefs.addObserver(ctrlTab.prefName, ctrlTab);

    // The object handling the downloads indicator is initialized here in the
    // delayed startup function, but the actual indicator element is not loaded
    // unless there are downloads to be displayed.
    DownloadsButton.initializeIndicator();

    if (AppConstants.platform != "macosx") {
      updateEditUIVisibility();
      let placesContext = document.getElementById("placesContext");
      placesContext.addEventListener("popupshowing", updateEditUIVisibility);
      placesContext.addEventListener("popuphiding", updateEditUIVisibility);
    }

    FullScreen.init();

    if (AppConstants.isPlatformAndVersionAtLeast("win", "10")) {
      MenuTouchModeObserver.init();
    }

    if (AppConstants.MOZ_DATA_REPORTING) {
      gDataNotificationInfoBar.init();
    }

    if (!AppConstants.MOZILLA_OFFICIAL) {
      DevelopmentHelpers.init();
    }

    gExtensionsNotifications.init();

    let wasMinimized = window.windowState == window.STATE_MINIMIZED;
    window.addEventListener("sizemodechange", () => {
      let isMinimized = window.windowState == window.STATE_MINIMIZED;
      if (wasMinimized != isMinimized) {
        wasMinimized = isMinimized;
        UpdatePopupNotificationsVisibility();
      }
    });

    window.addEventListener("mousemove", MousePosTracker);
    window.addEventListener("dragover", MousePosTracker);

    gNavToolbox.addEventListener("customizationstarting", CustomizationHandler);
    gNavToolbox.addEventListener("aftercustomization", CustomizationHandler);

    SessionStore.promiseInitialized.then(() => {
      // Bail out if the window has been closed in the meantime.
      if (window.closed) {
        return;
      }

      // Enable the Restore Last Session command if needed
      RestoreLastSessionObserver.init();

      SidebarUI.startDelayedLoad();

      PanicButtonNotifier.init();
    });

    gBrowser.tabContainer.addEventListener("TabSelect", function() {
      for (let panel of document.querySelectorAll(
        "panel[tabspecific='true']"
      )) {
        if (panel.state == "open") {
          panel.hidePopup();
        }
      }
    });

    if (BrowserHandler.kiosk) {
      // We don't modify popup windows for kiosk mode
      if (!gURLBar.readOnly) {
        window.fullScreen = true;
      }
    }

    if (Services.policies.status === Services.policies.ACTIVE) {
      if (!Services.policies.isAllowed("hideShowMenuBar")) {
        document
          .getElementById("toolbar-menubar")
          .removeAttribute("toolbarname");
      }
      let policies = Services.policies.getActivePolicies();
      if ("ManagedBookmarks" in policies) {
        let managedBookmarks = policies.ManagedBookmarks;
        let children = managedBookmarks.filter(
          child => !("toplevel_name" in child)
        );
        if (children.length) {
          let managedBookmarksButton = document.createXULElement(
            "toolbarbutton"
          );
          managedBookmarksButton.setAttribute("id", "managed-bookmarks");
          managedBookmarksButton.setAttribute("class", "bookmark-item");
          let toplevel = managedBookmarks.find(
            element => "toplevel_name" in element
          );
          if (toplevel) {
            managedBookmarksButton.setAttribute(
              "label",
              toplevel.toplevel_name
            );
          } else {
            managedBookmarksButton.setAttribute(
              "data-l10n-id",
              "managed-bookmarks"
            );
          }
          managedBookmarksButton.setAttribute("context", "placesContext");
          managedBookmarksButton.setAttribute("container", "true");
          managedBookmarksButton.setAttribute("removable", "false");
          managedBookmarksButton.setAttribute("type", "menu");

          let managedBookmarksPopup = document.createXULElement("menupopup");
          managedBookmarksPopup.setAttribute("id", "managed-bookmarks-popup");
          managedBookmarksPopup.setAttribute(
            "oncommand",
            "PlacesToolbarHelper.openManagedBookmark(event);"
          );
          managedBookmarksPopup.setAttribute(
            "ondragover",
            "event.dataTransfer.effectAllowed='none';"
          );
          managedBookmarksPopup.setAttribute(
            "ondragstart",
            "PlacesToolbarHelper.onDragStartManaged(event);"
          );
          managedBookmarksPopup.setAttribute(
            "onpopupshowing",
            "PlacesToolbarHelper.populateManagedBookmarks(this);"
          );
          managedBookmarksPopup.setAttribute("placespopup", "true");
          managedBookmarksPopup.setAttribute("is", "places-popup");
          managedBookmarksButton.appendChild(managedBookmarksPopup);

          gNavToolbox.palette.appendChild(managedBookmarksButton);

          CustomizableUI.ensureWidgetPlacedInWindow(
            "managed-bookmarks",
            window
          );

          // Add button if it doesn't exist
          if (!CustomizableUI.getPlacementOfWidget("managed-bookmarks")) {
            CustomizableUI.addWidgetToArea(
              "managed-bookmarks",
              CustomizableUI.AREA_BOOKMARKS,
              0
            );
          }
        }
      }
    }

    CaptivePortalWatcher.delayedStartup();

    SessionStore.promiseAllWindowsRestored.then(() => {
      this._schedulePerWindowIdleTasks();
      document.documentElement.setAttribute("sessionrestored", "true");
    });

    this.delayedStartupFinished = true;
    _resolveDelayedStartup();
    Services.obs.notifyObservers(window, "browser-delayed-startup-finished");
    TelemetryTimestamps.add("delayedStartupFinished");
    // We've announced that delayed startup has finished. Do not add code past this point.
  },

  /**
   * Resolved on the first MozAfterPaint in the first content window.
   */
  get firstContentWindowPaintPromise() {
    return this._firstContentWindowPaintDeferred.promise;
  },

  _setInitialFocus() {
    let initiallyFocusedElement = document.commandDispatcher.focusedElement;

    // To prevent startup flicker, the urlbar has the 'focused' attribute set
    // by default. If we are not sure the urlbar will be focused in this
    // window, we need to remove the attribute before first paint.
    // TODO (bug 1629956): The urlbar having the 'focused' attribute by default
    // isn't a useful optimization anymore since UrlbarInput needs layout
    // information to focus the urlbar properly.
    let shouldRemoveFocusedAttribute = true;

    this._callWithURIToLoad(uriToLoad => {
      // Check if user is enrolled in an aboutWelcome experiment that has skipFocus
      // property set to true, if yes remove focus from urlbar for about:welcome
      const aboutWelcomeSkipUrlBarFocus =
        uriToLoad == "about:welcome" &&
        NimbusFeatures.aboutwelcome.getVariable("skipFocus");

      if (
        (isBlankPageURL(uriToLoad) && !aboutWelcomeSkipUrlBarFocus) ||
        uriToLoad == "about:privatebrowsing" ||
        this.getTabToAdopt()?.isEmpty
      ) {
        gURLBar.select();
        shouldRemoveFocusedAttribute = false;
        return;
      }

      if (gBrowser.selectedBrowser.isRemoteBrowser) {
        // If the initial browser is remote, in order to optimize for first paint,
        // we'll defer switching focus to that browser until it has painted.
        this._firstContentWindowPaintDeferred.promise.then(() => {
          // If focus didn't move while we were waiting for first paint, we're okay
          // to move to the browser.
          if (
            document.commandDispatcher.focusedElement == initiallyFocusedElement
          ) {
            gBrowser.selectedBrowser.focus();
          }
        });
      } else {
        // If the initial browser is not remote, we can focus the browser
        // immediately with no paint performance impact.
        gBrowser.selectedBrowser.focus();
      }
    });

    // Delay removing the attribute using requestAnimationFrame to avoid
    // invalidating styles multiple times in a row if uriToLoadPromise
    // resolves before first paint.
    if (shouldRemoveFocusedAttribute) {
      window.requestAnimationFrame(() => {
        if (shouldRemoveFocusedAttribute) {
          gURLBar.removeAttribute("focused");
        }
      });
    }
  },

  _handleURIToLoad() {
    this._callWithURIToLoad(uriToLoad => {
      if (!uriToLoad) {
        // We don't check whether window.arguments[5] (userContextId) is set
        // because tabbrowser.js takes care of that for the initial tab.
        return;
      }

      // We don't check if uriToLoad is a XULElement because this case has
      // already been handled before first paint, and the argument cleared.
      if (Array.isArray(uriToLoad)) {
        // This function throws for certain malformed URIs, so use exception handling
        // so that we don't disrupt startup
        try {
          gBrowser.loadTabs(uriToLoad, {
            inBackground: false,
            replace: true,
            // See below for the semantics of window.arguments. Only the minimum is supported.
            userContextId: window.arguments[5],
            triggeringPrincipal:
              window.arguments[8] ||
              Services.scriptSecurityManager.getSystemPrincipal(),
            allowInheritPrincipal: window.arguments[9],
            csp: window.arguments[10],
            fromExternal: true,
          });
        } catch (e) {}
      } else if (window.arguments.length >= 3) {
        // window.arguments[1]: unused (bug 871161)
        //                 [2]: referrerInfo (nsIReferrerInfo)
        //                 [3]: postData (nsIInputStream)
        //                 [4]: allowThirdPartyFixup (bool)
        //                 [5]: userContextId (int)
        //                 [6]: originPrincipal (nsIPrincipal)
        //                 [7]: originStoragePrincipal (nsIPrincipal)
        //                 [8]: triggeringPrincipal (nsIPrincipal)
        //                 [9]: allowInheritPrincipal (bool)
        //                 [10]: csp (nsIContentSecurityPolicy)
        //                 [11]: nsOpenWindowInfo
        let userContextId =
          window.arguments[5] != undefined
            ? window.arguments[5]
            : Ci.nsIScriptSecurityManager.DEFAULT_USER_CONTEXT_ID;
        loadURI(
          uriToLoad,
          window.arguments[2] || null,
          window.arguments[3] || null,
          window.arguments[4] || false,
          userContextId,
          // pass the origin principal (if any) and force its use to create
          // an initial about:blank viewer if present:
          window.arguments[6],
          window.arguments[7],
          !!window.arguments[6],
          window.arguments[8],
          // TODO fix allowInheritPrincipal to default to false.
          // Default to true unless explicitly set to false because of bug 1475201.
          window.arguments[9] !== false,
          window.arguments[10]
        );
        window.focus();
      } else {
        // Note: loadOneOrMoreURIs *must not* be called if window.arguments.length >= 3.
        // Such callers expect that window.arguments[0] is handled as a single URI.
        loadOneOrMoreURIs(
          uriToLoad,
          Services.scriptSecurityManager.getSystemPrincipal(),
          null
        );
      }
    });
  },

  /**
   * Use this function as an entry point to schedule tasks that
   * need to run once per window after startup, and can be scheduled
   * by using an idle callback.
   *
   * The functions scheduled here will fire from idle callbacks
   * once every window has finished being restored by session
   * restore, and after the equivalent only-once tasks
   * have run (from _scheduleStartupIdleTasks in BrowserGlue.jsm).
   */
  _schedulePerWindowIdleTasks() {
    // Bail out if the window has been closed in the meantime.
    if (window.closed) {
      return;
    }

    function scheduleIdleTask(func, options) {
      requestIdleCallback(function idleTaskRunner() {
        if (!window.closed) {
          func();
        }
      }, options);
    }

    scheduleIdleTask(() => {
      // Initialize the Sync UI
      gSync.init();
    });

    scheduleIdleTask(() => {
      // Read prefers-reduced-motion setting
      let reduceMotionQuery = window.matchMedia(
        "(prefers-reduced-motion: reduce)"
      );
      function readSetting() {
        gReduceMotionSetting = reduceMotionQuery.matches;
      }
      reduceMotionQuery.addListener(readSetting);
      readSetting();
    });

    scheduleIdleTask(() => {
      // setup simple gestures support
      gGestureSupport.init(true);

      // setup history swipe animation
      gHistorySwipeAnimation.init();
    });

    scheduleIdleTask(() => {
      gBrowserThumbnails.init();
    });

    scheduleIdleTask(
      () => {
        // Initialize the download manager some time after the app starts so that
        // auto-resume downloads begin (such as after crashing or quitting with
        // active downloads) and speeds up the first-load of the download manager UI.
        // If the user manually opens the download manager before the timeout, the
        // downloads will start right away, and initializing again won't hurt.
        try {
          DownloadsCommon.initializeAllDataLinks();
          ChromeUtils.import(
            "resource:///modules/DownloadsTaskbar.jsm",
            {}
          ).DownloadsTaskbar.registerIndicator(window);
          if (AppConstants.platform == "macosx") {
            ChromeUtils.import(
              "resource:///modules/DownloadsMacFinderProgress.jsm"
            ).DownloadsMacFinderProgress.register();
          }
          Services.telemetry.setEventRecordingEnabled("downloads", true);
        } catch (ex) {
          Cu.reportError(ex);
        }
      },
      { timeout: 10000 }
    );

    if (Win7Features) {
      scheduleIdleTask(() => Win7Features.onOpenWindow());
    }

    scheduleIdleTask(async () => {
      NewTabPagePreloading.maybeCreatePreloadedBrowser(window);
    });

    scheduleIdleTask(reportRemoteSubframesEnabledTelemetry);

    if (AppConstants.NIGHTLY_BUILD) {
      scheduleIdleTask(() => {
        FissionTestingUI.init();
      });
    }

    scheduleIdleTask(() => {
      gGfxUtils.init();
    });

    // This should always go last, since the idle tasks (except for the ones with
    // timeouts) should execute in order. Note that this observer notification is
    // not guaranteed to fire, since the window could close before we get here.
    scheduleIdleTask(() => {
      this.idleTaskPromiseResolve();
      Services.obs.notifyObservers(
        window,
        "browser-idle-startup-tasks-finished"
      );
    });
  },

  // Returns the URI(s) to load at startup if it is immediately known, or a
  // promise resolving to the URI to load.
  get uriToLoadPromise() {
    delete this.uriToLoadPromise;
    return (this.uriToLoadPromise = (function() {
      // window.arguments[0]: URI to load (string), or an nsIArray of
      //                      nsISupportsStrings to load, or a xul:tab of
      //                      a tabbrowser, which will be replaced by this
      //                      window (for this case, all other arguments are
      //                      ignored).
      let uri = window.arguments?.[0];
      if (!uri || uri instanceof window.XULElement) {
        return null;
      }

      let defaultArgs = BrowserHandler.defaultArgs;

      // If the given URI is different from the homepage, we want to load it.
      if (uri != defaultArgs) {
        AboutNewTab.noteNonDefaultStartup();

        if (uri instanceof Ci.nsIArray) {
          // Transform the nsIArray of nsISupportsString's into a JS Array of
          // JS strings.
          return Array.from(
            uri.enumerate(Ci.nsISupportsString),
            supportStr => supportStr.data
          );
        } else if (uri instanceof Ci.nsISupportsString) {
          return uri.data;
        }
        return uri;
      }

      // The URI appears to be the the homepage. We want to load it only if
      // session restore isn't about to override the homepage.
      let willOverride = SessionStartup.willOverrideHomepage;
      if (typeof willOverride == "boolean") {
        return willOverride ? null : uri;
      }
      return willOverride.then(willOverrideHomepage =>
        willOverrideHomepage ? null : uri
      );
    })());
  },

  // Calls the given callback with the URI to load at startup.
  // Synchronously if possible, or after uriToLoadPromise resolves otherwise.
  _callWithURIToLoad(callback) {
    let uriToLoad = this.uriToLoadPromise;
    if (uriToLoad && uriToLoad.then) {
      uriToLoad.then(callback);
    } else {
      callback(uriToLoad);
    }
  },

  onUnload() {
    gUIDensity.uninit();

    TabsInTitlebar.uninit();

    ToolbarIconColor.uninit();

    // In certain scenarios it's possible for unload to be fired before onload,
    // (e.g. if the window is being closed after browser.js loads but before the
    // load completes). In that case, there's nothing to do here.
    if (!this._loadHandled) {
      return;
    }

    // First clean up services initialized in gBrowserInit.onLoad (or those whose
    // uninit methods don't depend on the services having been initialized).

    CombinedStopReload.uninit();

    gGestureSupport.init(false);

    gHistorySwipeAnimation.uninit();

    FullScreen.uninit();

    gSync.uninit();

    gExtensionsNotifications.uninit();

    try {
      gBrowser.removeProgressListener(window.XULBrowserWindow);
      gBrowser.removeTabsProgressListener(window.TabsProgressListener);
    } catch (ex) {}

    PlacesToolbarHelper.uninit();

    BookmarkingUI.uninit();

    TabletModeUpdater.uninit();

    gTabletModePageCounter.finish();

    CaptivePortalWatcher.uninit();

    SidebarUI.uninit();

    DownloadsButton.uninit();

    gAccessibilityServiceIndicator.uninit();

    if (gToolbarKeyNavEnabled) {
      ToolbarKeyboardNavigator.uninit();
    }

    BrowserSearch.uninit();

    NewTabPagePreloading.removePreloadedBrowser(window);

    // Now either cancel delayedStartup, or clean up the services initialized from
    // it.
    if (this._boundDelayedStartup) {
      this._cancelDelayedStartup();
    } else {
      if (Win7Features) {
        Win7Features.onCloseWindow();
      }
      Services.prefs.removeObserver(ctrlTab.prefName, ctrlTab);
      ctrlTab.uninit();
      gBrowserThumbnails.uninit();
      gProtectionsHandler.uninit();
      FullZoom.destroy();

      Services.obs.removeObserver(gIdentityHandler, "perm-changed");
      Services.obs.removeObserver(gRemoteControl, "devtools-socket");
      Services.obs.removeObserver(gRemoteControl, "marionette-listening");
      Services.obs.removeObserver(gRemoteControl, "remote-listening");
      Services.obs.removeObserver(
        gSessionHistoryObserver,
        "browser:purge-session-history"
      );
      Services.obs.removeObserver(
        gStoragePressureObserver,
        "QuotaManager::StoragePressure"
      );
      Services.obs.removeObserver(gXPInstallObserver, "addon-install-disabled");
      Services.obs.removeObserver(gXPInstallObserver, "addon-install-started");
      Services.obs.removeObserver(gXPInstallObserver, "addon-install-blocked");
      Services.obs.removeObserver(
        gXPInstallObserver,
        "addon-install-fullscreen-blocked"
      );
      Services.obs.removeObserver(
        gXPInstallObserver,
        "addon-install-origin-blocked"
      );
      Services.obs.removeObserver(gXPInstallObserver, "addon-install-failed");
      Services.obs.removeObserver(
        gXPInstallObserver,
        "addon-install-confirmation"
      );
      Services.obs.removeObserver(gXPInstallObserver, "addon-install-complete");
      Services.obs.removeObserver(gKeywordURIFixup, "keyword-uri-fixup");

      if (AppConstants.isPlatformAndVersionAtLeast("win", "10")) {
        MenuTouchModeObserver.uninit();
      }
      BrowserOffline.uninit();
      IndexedDBPromptHelper.uninit();
      CanvasPermissionPromptHelper.uninit();
      WebAuthnPromptHelper.uninit();
      PanelUI.uninit();
    }

    // Final window teardown, do this last.
    gBrowser.destroy();
    window.XULBrowserWindow = null;
    window.docShell.treeOwner
      .QueryInterface(Ci.nsIInterfaceRequestor)
      .getInterface(Ci.nsIAppWindow).XULBrowserWindow = null;
    window.browserDOMWindow = null;
  },
};

XPCOMUtils.defineLazyGetter(
  gBrowserInit,
  "_firstContentWindowPaintDeferred",
  () => PromiseUtils.defer()
);

gBrowserInit.idleTasksFinishedPromise = new Promise(resolve => {
  gBrowserInit.idleTaskPromiseResolve = resolve;
});

function HandleAppCommandEvent(evt) {
  switch (evt.command) {
    case "Back":
      BrowserBack();
      break;
    case "Forward":
      BrowserForward();
      break;
    case "Reload":
      BrowserReloadSkipCache();
      break;
    case "Stop":
      if (XULBrowserWindow.stopCommand.getAttribute("disabled") != "true") {
        BrowserStop();
      }
      break;
    case "Search":
      BrowserSearch.webSearch();
      break;
    case "Bookmarks":
      SidebarUI.toggle("viewBookmarksSidebar");
      break;
    case "Home":
      BrowserHome();
      break;
    case "New":
      BrowserOpenTab();
      break;
    case "Close":
      BrowserCloseTabOrWindow();
      break;
    case "Find":
      gLazyFindCommand("onFindCommand");
      break;
    case "Help":
      openHelpLink("firefox-help");
      break;
    case "Open":
      BrowserOpenFileWindow();
      break;
    case "Print":
      PrintUtils.startPrintWindow(gBrowser.selectedBrowser.browsingContext);
      break;
    case "Save":
      saveBrowser(gBrowser.selectedBrowser);
      break;
    case "SendMail":
      MailIntegration.sendLinkForBrowser(gBrowser.selectedBrowser);
      break;
    default:
      return;
  }
  evt.stopPropagation();
  evt.preventDefault();
}

function gotoHistoryIndex(aEvent) {
  aEvent = getRootEvent(aEvent);

  let index = aEvent.target.getAttribute("index");
  if (!index) {
    return false;
  }

  let where = whereToOpenLink(aEvent);

  if (where == "current") {
    // Normal click. Go there in the current tab and update session history.

    try {
      gBrowser.gotoIndex(index);
    } catch (ex) {
      return false;
    }
    return true;
  }
  // Modified click. Go there in a new tab/window.

  let historyindex = aEvent.target.getAttribute("historyindex");
  duplicateTabIn(gBrowser.selectedTab, where, Number(historyindex));
  return true;
}

function BrowserForward(aEvent) {
  // goForward returns true if it handled the request.
  // otherwise, let the current code do its thing.
  if (AppConstants.PROCLIENT_ENABLED && gGlobalHistory.goForward()) {
    return;
  }
  let where = whereToOpenLink(aEvent, false, true);

  if (where == "current") {
    try {
      gBrowser.goForward();
    } catch (ex) {}
  } else {
    duplicateTabIn(gBrowser.selectedTab, where, 1);
  }
}

function BrowserBack(aEvent) {
  // goBack returns true if it handled the request.
  // otherwise, let the current code do its thing.
  if (AppConstants.PROCLIENT_ENABLED && gGlobalHistory.goBack()) {
    return;
  }
  let where = whereToOpenLink(aEvent, false, true);

  if (where == "current") {
    try {
      gBrowser.goBack();
    } catch (ex) {}
  } else {
    duplicateTabIn(gBrowser.selectedTab, where, -1);
  }
}

function BrowserHandleBackspace() {
  switch (Services.prefs.getIntPref("browser.backspace_action")) {
    case 0:
      BrowserBack();
      break;
    case 1:
      goDoCommand("cmd_scrollPageUp");
      break;
  }
}

function BrowserHandleShiftBackspace() {
  switch (Services.prefs.getIntPref("browser.backspace_action")) {
    case 0:
      BrowserForward();
      break;
    case 1:
      goDoCommand("cmd_scrollPageDown");
      break;
  }
}

function BrowserStop() {
  gBrowser.webNavigation.stop(Ci.nsIWebNavigation.STOP_ALL);
}

function BrowserReloadOrDuplicate(aEvent) {
  aEvent = getRootEvent(aEvent);
  let accelKeyPressed =
    AppConstants.platform == "macosx" ? aEvent.metaKey : aEvent.ctrlKey;
  var backgroundTabModifier = aEvent.button == 1 || accelKeyPressed;

  if (aEvent.shiftKey && !backgroundTabModifier) {
    BrowserReloadSkipCache();
    return;
  }

  let where = whereToOpenLink(aEvent, false, true);
  if (where == "current") {
    BrowserReload();
  } else {
    duplicateTabIn(gBrowser.selectedTab, where);
  }
}

function BrowserReload() {
  if (gBrowser.currentURI.schemeIs("view-source")) {
    // Bug 1167797: For view source, we always skip the cache
    return BrowserReloadSkipCache();
  }
  const reloadFlags = Ci.nsIWebNavigation.LOAD_FLAGS_NONE;
  BrowserReloadWithFlags(reloadFlags);
}

const kSkipCacheFlags =
  Ci.nsIWebNavigation.LOAD_FLAGS_BYPASS_PROXY |
  Ci.nsIWebNavigation.LOAD_FLAGS_BYPASS_CACHE;
function BrowserReloadSkipCache() {
  // Bypass proxy and cache.
  BrowserReloadWithFlags(kSkipCacheFlags);
}

function BrowserHome(aEvent) {
  if (aEvent && "button" in aEvent && aEvent.button == 2) {
    // right-click: do nothing
    return;
  }

  var homePage = HomePage.get(window);
  var where = whereToOpenLink(aEvent, false, true);
  var urls;
  var notifyObservers;

  // Home page should open in a new tab when current tab is an app tab
  if (where == "current" && gBrowser && gBrowser.selectedTab.pinned) {
    where = "tab";
  }

  // openTrustedLinkIn in utilityOverlay.js doesn't handle loading multiple pages
  switch (where) {
    case "current":
      // If we're going to load an initial page in the current tab as the
      // home page, we set initialPageLoadedFromURLBar so that the URL
      // bar is cleared properly (even during a remoteness flip).
      if (isInitialPage(homePage)) {
        gBrowser.selectedBrowser.initialPageLoadedFromUserAction = homePage;
      }
      loadOneOrMoreURIs(
        homePage,
        Services.scriptSecurityManager.getSystemPrincipal(),
        null
      );
      if (isBlankPageURL(homePage)) {
        gURLBar.select();
      } else {
        gBrowser.selectedBrowser.focus();
      }
      notifyObservers = true;
      aEvent?.preventDefault();
      break;
    case "tabshifted":
    case "tab":
      urls = homePage.split("|");
      var loadInBackground = Services.prefs.getBoolPref(
        "browser.tabs.loadBookmarksInBackground",
        false
      );
      // The homepage observer event should only be triggered when the homepage opens
      // in the foreground. This is mostly to support the homepage changed by extension
      // doorhanger which doesn't currently support background pages. This may change in
      // bug 1438396.
      notifyObservers = !loadInBackground;
      gBrowser.loadTabs(urls, {
        inBackground: loadInBackground,
        triggeringPrincipal: Services.scriptSecurityManager.getSystemPrincipal(),
        csp: null,
      });
      if (!loadInBackground) {
        if (isBlankPageURL(homePage)) {
          gURLBar.select();
        } else {
          gBrowser.selectedBrowser.focus();
        }
      }
      aEvent?.preventDefault();
      break;
    case "window":
      // OpenBrowserWindow will trigger the observer event, so no need to do so here.
      notifyObservers = false;
      OpenBrowserWindow();
      aEvent?.preventDefault();
      break;
  }
  if (notifyObservers) {
    // A notification for when a user has triggered their homepage. This is used
    // to display a doorhanger explaining that an extension has modified the
    // homepage, if necessary. Observers are only notified if the homepage
    // becomes the active page.
    Services.obs.notifyObservers(null, "browser-open-homepage-start");
  }
}

function loadOneOrMoreURIs(aURIString, aTriggeringPrincipal, aCsp) {
  // we're not a browser window, pass the URI string to a new browser window
  if (window.location.href != AppConstants.BROWSER_CHROME_URL) {
    window.openDialog(
      AppConstants.BROWSER_CHROME_URL,
      "_blank",
      "all,dialog=no",
      aURIString
    );
    return;
  }

  // This function throws for certain malformed URIs, so use exception handling
  // so that we don't disrupt startup
  try {
    gBrowser.loadTabs(aURIString.split("|"), {
      inBackground: false,
      replace: true,
      triggeringPrincipal: aTriggeringPrincipal,
      csp: aCsp,
    });
  } catch (e) {}
}

function openLocation(event) {
  if (window.location.href == AppConstants.BROWSER_CHROME_URL) {
    gURLBar.select();
    gURLBar.view.autoOpen({ event });
    return;
  }

  // If there's an open browser window, redirect the command there.
  let win = getTopWin();
  if (win) {
    win.focus();
    win.openLocation();
    return;
  }

  // There are no open browser windows; open a new one.
  window.openDialog(
    AppConstants.BROWSER_CHROME_URL,
    "_blank",
    "chrome,all,dialog=no",
    BROWSER_NEW_TAB_URL
  );
}

function BrowserOpenTab(event) {
  let where = "tab";
  let relatedToCurrent = false;

  if (event) {
    where = whereToOpenLink(event, false, true);

    switch (where) {
      case "tab":
      case "tabshifted":
        // When accel-click or middle-click are used, open the new tab as
        // related to the current tab.
        relatedToCurrent = true;
        break;
      case "current":
        where = "tab";
        break;
    }
  }

  // A notification intended to be useful for modular peformance tracking
  // starting as close as is reasonably possible to the time when the user
  // expressed the intent to open a new tab.  Since there are a lot of
  // entry points, this won't catch every single tab created, but most
  // initiated by the user should go through here.
  //
  // Note 1: This notification gets notified with a promise that resolves
  //         with the linked browser when the tab gets created
  // Note 2: This is also used to notify a user that an extension has changed
  //         the New Tab page.
  Services.obs.notifyObservers(
    {
      wrappedJSObject: new Promise(resolve => {
        openTrustedLinkIn(BROWSER_NEW_TAB_URL, where, {
          relatedToCurrent,
          resolveOnNewTabCreated: resolve,
        });
      }),
    },
    "browser-open-newtab-start"
  );
}

var gLastOpenDirectory = {
  _lastDir: null,
  get path() {
    if (!this._lastDir || !this._lastDir.exists()) {
      try {
        this._lastDir = Services.prefs.getComplexValue(
          "browser.open.lastDir",
          Ci.nsIFile
        );
        if (!this._lastDir.exists()) {
          this._lastDir = null;
        }
      } catch (e) {}
    }
    return this._lastDir;
  },
  set path(val) {
    try {
      if (!val || !val.isDirectory()) {
        return;
      }
    } catch (e) {
      return;
    }
    this._lastDir = val.clone();

    // Don't save the last open directory pref inside the Private Browsing mode
    if (!PrivateBrowsingUtils.isWindowPrivate(window)) {
      Services.prefs.setComplexValue(
        "browser.open.lastDir",
        Ci.nsIFile,
        this._lastDir
      );
    }
  },
  reset() {
    this._lastDir = null;
  },
};

function BrowserOpenFileWindow() {
  // Get filepicker component.
  try {
    const nsIFilePicker = Ci.nsIFilePicker;
    let fp = Cc["@mozilla.org/filepicker;1"].createInstance(nsIFilePicker);
    let fpCallback = function fpCallback_done(aResult) {
      if (aResult == nsIFilePicker.returnOK) {
        try {
          if (fp.file) {
            gLastOpenDirectory.path = fp.file.parent.QueryInterface(Ci.nsIFile);
          }
        } catch (ex) {}
        openTrustedLinkIn(fp.fileURL.spec, "current");
      }
    };

    fp.init(
      window,
      gNavigatorBundle.getString("openFile"),
      nsIFilePicker.modeOpen
    );
    fp.appendFilters(
      nsIFilePicker.filterAll |
        nsIFilePicker.filterText |
        nsIFilePicker.filterImages |
        nsIFilePicker.filterXML |
        nsIFilePicker.filterHTML
    );
    fp.displayDirectory = gLastOpenDirectory.path;
    fp.open(fpCallback);
  } catch (ex) {}
}

function BrowserCloseTabOrWindow(event) {
  // If we're not a browser window, just close the window.
  if (window.location.href != AppConstants.BROWSER_CHROME_URL) {
    closeWindow(true);
    return;
  }

  // In a multi-select context, close all selected tabs
  if (gBrowser.multiSelectedTabsCount) {
    gBrowser.removeMultiSelectedTabs();
    return;
  }

  // Keyboard shortcuts that would close a tab that is pinned select the first
  // unpinned tab instead.
  if (
    event &&
    (event.ctrlKey || event.metaKey || event.altKey) &&
    gBrowser.selectedTab.pinned
  ) {
    if (gBrowser.visibleTabs.length > gBrowser._numPinnedTabs) {
      gBrowser.tabContainer.selectedIndex = gBrowser._numPinnedTabs;
    }
    return;
  }

  // If the current tab is the last one, this will close the window.
  gBrowser.removeCurrentTab({ animate: true });
}

function BrowserTryToCloseWindow(event) {
  if (WindowIsClosing(event)) {
    window.close();
  } // WindowIsClosing does all the necessary checks
}

function loadURI(
  uri,
  referrerInfo,
  postData,
  allowThirdPartyFixup,
  userContextId,
  originPrincipal,
  originStoragePrincipal,
  forceAboutBlankViewerInCurrent,
  triggeringPrincipal,
  allowInheritPrincipal = false,
  csp = null
) {
  if (!triggeringPrincipal) {
    throw new Error("Must load with a triggering Principal");
  }

  try {
    openLinkIn(uri, "current", {
      referrerInfo,
      postData,
      allowThirdPartyFixup,
      userContextId,
      originPrincipal,
      originStoragePrincipal,
      triggeringPrincipal,
      csp,
      forceAboutBlankViewerInCurrent,
      allowInheritPrincipal,
    });
  } catch (e) {
    Cu.reportError(e);
  }
}

function getLoadContext() {
  return window.docShell.QueryInterface(Ci.nsILoadContext);
}

function readFromClipboard() {
  var url;

  try {
    // Create transferable that will transfer the text.
    var trans = Cc["@mozilla.org/widget/transferable;1"].createInstance(
      Ci.nsITransferable
    );
    trans.init(getLoadContext());

    trans.addDataFlavor("text/unicode");

    // If available, use selection clipboard, otherwise global one
    if (Services.clipboard.supportsSelectionClipboard()) {
      Services.clipboard.getData(trans, Services.clipboard.kSelectionClipboard);
    } else {
      Services.clipboard.getData(trans, Services.clipboard.kGlobalClipboard);
    }

    var data = {};
    trans.getTransferData("text/unicode", data);

    if (data) {
      data = data.value.QueryInterface(Ci.nsISupportsString);
      url = data.data;
    }
  } catch (ex) {}

  return url;
}

/**
 * Open the View Source dialog.
 *
 * @param args
 *        An object with the following properties:
 *
 *        URL (required):
 *          A string URL for the page we'd like to view the source of.
 *        browser (optional):
 *          The browser containing the document that we would like to view the
 *          source of. This is required if outerWindowID is passed.
 *        outerWindowID (optional):
 *          The outerWindowID of the content window containing the document that
 *          we want to view the source of. You only need to provide this if you
 *          want to attempt to retrieve the document source from the network
 *          cache.
 *        lineNumber (optional):
 *          The line number to focus on once the source is loaded.
 */
async function BrowserViewSourceOfDocument(args) {
  // Check if external view source is enabled.  If so, try it.  If it fails,
  // fallback to internal view source.
  if (Services.prefs.getBoolPref("view_source.editor.external")) {
    try {
      await top.gViewSourceUtils.openInExternalEditor(args);
      return;
    } catch (data) {}
  }

  let tabBrowser = gBrowser;
  let preferredRemoteType;
  let initialBrowsingContextGroupId;
  if (args.browser) {
    preferredRemoteType = args.browser.remoteType;
    initialBrowsingContextGroupId = args.browser.browsingContext.group.id;
  } else {
    if (!tabBrowser) {
      throw new Error(
        "BrowserViewSourceOfDocument should be passed the " +
          "subject browser if called from a window without " +
          "gBrowser defined."
      );
    }
    // Some internal URLs (such as specific chrome: and about: URLs that are
    // not yet remote ready) cannot be loaded in a remote browser.  View
    // source in tab expects the new view source browser's remoteness to match
    // that of the original URL, so disable remoteness if necessary for this
    // URL.
    var oa = E10SUtils.predictOriginAttributes({ window });
    preferredRemoteType = E10SUtils.getRemoteTypeForURI(
      args.URL,
      gMultiProcessBrowser,
      gFissionBrowser,
      E10SUtils.DEFAULT_REMOTE_TYPE,
      null,
      oa
    );
  }

  // In the case of popups, we need to find a non-popup browser window.
  if (!tabBrowser || !window.toolbar.visible) {
    // This returns only non-popup browser windows by default.
    let browserWindow = BrowserWindowTracker.getTopWindow();
    tabBrowser = browserWindow.gBrowser;
  }

  const inNewWindow = !Services.prefs.getBoolPref("view_source.tab");

  // `viewSourceInBrowser` will load the source content from the page
  // descriptor for the tab (when possible) or fallback to the network if
  // that fails.  Either way, the view source module will manage the tab's
  // location, so use "about:blank" here to avoid unnecessary redundant
  // requests.
  let tab = tabBrowser.loadOneTab("about:blank", {
    relatedToCurrent: true,
    inBackground: inNewWindow,
    skipAnimation: inNewWindow,
    preferredRemoteType,
    initialBrowsingContextGroupId,
    triggeringPrincipal: Services.scriptSecurityManager.getSystemPrincipal(),
  });
  args.viewSourceBrowser = tabBrowser.getBrowserForTab(tab);
  top.gViewSourceUtils.viewSourceInBrowser(args);

  if (inNewWindow) {
    tabBrowser.hideTab(tab);
    tabBrowser.replaceTabWithWindow(tab);
  }
}

/**
 * Opens the View Source dialog for the source loaded in the root
 * top-level document of the browser. This is really just a
 * convenience wrapper around BrowserViewSourceOfDocument.
 *
 * @param browser
 *        The browser that we want to load the source of.
 */
function BrowserViewSource(browser) {
  BrowserViewSourceOfDocument({
    browser,
    outerWindowID: browser.outerWindowID,
    URL: browser.currentURI.spec,
  });
}

// documentURL - URL of the document to view, or null for this window's document
// initialTab - name of the initial tab to display, or null for the first tab
// imageElement - image to load in the Media Tab of the Page Info window; can be null/omitted
// browsingContext - the browsingContext of the frame that we want to view information about; can be null/omitted
// browser - the browser containing the document we're interested in inspecting; can be null/omitted
function BrowserPageInfo(
  documentURL,
  initialTab,
  imageElement,
  browsingContext,
  browser
) {
  if (documentURL instanceof HTMLDocument) {
    Deprecated.warning(
      "Please pass the location URL instead of the document " +
        "to BrowserPageInfo() as the first argument.",
      "https://bugzilla.mozilla.org/show_bug.cgi?id=1238180"
    );
    documentURL = documentURL.location;
  }

  let args = { initialTab, imageElement, browsingContext, browser };

  documentURL = documentURL || window.gBrowser.selectedBrowser.currentURI.spec;

  // Check for windows matching the url
  for (let currentWindow of Services.wm.getEnumerator("Browser:page-info")) {
    if (currentWindow.closed) {
      continue;
    }
    if (
      currentWindow.document.documentElement.getAttribute("relatedUrl") ==
      documentURL
    ) {
      currentWindow.focus();
      currentWindow.resetPageInfo(args);
      return currentWindow;
    }
  }

  // We didn't find a matching window, so open a new one.
  return openDialog(
    "chrome://browser/content/pageinfo/pageInfo.xhtml",
    "",
    "chrome,toolbar,dialog=no,resizable",
    args
  );
}

function UpdateUrlbarSearchSplitterState() {
  var splitter = document.getElementById("urlbar-search-splitter");
  var urlbar = document.getElementById("urlbar-container");
  var searchbar = document.getElementById("search-container");

  if (document.documentElement.getAttribute("customizing") == "true") {
    if (splitter) {
      splitter.remove();
    }
    return;
  }

  // If the splitter is already in the right place, we don't need to do anything:
  if (
    splitter &&
    ((splitter.nextElementSibling == searchbar &&
      splitter.previousElementSibling == urlbar) ||
      (splitter.nextElementSibling == urlbar &&
        splitter.previousElementSibling == searchbar))
  ) {
    return;
  }

  var ibefore = null;
  if (urlbar && searchbar) {
    if (urlbar.nextElementSibling == searchbar) {
      ibefore = searchbar;
    } else if (searchbar.nextElementSibling == urlbar) {
      ibefore = urlbar;
    }
  }

  if (ibefore) {
    if (!splitter) {
      splitter = document.createXULElement("splitter");
      splitter.id = "urlbar-search-splitter";
      splitter.setAttribute("resizebefore", "flex");
      splitter.setAttribute("resizeafter", "flex");
      splitter.setAttribute("skipintoolbarset", "true");
      splitter.setAttribute("overflows", "false");
      splitter.className = "chromeclass-toolbar-additional";
    }
    urlbar.parentNode.insertBefore(splitter, ibefore);
  } else if (splitter) {
    splitter.remove();
  }
}

function UpdatePopupNotificationsVisibility() {
  // Only need to update PopupNotifications if it has already been initialized
  // for this window (i.e. its getter no longer exists).
  if (!Object.getOwnPropertyDescriptor(window, "PopupNotifications").get) {
    // Notify PopupNotifications that the visible anchors may have changed. This
    // also checks the suppression state according to the "shouldSuppress"
    // function defined earlier in this file.
    PopupNotifications.anchorVisibilityChange();
  }

  // This is similar to the above, but for notifications attached to the
  // hamburger menu icon (such as update notifications and add-on install
  // notifications.)
  PanelUI?.updateNotifications();
}

function PageProxyClickHandler(aEvent) {
  if (aEvent.button == 1 && Services.prefs.getBoolPref("middlemouse.paste")) {
    middleMousePaste(aEvent);
  }
}

/**
 * Handle command events bubbling up from error page content
 * or from about:newtab or from remote error pages that invoke
 * us via async messaging.
 */
var BrowserOnClick = {
  ignoreWarningLink(reason, blockedInfo, browsingContext) {
    let triggeringPrincipal =
      blockedInfo.triggeringPrincipal ||
      _createNullPrincipalFromTabUserContextId();

    // Allow users to override and continue through to the site,
    // but add a notify bar as a reminder, so that they don't lose
    // track after, e.g., tab switching.
    browsingContext.loadURI(blockedInfo.uri, {
      triggeringPrincipal,
      flags: Ci.nsIWebNavigation.LOAD_FLAGS_BYPASS_CLASSIFIER,
    });

    // We can't use browser.contentPrincipal which is principal of about:blocked
    // Create one from uri with current principal origin attributes
    let principal = Services.scriptSecurityManager.createContentPrincipal(
      Services.io.newURI(blockedInfo.uri),
      browsingContext.currentWindowGlobal.documentPrincipal.originAttributes
    );
    Services.perms.addFromPrincipal(
      principal,
      "safe-browsing",
      Ci.nsIPermissionManager.ALLOW_ACTION,
      Ci.nsIPermissionManager.EXPIRE_SESSION
    );

    let buttons = [
      {
        label: gNavigatorBundle.getString(
          "safebrowsing.getMeOutOfHereButton.label"
        ),
        accessKey: gNavigatorBundle.getString(
          "safebrowsing.getMeOutOfHereButton.accessKey"
        ),
        callback() {
          getMeOutOfHere(browsingContext);
        },
      },
    ];

    let title;
    if (reason === "malware") {
      let reportUrl = gSafeBrowsing.getReportURL("MalwareMistake", blockedInfo);
      title = gNavigatorBundle.getString("safebrowsing.reportedAttackSite");
      // There's no button if we can not get report url, for example if the provider
      // of blockedInfo is not Google
      if (reportUrl) {
        buttons[1] = {
          label: gNavigatorBundle.getString(
            "safebrowsing.notAnAttackButton.label"
          ),
          accessKey: gNavigatorBundle.getString(
            "safebrowsing.notAnAttackButton.accessKey"
          ),
          callback() {
            openTrustedLinkIn(reportUrl, "tab");
          },
        };
      }
    } else if (reason === "phishing") {
      let reportUrl = gSafeBrowsing.getReportURL("PhishMistake", blockedInfo);
      title = gNavigatorBundle.getString("safebrowsing.deceptiveSite");
      // There's no button if we can not get report url, for example if the provider
      // of blockedInfo is not Google
      if (reportUrl) {
        buttons[1] = {
          label: gNavigatorBundle.getString(
            "safebrowsing.notADeceptiveSiteButton.label"
          ),
          accessKey: gNavigatorBundle.getString(
            "safebrowsing.notADeceptiveSiteButton.accessKey"
          ),
          callback() {
            openTrustedLinkIn(reportUrl, "tab");
          },
        };
      }
    } else if (reason === "unwanted") {
      title = gNavigatorBundle.getString("safebrowsing.reportedUnwantedSite");
      // There is no button for reporting errors since Google doesn't currently
      // provide a URL endpoint for these reports.
    } else if (reason === "harmful") {
      title = gNavigatorBundle.getString("safebrowsing.reportedHarmfulSite");
      // There is no button for reporting errors since Google doesn't currently
      // provide a URL endpoint for these reports.
    }

    SafeBrowsingNotificationBox.show(title, buttons);
  },
};

/**
 * Re-direct the browser to a known-safe page.  This function is
 * used when, for example, the user browses to a known malware page
 * and is presented with about:blocked.  The "Get me out of here!"
 * button should take the user to the default start page so that even
 * when their own homepage is infected, we can get them somewhere safe.
 */
function getMeOutOfHere(browsingContext) {
  browsingContext.top.loadURI(getDefaultHomePage(), {
    triggeringPrincipal: Services.scriptSecurityManager.getSystemPrincipal(), // Also needs to load homepage
  });
}

/**
 * Return the default start page for the cases when the user's own homepage is
 * infected, so we can get them somewhere safe.
 */
function getDefaultHomePage() {
  let url = BROWSER_NEW_TAB_URL;
  if (PrivateBrowsingUtils.isWindowPrivate(window)) {
    return url;
  }
  url = HomePage.getDefault();
  // If url is a pipe-delimited set of pages, just take the first one.
  if (url.includes("|")) {
    url = url.split("|")[0];
  }
  return url;
}

function BrowserFullScreen() {
  window.fullScreen = !window.fullScreen || BrowserHandler.kiosk;
}

function ToggleCompanionSettings() {
  const browserWindow = Services.wm.getMostRecentBrowserWindow();
  const companion = browserWindow.document.getElementById("companion-browser");
  companion.sendMessageToActor("Companion:ToggleSettings", {}, "Companion");
}

function BrowserReloadWithFlags(reloadFlags) {
  let unchangedRemoteness = [];

  for (let tab of gBrowser.selectedTabs) {
    let browser = tab.linkedBrowser;
    let url = browser.currentURI.spec;
    // We need to cache the content principal here because the browser will be
    // reconstructed when the remoteness changes and the content prinicpal will
    // be cleared after reconstruction.
    let principal = tab.linkedBrowser.contentPrincipal;
    if (gBrowser.updateBrowserRemotenessByURL(browser, url)) {
      // If the remoteness has changed, the new browser doesn't have any
      // information of what was loaded before, so we need to load the previous
      // URL again.
      if (tab.linkedPanel) {
        loadBrowserURI(browser, url, principal);
      } else {
        // Shift to fully loaded browser and make
        // sure load handler is instantiated.
        tab.addEventListener(
          "SSTabRestoring",
          () => loadBrowserURI(browser, url, principal),
          { once: true }
        );
        gBrowser._insertBrowser(tab);
      }
    } else {
      unchangedRemoteness.push(tab);
    }
  }

  if (!unchangedRemoteness.length) {
    return;
  }

  // Reset temporary permissions on the remaining tabs to reload.
  // This is done here because we only want to reset
  // permissions on user reload.
  for (let tab of unchangedRemoteness) {
    SitePermissions.clearTemporaryBlockPermissions(tab.linkedBrowser);
    // Also reset DOS mitigations for the basic auth prompt on reload.
    delete tab.linkedBrowser.authPromptAbuseCounter;
  }
  gIdentityHandler.hidePopup();
  gPermissionPanel.hidePopup();

  let handlingUserInput = document.hasValidTransientUserGestureActivation;

  for (let tab of unchangedRemoteness) {
    if (tab.linkedPanel) {
      sendReloadMessage(tab);
    } else {
      // Shift to fully loaded browser and make
      // sure load handler is instantiated.
      tab.addEventListener("SSTabRestoring", () => sendReloadMessage(tab), {
        once: true,
      });
      gBrowser._insertBrowser(tab);
    }
  }

  function loadBrowserURI(browser, url, principal) {
    browser.loadURI(url, {
      flags: reloadFlags,
      triggeringPrincipal: principal,
    });
  }

  function sendReloadMessage(tab) {
    tab.linkedBrowser.sendMessageToActor(
      "Browser:Reload",
      { flags: reloadFlags, handlingUserInput },
      "BrowserTab"
    );
  }
}

function getSecurityInfo(securityInfoAsString) {
  if (!securityInfoAsString) {
    return null;
  }

  let securityInfo = gSerializationHelper.deserializeObject(
    securityInfoAsString
  );
  securityInfo.QueryInterface(Ci.nsITransportSecurityInfo);

  return securityInfo;
}

// TODO: can we pull getPEMString in from pippki.js instead of
// duplicating them here?
function getPEMString(cert) {
  var derb64 = cert.getBase64DERString();
  // Wrap the Base64 string into lines of 64 characters,
  // with CRLF line breaks (as specified in RFC 1421).
  var wrapped = derb64.replace(/(\S{64}(?!$))/g, "$1\r\n");
  return (
    "-----BEGIN CERTIFICATE-----\r\n" +
    wrapped +
    "\r\n-----END CERTIFICATE-----\r\n"
  );
}

var PrintPreviewListener = {
  _printPreviewTab: null,
  _simplifiedPrintPreviewTab: null,
  _tabBeforePrintPreview: null,
  _simplifyPageTab: null,
  _lastRequestedPrintPreviewTab: null,

  _createPPBrowser() {
    let browser = this.getSourceBrowser();
    let preferredRemoteType = browser.remoteType;
    let initialBrowsingContextGroupId = browser.browsingContext.group.id;
    let userContextId = browser.browsingContext.originAttributes.userContextId;
    return gBrowser.loadOneTab("about:printpreview", {
      inBackground: true,
      preferredRemoteType,
      initialBrowsingContextGroupId,
      userContextId,
      triggeringPrincipal: Services.scriptSecurityManager.getSystemPrincipal(),
    });
  },
  getPrintPreviewBrowser() {
    if (!this._printPreviewTab) {
      this._printPreviewTab = this._createPPBrowser();
    }
    gBrowser._allowTabChange = true;
    this._lastRequestedPrintPreviewTab = gBrowser.selectedTab = this._printPreviewTab;
    gBrowser._allowTabChange = false;
    return gBrowser.getBrowserForTab(this._printPreviewTab);
  },
  getSimplifiedPrintPreviewBrowser() {
    if (!this._simplifiedPrintPreviewTab) {
      this._simplifiedPrintPreviewTab = this._createPPBrowser();
    }
    gBrowser._allowTabChange = true;
    this._lastRequestedPrintPreviewTab = gBrowser.selectedTab = this._simplifiedPrintPreviewTab;
    gBrowser._allowTabChange = false;
    return gBrowser.getBrowserForTab(this._simplifiedPrintPreviewTab);
  },
  createSimplifiedBrowser() {
    let browser = this.getSourceBrowser();
    let preferredRemoteType = browser.remoteType;
    let initialBrowsingContextGroupId = browser.browsingContext.group.id;
    this._simplifyPageTab = gBrowser.loadOneTab("about:printpreview", {
      inBackground: true,
      preferredRemoteType,
      initialBrowsingContextGroupId,
      triggeringPrincipal: Services.scriptSecurityManager.getSystemPrincipal(),
    });
    return this.getSimplifiedSourceBrowser();
  },
  getSourceBrowser() {
    if (!this._tabBeforePrintPreview) {
      this._tabBeforePrintPreview = gBrowser.selectedTab;
    }
    return this._tabBeforePrintPreview.linkedBrowser;
  },
  getSimplifiedSourceBrowser() {
    return this._simplifyPageTab
      ? gBrowser.getBrowserForTab(this._simplifyPageTab)
      : null;
  },
  getNavToolbox() {
    return gNavToolbox;
  },
  onEnter() {
    // We might have accidentally switched tabs since the user invoked print
    // preview
    if (gBrowser.selectedTab != this._lastRequestedPrintPreviewTab) {
      gBrowser.selectedTab = this._lastRequestedPrintPreviewTab;
    }
    gInPrintPreviewMode = true;
    this._toggleAffectedChrome();
  },
  onExit() {
    gBrowser._allowTabChange = true;
    gBrowser.selectedTab = this._tabBeforePrintPreview;
    gBrowser._allowTabChange = false;
    this._tabBeforePrintPreview = null;
    gInPrintPreviewMode = false;
    this._toggleAffectedChrome();
    let tabsToRemove = [
      "_simplifyPageTab",
      "_printPreviewTab",
      "_simplifiedPrintPreviewTab",
    ];
    for (let tabProp of tabsToRemove) {
      if (this[tabProp]) {
        gBrowser.removeTab(this[tabProp]);
        this[tabProp] = null;
      }
    }
    gBrowser.deactivatePrintPreviewBrowsers();
    this._lastRequestedPrintPreviewTab = null;
  },
  _toggleAffectedChrome() {
    gNavToolbox.collapsed = gInPrintPreviewMode;

    if (gInPrintPreviewMode) {
      this._hideChrome();
    } else {
      this._showChrome();
    }

    TabsInTitlebar.allowedBy("print-preview", !gInPrintPreviewMode);
  },
  _hideChrome() {
    this._chromeState = {};

    this._chromeState.sidebarOpen = SidebarUI.isOpen;
    this._sidebarCommand = SidebarUI.currentID;
    SidebarUI.hide();

    this._chromeState.findOpen = gFindBarInitialized && !gFindBar.hidden;
    if (gFindBarInitialized) {
      gFindBar.close();
    }

    gBrowser.getNotificationBox().stack.hidden = true;
    gNotificationBox.stack.hidden = true;
  },
  _showChrome() {
    gNotificationBox.stack.hidden = false;
    gBrowser.getNotificationBox().stack.hidden = false;

    if (this._chromeState.findOpen) {
      gLazyFindCommand("open");
    }

    if (this._chromeState.sidebarOpen) {
      SidebarUI.show(this._sidebarCommand);
    }
  },

  activateBrowser(browser) {
    gBrowser.activateBrowserForPrintPreview(browser);
  },
};

var browserDragAndDrop = {
  canDropLink: aEvent => Services.droppedLinkHandler.canDropLink(aEvent, true),

  dragOver(aEvent) {
    if (this.canDropLink(aEvent)) {
      aEvent.preventDefault();
    }
  },

  getTriggeringPrincipal(aEvent) {
    return Services.droppedLinkHandler.getTriggeringPrincipal(aEvent);
  },

  getCSP(aEvent) {
    return Services.droppedLinkHandler.getCSP(aEvent);
  },

  validateURIsForDrop(aEvent, aURIs) {
    return Services.droppedLinkHandler.validateURIsForDrop(aEvent, aURIs);
  },

  dropLinks(aEvent, aDisallowInherit) {
    return Services.droppedLinkHandler.dropLinks(aEvent, aDisallowInherit);
  },
};

var homeButtonObserver = {
  onDrop(aEvent) {
    // disallow setting home pages that inherit the principal
    let links = browserDragAndDrop.dropLinks(aEvent, true);
    if (links.length) {
      let urls = [];
      for (let link of links) {
        if (link.url.includes("|")) {
          urls.push(...link.url.split("|"));
        } else {
          urls.push(link.url);
        }
      }

      try {
        browserDragAndDrop.validateURIsForDrop(aEvent, urls);
      } catch (e) {
        return;
      }

      setTimeout(openHomeDialog, 0, urls.join("|"));
    }
  },

  onDragOver(aEvent) {
    if (HomePage.locked) {
      return;
    }
    browserDragAndDrop.dragOver(aEvent);
    aEvent.dropEffect = "link";
  },
  onDragExit(aEvent) {},
};

function openHomeDialog(aURL) {
  var promptTitle = gNavigatorBundle.getString("droponhometitle");
  var promptMsg;
  if (aURL.includes("|")) {
    promptMsg = gNavigatorBundle.getString("droponhomemsgMultiple");
  } else {
    promptMsg = gNavigatorBundle.getString("droponhomemsg");
  }

  var pressedVal = Services.prompt.confirmEx(
    window,
    promptTitle,
    promptMsg,
    Services.prompt.STD_YES_NO_BUTTONS,
    null,
    null,
    null,
    null,
    { value: 0 }
  );

  if (pressedVal == 0) {
    HomePage.set(aURL).catch(Cu.reportError);
  }
}

var newTabButtonObserver = {
  onDragOver(aEvent) {
    browserDragAndDrop.dragOver(aEvent);
  },
  onDragExit(aEvent) {},
  async onDrop(aEvent) {
    let links = browserDragAndDrop.dropLinks(aEvent);
    if (
      links.length >=
      Services.prefs.getIntPref("browser.tabs.maxOpenBeforeWarn")
    ) {
      // Sync dialog cannot be used inside drop event handler.
      let answer = await OpenInTabsUtils.promiseConfirmOpenInTabs(
        links.length,
        window
      );
      if (!answer) {
        return;
      }
    }

    let where = aEvent.shiftKey ? "tabshifted" : "tab";
    let triggeringPrincipal = browserDragAndDrop.getTriggeringPrincipal(aEvent);
    let csp = browserDragAndDrop.getCSP(aEvent);
    for (let link of links) {
      if (link.url) {
        let data = await UrlbarUtils.getShortcutOrURIAndPostData(link.url);
        // Allow third-party services to fixup this URL.
        openLinkIn(data.url, where, {
          postData: data.postData,
          allowThirdPartyFixup: true,
          triggeringPrincipal,
          csp,
        });
      }
    }
  },
};

var newWindowButtonObserver = {
  onDragOver(aEvent) {
    browserDragAndDrop.dragOver(aEvent);
  },
  onDragExit(aEvent) {},
  async onDrop(aEvent) {
    let links = browserDragAndDrop.dropLinks(aEvent);
    if (
      links.length >=
      Services.prefs.getIntPref("browser.tabs.maxOpenBeforeWarn")
    ) {
      // Sync dialog cannot be used inside drop event handler.
      let answer = await OpenInTabsUtils.promiseConfirmOpenInTabs(
        links.length,
        window
      );
      if (!answer) {
        return;
      }
    }

    let triggeringPrincipal = browserDragAndDrop.getTriggeringPrincipal(aEvent);
    let csp = browserDragAndDrop.getCSP(aEvent);
    for (let link of links) {
      if (link.url) {
        let data = await UrlbarUtils.getShortcutOrURIAndPostData(link.url);
        // Allow third-party services to fixup this URL.
        openLinkIn(data.url, "window", {
          // TODO fix allowInheritPrincipal
          // (this is required by javascript: drop to the new window) Bug 1475201
          allowInheritPrincipal: true,
          postData: data.postData,
          allowThirdPartyFixup: true,
          triggeringPrincipal,
          csp,
        });
      }
    }
  },
};

const BrowserSearch = {
  _searchInitComplete: false,

  init() {
    Services.obs.addObserver(this, "browser-search-engine-modified");
  },

  delayedStartupInit() {
    // Asynchronously initialize the search service if necessary, to get the
    // current engine for working out the placeholder.
    this._updateURLBarPlaceholderFromDefaultEngine(
      PrivateBrowsingUtils.isWindowPrivate(window),
      // Delay the update for this until so that we don't change it while
      // the user is looking at it / isn't expecting it.
      true
    ).then(() => {
      this._searchInitComplete = true;
    });
  },

  uninit() {
    Services.obs.removeObserver(this, "browser-search-engine-modified");
  },

  observe(engine, topic, data) {
    // There are two kinds of search engine objects, nsISearchEngine objects and
    // plain { uri, title, icon } objects.  `engine` in this method is the
    // former.  The browser.engines and browser.hiddenEngines arrays are the
    // latter, and they're the engines offered by the the page in the browser.
    //
    // The two types of engines are currently related by their titles/names,
    // although that may change; see bug 335102.
    let engineName = engine.wrappedJSObject.name;
    switch (data) {
      case "engine-removed":
        // An engine was removed from the search service.  If a page is offering
        // the engine, then the engine needs to be added back to the corresponding
        // browser's offered engines.
        this._addMaybeOfferedEngine(engineName);
        break;
      case "engine-added":
        // An engine was added to the search service.  If a page is offering the
        // engine, then the engine needs to be removed from the corresponding
        // browser's offered engines.
        this._removeMaybeOfferedEngine(engineName);
        break;
      case "engine-default":
        if (
          this._searchInitComplete &&
          !PrivateBrowsingUtils.isWindowPrivate(window)
        ) {
          this._updateURLBarPlaceholder(engineName, false);
        }
        break;
      case "engine-default-private":
        if (
          this._searchInitComplete &&
          PrivateBrowsingUtils.isWindowPrivate(window)
        ) {
          this._updateURLBarPlaceholder(engineName, true);
        }
        break;
    }
  },

  _addMaybeOfferedEngine(engineName) {
    let selectedBrowserOffersEngine = false;
    for (let browser of gBrowser.browsers) {
      for (let i = 0; i < (browser.hiddenEngines || []).length; i++) {
        if (browser.hiddenEngines[i].title == engineName) {
          if (!browser.engines) {
            browser.engines = [];
          }
          browser.engines.push(browser.hiddenEngines[i]);
          browser.hiddenEngines.splice(i, 1);
          if (browser == gBrowser.selectedBrowser) {
            selectedBrowserOffersEngine = true;
          }
          break;
        }
      }
    }
    if (selectedBrowserOffersEngine) {
      this.updateOpenSearchBadge();
    }
  },

  _removeMaybeOfferedEngine(engineName) {
    let selectedBrowserOffersEngine = false;
    for (let browser of gBrowser.browsers) {
      for (let i = 0; i < (browser.engines || []).length; i++) {
        if (browser.engines[i].title == engineName) {
          if (!browser.hiddenEngines) {
            browser.hiddenEngines = [];
          }
          browser.hiddenEngines.push(browser.engines[i]);
          browser.engines.splice(i, 1);
          if (browser == gBrowser.selectedBrowser) {
            selectedBrowserOffersEngine = true;
          }
          break;
        }
      }
    }
    if (selectedBrowserOffersEngine) {
      this.updateOpenSearchBadge();
    }
  },

  /**
   * Initializes the urlbar placeholder to the pre-saved engine name. We do this
   * via a preference, to avoid needing to synchronously init the search service.
   *
   * This should be called around the time of DOMContentLoaded, so that it is
   * initialized quickly before the user sees anything.
   *
   * Note: If the preference doesn't exist, we don't do anything as the default
   * placeholder is a string which doesn't have the engine name; however, this
   * can be overridden using the `force` parameter.
   *
   * @param {Boolean} force If true and the preference doesn't exist, the
   *                        placeholder will be set to the default version
   *                        without an engine name ("Search or enter address").
   */
  initPlaceHolder(force = false) {
    const prefName =
      "browser.urlbar.placeholderName" +
      (PrivateBrowsingUtils.isWindowPrivate(window) ? ".private" : "");
    let engineName = Services.prefs.getStringPref(prefName, "");
    if (engineName || force) {
      // We can do this directly, since we know we're at DOMContentLoaded.
      this._setURLBarPlaceholder(engineName);
    }
  },

  /**
   * This is a wrapper around '_updateURLBarPlaceholder' that uses the
   * appropriate default engine to get the engine name.
   *
   * @param {Boolean} isPrivate      Set to true if this is a private window.
   * @param {Boolean} [delayUpdate]  Set to true, to delay update until the
   *                                 placeholder is not displayed.
   */
  async _updateURLBarPlaceholderFromDefaultEngine(
    isPrivate,
    delayUpdate = false
  ) {
    const getDefault = isPrivate
      ? Services.search.getDefaultPrivate
      : Services.search.getDefault;
    let defaultEngine = await getDefault();

    this._updateURLBarPlaceholder(defaultEngine.name, isPrivate, delayUpdate);
  },

  /**
   * Updates the URLBar placeholder for the specified engine, delaying the
   * update if required. This also saves the current engine name in preferences
   * for the next restart.
   *
   * Note: The engine name will only be displayed for built-in engines, as we
   * know they should have short names.
   *
   * @param {String}  engineName     The search engine name to use for the update.
   * @param {Boolean} isPrivate      Set to true if this is a private window.
   * @param {Boolean} [delayUpdate]  Set to true, to delay update until the
   *                                 placeholder is not displayed.
   */
  _updateURLBarPlaceholder(engineName, isPrivate, delayUpdate = false) {
    if (!engineName) {
      throw new Error("Expected an engineName to be specified");
    }

    const engine = Services.search.getEngineByName(engineName);
    const prefName =
      "browser.urlbar.placeholderName" + (isPrivate ? ".private" : "");
    if (engine.isAppProvided) {
      Services.prefs.setStringPref(prefName, engineName);
    } else {
      Services.prefs.clearUserPref(prefName);
      // Set the engine name to an empty string for non-default engines, which'll
      // make sure we display the default placeholder string.
      engineName = "";
    }

    // Only delay if requested, and we're not displaying text in the URL bar
    // currently.
    if (delayUpdate && !gURLBar.value) {
      // Delays changing the URL Bar placeholder until the user is not going to be
      // seeing it, e.g. when there is a value entered in the bar, or if there is
      // a tab switch to a tab which has a url loaded. We delay the update until
      // the user is out of search mode since an alternative placeholder is used
      // in search mode.
      let placeholderUpdateListener = () => {
        if (gURLBar.value && !gURLBar.searchMode) {
          // By the time the user has switched, they may have changed the engine
          // again, so we need to call this function again but with the
          // new engine name.
          // No need to await for this to finish, we're in a listener here anyway.
          this._updateURLBarPlaceholderFromDefaultEngine(isPrivate, false);
          gURLBar.removeEventListener("input", placeholderUpdateListener);
          gBrowser.tabContainer.removeEventListener(
            "TabSelect",
            placeholderUpdateListener
          );
        }
      };

      gURLBar.addEventListener("input", placeholderUpdateListener);
      gBrowser.tabContainer.addEventListener(
        "TabSelect",
        placeholderUpdateListener
      );
    } else if (!gURLBar.searchMode) {
      this._setURLBarPlaceholder(engineName);
    }
  },

  /**
   * Sets the URLBar placeholder to either something based on the engine name,
   * or the default placeholder.
   *
   * @param {String} name The name of the engine to use, an empty string if to
   *                      use the default placeholder.
   */
  _setURLBarPlaceholder(name) {
    document.l10n.setAttributes(
      gURLBar.inputField,
      name ? "urlbar-placeholder-with-name" : "urlbar-placeholder",
      name ? { name } : undefined
    );
  },

  addEngine(browser, engine, uri) {
    if (!this._searchInitComplete) {
      // We haven't finished initialising search yet. This means we can't
      // call getEngineByName here. Since this is only on start-up and unlikely
      // to happen in the normal case, we'll just return early rather than
      // trying to handle it asynchronously.
      return;
    }
    // Check to see whether we've already added an engine with this title
    if (browser.engines) {
      if (browser.engines.some(e => e.title == engine.title)) {
        return;
      }
    }

    var hidden = false;
    // If this engine (identified by title) is already in the list, add it
    // to the list of hidden engines rather than to the main list.
    // XXX This will need to be changed when engines are identified by URL;
    // see bug 335102.
    if (Services.search.getEngineByName(engine.title)) {
      hidden = true;
    }

    var engines = (hidden ? browser.hiddenEngines : browser.engines) || [];

    engines.push({
      uri: engine.href,
      title: engine.title,
      get icon() {
        return browser.mIconURL;
      },
    });

    if (hidden) {
      browser.hiddenEngines = engines;
    } else {
      browser.engines = engines;
      if (browser == gBrowser.selectedBrowser) {
        this.updateOpenSearchBadge();
      }
    }
  },

  /**
   * Update the browser UI to show whether or not additional engines are
   * available when a page is loaded or the user switches tabs to a page that
   * has search engines.
   */
  updateOpenSearchBadge() {
    gURLBar.addSearchEngineHelper.setEnginesFromBrowser(
      gBrowser.selectedBrowser
    );

    var searchBar = this.searchBar;
    if (!searchBar) {
      return;
    }

    var engines = gBrowser.selectedBrowser.engines;
    if (engines && engines.length) {
      searchBar.setAttribute("addengines", "true");
    } else {
      searchBar.removeAttribute("addengines");
    }
  },

  /**
   * Focuses the search bar if present on the toolbar, or the address bar,
   * putting it in search mode. Will do so in an existing non-popup browser
   * window or open a new one if necessary.
   */
  webSearch: function BrowserSearch_webSearch() {
    if (
      window.location.href != AppConstants.BROWSER_CHROME_URL ||
      gURLBar.readOnly
    ) {
      let win = getTopWin(true);
      if (win) {
        // If there's an open browser window, it should handle this command
        win.focus();
        win.BrowserSearch.webSearch();
      } else {
        // If there are no open browser windows, open a new one
        var observer = function(subject, topic, data) {
          if (subject == win) {
            BrowserSearch.webSearch();
            Services.obs.removeObserver(
              observer,
              "browser-delayed-startup-finished"
            );
          }
        };
        win = window.openDialog(
          AppConstants.BROWSER_CHROME_URL,
          "_blank",
          "chrome,all,dialog=no",
          "about:blank"
        );
        Services.obs.addObserver(observer, "browser-delayed-startup-finished");
      }
      return;
    }

    let focusUrlBarIfSearchFieldIsNotActive = function(aSearchBar) {
      if (!aSearchBar || document.activeElement != aSearchBar.textbox) {
        // Limit the results to search suggestions, like the search bar.
        gURLBar.searchModeShortcut();
      }
    };

    let searchBar = this.searchBar;
    let placement = CustomizableUI.getPlacementOfWidget("search-container");
    let focusSearchBar = () => {
      searchBar = this.searchBar;
      searchBar.select();
      focusUrlBarIfSearchFieldIsNotActive(searchBar);
    };
    if (
      placement &&
      searchBar &&
      ((searchBar.parentNode.getAttribute("overflowedItem") == "true" &&
        placement.area == CustomizableUI.AREA_NAVBAR) ||
        placement.area == CustomizableUI.AREA_FIXED_OVERFLOW_PANEL)
    ) {
      let navBar = document.getElementById(CustomizableUI.AREA_NAVBAR);
      navBar.overflowable.show().then(focusSearchBar);
      return;
    }
    if (searchBar) {
      if (window.fullScreen) {
        FullScreen.showNavToolbox();
      }
      searchBar.select();
    }
    focusUrlBarIfSearchFieldIsNotActive(searchBar);
  },

  /**
   * Loads a search results page, given a set of search terms. Uses the current
   * engine if the search bar is visible, or the default engine otherwise.
   *
   * @param searchText
   *        The search terms to use for the search.
   * @param where
   *        String indicating where the search should load. Most commonly used
   *        are 'tab' or 'window', defaults to 'current'.
   * @param usePrivate
   *        Whether to use the Private Browsing mode default search engine.
   *        Defaults to `false`.
   * @param purpose [optional]
   *        A string meant to indicate the context of the search request. This
   *        allows the search service to provide a different nsISearchSubmission
   *        depending on e.g. where the search is triggered in the UI.
   * @param triggeringPrincipal
   *        The principal to use for a new window or tab.
   * @param csp
   *        The content security policy to use for a new window or tab.
   * @param inBackground [optional]
   *        Set to true for the tab to be loaded in the background, default false.
   * @param engine [optional]
   *        The search engine to use for the search.
   * @param tab [optional]
   *        The tab to show the search result.
   *
   * @return engine The search engine used to perform a search, or null if no
   *                search was performed.
   */
  async _loadSearch(
    searchText,
    where,
    usePrivate,
    purpose,
    triggeringPrincipal,
    csp,
    inBackground = false,
    engine = null,
    tab = null
  ) {
    if (!triggeringPrincipal) {
      throw new Error(
        "Required argument triggeringPrincipal missing within _loadSearch"
      );
    }

    if (!engine) {
      engine = usePrivate
        ? await Services.search.getDefaultPrivate()
        : await Services.search.getDefault();
    }

    let submission = engine.getSubmission(searchText, null, purpose); // HTML response

    // getSubmission can return null if the engine doesn't have a URL
    // with a text/html response type.  This is unlikely (since
    // SearchService._addEngineToStore() should fail for such an engine),
    // but let's be on the safe side.
    if (!submission) {
      return null;
    }

    openLinkIn(submission.uri.spec, where || "current", {
      private: usePrivate && !PrivateBrowsingUtils.isWindowPrivate(window),
      postData: submission.postData,
      inBackground,
      relatedToCurrent: true,
      triggeringPrincipal,
      csp,
      targetBrowser: tab?.linkedBrowser,
    });

    return { engine, url: submission.uri };
  },

  /**
   * Perform a search initiated from the context menu.
   *
   * This should only be called from the context menu. See
   * BrowserSearch.loadSearch for the preferred API.
   */
  async loadSearchFromContext(
    terms,
    usePrivate,
    triggeringPrincipal,
    csp,
    event
  ) {
    event = getRootEvent(event);
    let where = whereToOpenLink(event);
    if (where == "current") {
      // override: historically search opens in new tab
      where = "tab";
    }
    if (usePrivate && !PrivateBrowsingUtils.isWindowPrivate(window)) {
      where = "window";
    }
    let inBackground = Services.prefs.getBoolPref(
      "browser.search.context.loadInBackground"
    );
    if (event.button == 1 || event.ctrlKey) {
      inBackground = !inBackground;
    }

    let { engine, url } = await BrowserSearch._loadSearch(
      terms,
      where,
      usePrivate,
      "contextmenu",
      Services.scriptSecurityManager.createNullPrincipal(
        triggeringPrincipal.originAttributes
      ),
      csp,
      inBackground
    );

    if (engine) {
      BrowserSearchTelemetry.recordSearch(
        gBrowser.selectedBrowser,
        engine,
        "contextmenu",
        { url }
      );
    }
  },

  /**
   * Perform a search initiated from the command line.
   */
  async loadSearchFromCommandLine(terms, usePrivate, triggeringPrincipal, csp) {
    let { engine, url } = await BrowserSearch._loadSearch(
      terms,
      "current",
      usePrivate,
      "system",
      triggeringPrincipal,
      csp
    );
    if (engine) {
      BrowserSearchTelemetry.recordSearch(
        gBrowser.selectedBrowser,
        engine,
        "system",
        { url }
      );
    }
  },

  /**
   * Perform a search initiated from an extension.
   */
  async loadSearchFromExtension(terms, engine, tab, triggeringPrincipal) {
    const result = await BrowserSearch._loadSearch(
      terms,
      tab ? "current" : "tab",
      PrivateBrowsingUtils.isWindowPrivate(window),
      "webextension",
      triggeringPrincipal,
      null,
      false,
      engine,
      tab
    );

    BrowserSearchTelemetry.recordSearch(
      gBrowser.selectedBrowser,
      result.engine,
      "webextension",
      { url: result.url }
    );
  },

  pasteAndSearch(event) {
    BrowserSearch.searchBar.select();
    goDoCommand("cmd_paste");
    BrowserSearch.searchBar.handleSearchCommand(event);
  },

  /**
   * Returns the search bar element if it is present in the toolbar, null otherwise.
   */
  get searchBar() {
    return document.getElementById("searchbar");
  },

  get searchEnginesURL() {
    return formatURL("browser.search.searchEnginesURL", true);
  },

  loadAddEngines: function BrowserSearch_loadAddEngines() {
    var newWindowPref = Services.prefs.getIntPref(
      "browser.link.open_newwindow"
    );
    var where = newWindowPref == 3 ? "tab" : "window";
    openTrustedLinkIn(this.searchEnginesURL, where);
  },
};

XPCOMUtils.defineConstant(this, "BrowserSearch", BrowserSearch);

function CreateContainerTabMenu(event) {
  createUserContextMenu(event, {
    useAccessKeys: false,
    showDefaultTab: true,
  });
}

function FillHistoryMenu(aParent) {
  // Lazily add the hover listeners on first showing and never remove them
  if (!aParent.hasStatusListener) {
    // Show history item's uri in the status bar when hovering, and clear on exit
    aParent.addEventListener("DOMMenuItemActive", function(aEvent) {
      // Only the current page should have the checked attribute, so skip it
      if (!aEvent.target.hasAttribute("checked")) {
        XULBrowserWindow.setOverLink(aEvent.target.getAttribute("uri"));
      }
    });
    aParent.addEventListener("DOMMenuItemInactive", function() {
      XULBrowserWindow.setOverLink("");
    });

    aParent.hasStatusListener = true;
  }

  // Remove old entries if any
  let children = aParent.children;
  for (var i = children.length - 1; i >= 0; --i) {
    if (children[i].hasAttribute("index")) {
      aParent.removeChild(children[i]);
    }
  }

  const MAX_HISTORY_MENU_ITEMS = 15;

  const tooltipBack = gNavigatorBundle.getString("tabHistory.goBack");
  const tooltipCurrent = gNavigatorBundle.getString("tabHistory.current");
  const tooltipForward = gNavigatorBundle.getString("tabHistory.goForward");

  function updateSessionHistory(sessionHistory, initial, ssInParent) {
    let count = ssInParent
      ? sessionHistory.count
      : sessionHistory.entries.length;

    if (!initial) {
      if (count <= 1) {
        // if there is only one entry now, close the popup.
        aParent.hidePopup();
        return;
      } else if (aParent.id != "backForwardMenu" && !aParent.parentNode.open) {
        // if the popup wasn't open before, but now needs to be, reopen the menu.
        // It should trigger FillHistoryMenu again. This might happen with the
        // delay from click-and-hold menus but skip this for the context menu
        // (backForwardMenu) rather than figuring out how the menu should be
        // positioned and opened as it is an extreme edgecase.
        aParent.parentNode.open = true;
        return;
      }
    }

    let index = sessionHistory.index;
    let half_length = Math.floor(MAX_HISTORY_MENU_ITEMS / 2);
    let start = Math.max(index - half_length, 0);
    let end = Math.min(
      start == 0 ? MAX_HISTORY_MENU_ITEMS : index + half_length + 1,
      count
    );
    if (end == count) {
      start = Math.max(count - MAX_HISTORY_MENU_ITEMS, 0);
    }

    let existingIndex = 0;

    for (let j = end - 1; j >= start; j--) {
      let entry = ssInParent
        ? sessionHistory.getEntryAtIndex(j)
        : sessionHistory.entries[j];
      // Explicitly check for "false" to stay backwards-compatible with session histories
      // from before the hasUserInteraction was implemented.
      if (
        BrowserUtils.navigationRequireUserInteraction &&
        entry.hasUserInteraction === false &&
        // Always allow going to the first and last navigation points.
        j != end - 1 &&
        j != start
      ) {
        continue;
      }
      let uri = ssInParent ? entry.URI.spec : entry.url;

      let item =
        existingIndex < children.length
          ? children[existingIndex]
          : document.createXULElement("menuitem");

      item.setAttribute("uri", uri);
      item.setAttribute("label", entry.title || uri);
      item.setAttribute("index", j);

      // Cache this so that gotoHistoryIndex doesn't need the original index
      item.setAttribute("historyindex", j - index);

      if (j != index) {
        // Use list-style-image rather than the image attribute in order to
        // allow CSS to override this.
        item.style.listStyleImage = `url(page-icon:${uri})`;
      }

      if (j < index) {
        item.className =
          "unified-nav-back menuitem-iconic menuitem-with-favicon";
        item.setAttribute("tooltiptext", tooltipBack);
      } else if (j == index) {
        item.setAttribute("type", "radio");
        item.setAttribute("checked", "true");
        item.className = "unified-nav-current";
        item.setAttribute("tooltiptext", tooltipCurrent);
      } else {
        item.className =
          "unified-nav-forward menuitem-iconic menuitem-with-favicon";
        item.setAttribute("tooltiptext", tooltipForward);
      }

      if (!item.parentNode) {
        aParent.appendChild(item);
      }

      existingIndex++;
    }

    if (!initial) {
      let existingLength = children.length;
      while (existingIndex < existingLength) {
        aParent.removeChild(aParent.lastElementChild);
        existingIndex++;
      }
    }
  }

  let sessionHistory = gBrowser.selectedBrowser.browsingContext.sessionHistory;
  if (sessionHistory) {
    // Don't show the context menu if there is only one item.
    if (sessionHistory.count <= 1) {
      return false;
    }

    updateSessionHistory(sessionHistory, true, true);
  } else {
    sessionHistory = SessionStore.getSessionHistory(
      gBrowser.selectedTab,
      updateSessionHistory
    );
    updateSessionHistory(sessionHistory, true, false);
  }

  return true;
}

function BrowserDownloadsUI() {
  if (PrivateBrowsingUtils.isWindowPrivate(window)) {
    openTrustedLinkIn("about:downloads", "tab");
  } else {
    PlacesCommandHook.showPlacesOrganizer("Downloads");
  }
}

function toOpenWindowByType(inType, uri, features) {
  var topWindow = Services.wm.getMostRecentWindow(inType);

  if (topWindow) {
    topWindow.focus();
  } else if (features) {
    window.open(uri, "_blank", features);
  } else {
    window.open(
      uri,
      "_blank",
      "chrome,extrachrome,menubar,resizable,scrollbars,status,toolbar"
    );
  }
}

/**
 * Open a new browser window.
 *
 * @param {Object} options
 *        {
 *          private: A boolean indicating if the window should be
 *                   private
 *          remote:  A boolean indicating if the window should run
 *                   remote browser tabs or not. If omitted, the window
 *                   will choose the profile default state.
 *          fission: A boolean indicating if the window should run
 *                   with fission enabled or not. If omitted, the window
 *                   will choose the profile default state.
 *        }
 * @return a reference to the new window.
 */
function OpenBrowserWindow(options) {
  var telemetryObj = {};
  TelemetryStopwatch.start("FX_NEW_WINDOW_MS", telemetryObj);

  var defaultArgs = BrowserHandler.defaultArgs;
  var wintype = document.documentElement.getAttribute("windowtype");

  var extraFeatures = "";
  if (options && options.private && PrivateBrowsingUtils.enabled) {
    extraFeatures = ",private";
    if (!PrivateBrowsingUtils.permanentPrivateBrowsing) {
      // Force the new window to load about:privatebrowsing instead of the default home page
      defaultArgs = "about:privatebrowsing";
    }
  } else {
    extraFeatures = ",non-private";
  }

  if (options && options.remote) {
    extraFeatures += ",remote";
  } else if (options && options.remote === false) {
    extraFeatures += ",non-remote";
  }

  if (options && options.fission) {
    extraFeatures += ",fission";
  } else if (options && options.fission === false) {
    extraFeatures += ",non-fission";
  }

  // If the window is maximized, we want to skip the animation, since we're
  // going to be taking up most of the screen anyways, and we want to optimize
  // for showing the user a useful window as soon as possible.
  if (window.windowState == window.STATE_MAXIMIZED) {
    extraFeatures += ",suppressanimation";
  }

  // if and only if the current window is a browser window and it has a document with a character
  // set, then extract the current charset menu setting from the current document and use it to
  // initialize the new browser window...
  var win;
  if (
    window &&
    wintype == "navigator:browser" &&
    window.content &&
    window.content.document
  ) {
    var DocCharset = window.content.document.characterSet;
    let charsetArg = "charset=" + DocCharset;

    // we should "inherit" the charset menu setting in a new window
    win = window.openDialog(
      AppConstants.BROWSER_CHROME_URL,
      "_blank",
      "chrome,all,dialog=no" + extraFeatures,
      defaultArgs,
      charsetArg
    );
  } else {
    // forget about the charset information.
    win = window.openDialog(
      AppConstants.BROWSER_CHROME_URL,
      "_blank",
      "chrome,all,dialog=no" + extraFeatures,
      defaultArgs
    );
  }

  win.addEventListener(
    "MozAfterPaint",
    () => {
      TelemetryStopwatch.finish("FX_NEW_WINDOW_MS", telemetryObj);
      if (
        Services.prefs.getIntPref("browser.startup.page") == 1 &&
        defaultArgs == HomePage.get()
      ) {
        // A notification for when a user has triggered their homepage. This is used
        // to display a doorhanger explaining that an extension has modified the
        // homepage, if necessary.
        Services.obs.notifyObservers(win, "browser-open-homepage-start");
      }
    },
    { once: true }
  );

  return win;
}

/**
 * Update the global flag that tracks whether or not any edit UI (the Edit menu,
 * edit-related items in the context menu, and edit-related toolbar buttons
 * is visible, then update the edit commands' enabled state accordingly.  We use
 * this flag to skip updating the edit commands on focus or selection changes
 * when no UI is visible to improve performance (including pageload performance,
 * since focus changes when you load a new page).
 *
 * If UI is visible, we use goUpdateGlobalEditMenuItems to set the commands'
 * enabled state so the UI will reflect it appropriately.
 *
 * If the UI isn't visible, we enable all edit commands so keyboard shortcuts
 * still work and just lazily disable them as needed when the user presses a
 * shortcut.
 *
 * This doesn't work on Mac, since Mac menus flash when users press their
 * keyboard shortcuts, so edit UI is essentially always visible on the Mac,
 * and we need to always update the edit commands.  Thus on Mac this function
 * is a no op.
 */
function updateEditUIVisibility() {
  if (AppConstants.platform == "macosx") {
    return;
  }

  let editMenuPopupState = document.getElementById("menu_EditPopup").state;
  let contextMenuPopupState = document.getElementById("contentAreaContextMenu")
    .state;
  let placesContextMenuPopupState = document.getElementById("placesContext")
    .state;

  let oldVisible = gEditUIVisible;

  // The UI is visible if the Edit menu is opening or open, if the context menu
  // is open, or if the toolbar has been customized to include the Cut, Copy,
  // or Paste toolbar buttons.
  gEditUIVisible =
    editMenuPopupState == "showing" ||
    editMenuPopupState == "open" ||
    contextMenuPopupState == "showing" ||
    contextMenuPopupState == "open" ||
    placesContextMenuPopupState == "showing" ||
    placesContextMenuPopupState == "open";
  const kOpenPopupStates = ["showing", "open"];
  if (!gEditUIVisible) {
    // Now check the edit-controls toolbar buttons.
    let placement = CustomizableUI.getPlacementOfWidget("edit-controls");
    let areaType = placement ? CustomizableUI.getAreaType(placement.area) : "";
    if (areaType == CustomizableUI.TYPE_MENU_PANEL) {
      let customizablePanel = PanelUI.overflowPanel;
      gEditUIVisible = kOpenPopupStates.includes(customizablePanel.state);
    } else if (
      areaType == CustomizableUI.TYPE_TOOLBAR &&
      window.toolbar.visible
    ) {
      // The edit controls are on a toolbar, so they are visible,
      // unless they're in a panel that isn't visible...
      if (placement.area == "nav-bar") {
        let editControls = document.getElementById("edit-controls");
        gEditUIVisible =
          !editControls.hasAttribute("overflowedItem") ||
          kOpenPopupStates.includes(
            document.getElementById("widget-overflow").state
          );
      } else {
        gEditUIVisible = true;
      }
    }
  }

  // Now check the main menu panel
  if (!gEditUIVisible) {
    gEditUIVisible = kOpenPopupStates.includes(PanelUI.panel.state);
  }

  // No need to update commands if the edit UI visibility has not changed.
  if (gEditUIVisible == oldVisible) {
    return;
  }

  // If UI is visible, update the edit commands' enabled state to reflect
  // whether or not they are actually enabled for the current focus/selection.
  if (gEditUIVisible) {
    goUpdateGlobalEditMenuItems();
  } else {
    // Otherwise, enable all commands, so that keyboard shortcuts still work,
    // then lazily determine their actual enabled state when the user presses
    // a keyboard shortcut.
    goSetCommandEnabled("cmd_undo", true);
    goSetCommandEnabled("cmd_redo", true);
    goSetCommandEnabled("cmd_cut", true);
    goSetCommandEnabled("cmd_copy", true);
    goSetCommandEnabled("cmd_paste", true);
    goSetCommandEnabled("cmd_selectAll", true);
    goSetCommandEnabled("cmd_delete", true);
    goSetCommandEnabled("cmd_switchTextDirection", true);
  }
}

/**
 * Opens a new tab with the userContextId specified as an attribute of
 * sourceEvent. This attribute is propagated to the top level originAttributes
 * living on the tab's docShell.
 *
 * @param event
 *        A click event on a userContext File Menu option
 */
function openNewUserContextTab(event) {
  openTrustedLinkIn(BROWSER_NEW_TAB_URL, "tab", {
    userContextId: parseInt(event.target.getAttribute("data-usercontextid")),
  });
}

/**
 * Updates User Context Menu Item UI visibility depending on
 * privacy.userContext.enabled pref state.
 */
function updateFileMenuUserContextUIVisibility(id) {
  let menu = document.getElementById(id);
  menu.hidden = !Services.prefs.getBoolPref(
    "privacy.userContext.enabled",
    false
  );
  // Visibility of File menu item shouldn't change frequently.
  if (PrivateBrowsingUtils.isWindowPrivate(window)) {
    menu.setAttribute("disabled", "true");
  }
}

/**
 * Updates the User Context UI indicators if the browser is in a non-default context
 */
function updateUserContextUIIndicator() {
  function replaceContainerClass(classType, element, value) {
    let prefix = "identity-" + classType + "-";
    if (value && element.classList.contains(prefix + value)) {
      return;
    }
    for (let className of element.classList) {
      if (className.startsWith(prefix)) {
        element.classList.remove(className);
      }
    }
    if (value) {
      element.classList.add(prefix + value);
    }
  }

  let hbox = document.getElementById("userContext-icons");

  let userContextId = gBrowser.selectedBrowser.getAttribute("usercontextid");
  if (!userContextId) {
    replaceContainerClass("color", hbox, "");
    hbox.hidden = true;
    return;
  }

  let identity = ContextualIdentityService.getPublicIdentityFromId(
    userContextId
  );
  if (!identity) {
    replaceContainerClass("color", hbox, "");
    hbox.hidden = true;
    return;
  }

  replaceContainerClass("color", hbox, identity.color);

  let label = ContextualIdentityService.getUserContextLabel(userContextId);
  document.getElementById("userContext-label").setAttribute("value", label);
  // Also set the container label as the tooltip so we can only show the icon
  // in small windows.
  hbox.setAttribute("tooltiptext", label);

  let indicator = document.getElementById("userContext-indicator");
  replaceContainerClass("icon", indicator, identity.icon);

  hbox.hidden = false;
}

var XULBrowserWindow = {
  // Stored Status, Link and Loading values
  status: "",
  defaultStatus: "",
  overLink: "",
  startTime: 0,
  isBusy: false,
  busyUI: false,

  QueryInterface: ChromeUtils.generateQI([
    "nsIWebProgressListener",
    "nsIWebProgressListener2",
    "nsISupportsWeakReference",
    "nsIXULBrowserWindow",
  ]),

  get stopCommand() {
    delete this.stopCommand;
    return (this.stopCommand = document.getElementById("Browser:Stop"));
  },
  get reloadCommand() {
    delete this.reloadCommand;
    return (this.reloadCommand = document.getElementById("Browser:Reload"));
  },
  get _elementsForTextBasedTypes() {
    delete this._elementsForTextBasedTypes;
    return (this._elementsForTextBasedTypes = [
      document.getElementById("pageStyleMenu"),
      document.getElementById("context-viewpartialsource-selection"),
      document.getElementById("context-print-selection"),
    ]);
  },
  get _elementsForFind() {
    delete this._elementsForFind;
    return (this._elementsForFind = [
      document.getElementById("cmd_find"),
      document.getElementById("cmd_findAgain"),
      document.getElementById("cmd_findPrevious"),
    ]);
  },
  get _elementsForViewSource() {
    delete this._elementsForViewSource;
    return (this._elementsForViewSource = [
      document.getElementById("context-viewsource"),
      document.getElementById("View:PageSource"),
    ]);
  },
  get _menuItemForRepairTextEncoding() {
    delete this._menuItemForRepairTextEncoding;
    return (this._menuItemForRepairTextEncoding = document.getElementById(
      "repair-text-encoding"
    ));
  },

  setDefaultStatus(status) {
    this.defaultStatus = status;
    StatusPanel.update();
  },

  setOverLink(url) {
    if (url) {
      url = Services.textToSubURI.unEscapeURIForUI(url);

      // Encode bidirectional formatting characters.
      // (RFC 3987 sections 3.2 and 4.1 paragraph 6)
      url = url.replace(
        /[\u200e\u200f\u202a\u202b\u202c\u202d\u202e]/g,
        encodeURIComponent
      );

      if (UrlbarPrefs.get("trimURLs")) {
        url = BrowserUIUtils.trimURL(url);
      }
    }

    this.overLink = url;
    LinkTargetDisplay.update();
  },

  showTooltip(x, y, tooltip, direction, browser) {
    if (
      Cc["@mozilla.org/widget/dragservice;1"]
        .getService(Ci.nsIDragService)
        .getCurrentSession()
    ) {
      return;
    }

    let elt = document.getElementById("remoteBrowserTooltip");
    elt.label = tooltip;
    elt.style.direction = direction;
    elt.openPopupAtScreen(x, y, false, null);
  },

  hideTooltip() {
    let elt = document.getElementById("remoteBrowserTooltip");
    elt.hidePopup();
  },

  getTabCount() {
    return gBrowser.tabs.length;
  },

  onProgressChange(
    aWebProgress,
    aRequest,
    aCurSelfProgress,
    aMaxSelfProgress,
    aCurTotalProgress,
    aMaxTotalProgress
  ) {
    // Do nothing.
  },

  onProgressChange64(
    aWebProgress,
    aRequest,
    aCurSelfProgress,
    aMaxSelfProgress,
    aCurTotalProgress,
    aMaxTotalProgress
  ) {
    return this.onProgressChange(
      aWebProgress,
      aRequest,
      aCurSelfProgress,
      aMaxSelfProgress,
      aCurTotalProgress,
      aMaxTotalProgress
    );
  },

  // This function fires only for the currently selected tab.
  onStateChange(aWebProgress, aRequest, aStateFlags, aStatus) {
    const nsIWebProgressListener = Ci.nsIWebProgressListener;

    let browser = gBrowser.selectedBrowser;
    gProtectionsHandler.onStateChange(aWebProgress, aStateFlags);

    if (
      aStateFlags & nsIWebProgressListener.STATE_START &&
      aStateFlags & nsIWebProgressListener.STATE_IS_NETWORK
    ) {
      if (aRequest && aWebProgress.isTopLevel) {
        // clear out search-engine data
        browser.engines = null;
      }

      this.isBusy = true;

      if (!(aStateFlags & nsIWebProgressListener.STATE_RESTORING)) {
        this.busyUI = true;

        // XXX: This needs to be based on window activity...
        this.stopCommand.removeAttribute("disabled");
        CombinedStopReload.switchToStop(aRequest, aWebProgress);
      }
    } else if (aStateFlags & nsIWebProgressListener.STATE_STOP) {
      // This (thanks to the filter) is a network stop or the last
      // request stop outside of loading the document, stop throbbers
      // and progress bars and such
      if (aRequest) {
        let msg = "";
        let location;
        let canViewSource = true;
        // Get the URI either from a channel or a pseudo-object
        if (aRequest instanceof Ci.nsIChannel || "URI" in aRequest) {
          location = aRequest.URI;

          // For keyword URIs clear the user typed value since they will be changed into real URIs
          if (location.scheme == "keyword" && aWebProgress.isTopLevel) {
            gBrowser.userTypedValue = null;
          }

          canViewSource = location.scheme != "view-source";

          if (location.spec != "about:blank") {
            switch (aStatus) {
              case Cr.NS_ERROR_NET_TIMEOUT:
                msg = gNavigatorBundle.getString("nv_timeout");
                break;
            }
          }
        }

        this.status = "";
        this.setDefaultStatus(msg);

        // Disable View Source menu entries for images, enable otherwise
        let isText =
          browser.documentContentType &&
          BrowserUtils.mimeTypeIsTextBased(browser.documentContentType);
        for (let element of this._elementsForViewSource) {
          if (canViewSource && isText) {
            element.removeAttribute("disabled");
          } else {
            element.setAttribute("disabled", "true");
          }
        }

        this._updateElementsForContentType();

        // Update Override Text Encoding state.
        // Can't cache the button, because the presence of the element in the DOM
        // may change over time.
        let button = document.getElementById("characterencoding-button");
        if (browser.mayEnableCharacterEncodingMenu) {
          this._menuItemForRepairTextEncoding.removeAttribute("disabled");
          button?.removeAttribute("disabled");
        } else {
          this._menuItemForRepairTextEncoding.setAttribute("disabled", "true");
          button?.setAttribute("disabled", "true");
        }
      }

      this.isBusy = false;

      if (this.busyUI) {
        this.busyUI = false;

        this.stopCommand.setAttribute("disabled", "true");
        CombinedStopReload.switchToReload(aRequest, aWebProgress);
      }
    }
  },

  /**
   * An nsIWebProgressListener method called by tabbrowser.  The `aIsSimulated`
   * parameter is extra and not declared in nsIWebProgressListener, however; see
   * below.
   *
   * @param {nsIWebProgress} aWebProgress
   *   The nsIWebProgress instance that fired the notification.
   * @param {nsIRequest} aRequest
   *   The associated nsIRequest.  This may be null in some cases.
   * @param {nsIURI} aLocationURI
   *   The URI of the location that is being loaded.
   * @param {integer} aFlags
   *   Flags that indicate the reason the location changed.  See the
   *   nsIWebProgressListener.LOCATION_CHANGE_* values.
   * @param {boolean} aIsSimulated
   *   True when this is called by tabbrowser due to switching tabs and
   *   undefined otherwise.  This parameter is not declared in
   *   nsIWebProgressListener.onLocationChange; see bug 1478348.
   */
  onLocationChange(aWebProgress, aRequest, aLocationURI, aFlags, aIsSimulated) {
    var location = aLocationURI ? aLocationURI.spec : "";

    UpdateBackForwardCommands(gBrowser.webNavigation);

    Services.obs.notifyObservers(
      aWebProgress,
      "touchbar-location-change",
      location
    );

    // For most changes we only need to update the browser UI if the primary
    // content area was navigated or the selected tab was changed. We don't need
    // to do anything else if there was a subframe navigation.

    if (!aWebProgress.isTopLevel) {
      return;
    }

    this.hideOverLinkImmediately = true;
    this.setOverLink("");
    this.hideOverLinkImmediately = false;

    let isSameDocument =
      aFlags & Ci.nsIWebProgressListener.LOCATION_CHANGE_SAME_DOCUMENT;
    if (
      (location == "about:blank" &&
        BrowserUIUtils.checkEmptyPageOrigin(gBrowser.selectedBrowser)) ||
      location == ""
    ) {
      // Second condition is for new tabs, otherwise
      // reload function is enabled until tab is refreshed.
      this.reloadCommand.setAttribute("disabled", "true");
    } else {
      this.reloadCommand.removeAttribute("disabled");
    }

    // We want to update the popup visibility if we received this notification
    // via simulated locationchange events such as switching between tabs, however
    // if this is a document navigation then PopupNotifications will be updated
    // via TabsProgressListener.onLocationChange and we do not want it called twice
    gURLBar.setURI(aLocationURI, aIsSimulated);

    BookmarkingUI.onLocationChange();
    // If we've actually changed document, update the toolbar visibility.
    if (gBookmarksToolbar2h2020 && !isSameDocument) {
      let bookmarksToolbar = gNavToolbox.querySelector("#PersonalToolbar");
      setToolbarVisibility(
        bookmarksToolbar,
        gBookmarksToolbarVisibility,
        false,
        false
      );
    }

    // About pages other than about:reader are not currently supported by
    // screenshots (see Bug 1620992).
    Services.obs.notifyObservers(
      window,
      "toggle-screenshot-disable",
      aLocationURI.scheme == "about" &&
        !aLocationURI.spec.startsWith("about:reader")
    );

    gPermissionPanel.onLocationChange();

    gProtectionsHandler.onLocationChange();

    BrowserPageActions.onLocationChange();

    SafeBrowsingNotificationBox.onLocationChange(aLocationURI);

    SaveToPocket.onLocationChange(window);

    UrlbarProviderSearchTips.onLocationChange(
      window,
      aLocationURI,
      aWebProgress,
      aFlags
    );

    gTabletModePageCounter.inc();

    this._updateElementsForContentType();

    // Unconditionally disable the Text Encoding button during load to
    // keep the UI calm when navigating from one modern page to another and
    // the toolbar button is visible.
    // Can't cache the button, because the presence of the element in the DOM
    // may change over time.
    let button = document.getElementById("characterencoding-button");
    this._menuItemForRepairTextEncoding.setAttribute("disabled", "true");
    button?.setAttribute("disabled", "true");

    // Try not to instantiate gCustomizeMode as much as possible,
    // so don't use CustomizeMode.jsm to check for URI or customizing.
    if (
      location == "about:blank" &&
      gBrowser.selectedTab.hasAttribute("customizemode")
    ) {
      gCustomizeMode.enter();
    } else if (
      CustomizationHandler.isEnteringCustomizeMode ||
      CustomizationHandler.isCustomizing()
    ) {
      gCustomizeMode.exit();
    }

    CFRPageActions.updatePageActions(gBrowser.selectedBrowser);

    AboutReaderParent.updateReaderButton(gBrowser.selectedBrowser);

    if (!gMultiProcessBrowser) {
      // Bug 1108553 - Cannot rotate images with e10s
      gGestureSupport.restoreRotationState();
    }

    // See bug 358202, when tabs are switched during a drag operation,
    // timers don't fire on windows (bug 203573)
    if (aRequest) {
      setTimeout(function() {
        XULBrowserWindow.asyncUpdateUI();
      }, 0);
    } else {
      this.asyncUpdateUI();
    }

    if (AppConstants.MOZ_CRASHREPORTER && aLocationURI) {
      let uri = aLocationURI;
      try {
        // If the current URI contains a username/password, remove it.
        uri = aLocationURI
          .mutate()
          .setUserPass("")
          .finalize();
      } catch (ex) {
        /* Ignore failures on about: URIs. */
      }

      try {
        gCrashReporter.annotateCrashReport("URL", uri.spec);
      } catch (ex) {
        // Don't make noise when the crash reporter is built but not enabled.
        if (ex.result != Cr.NS_ERROR_NOT_INITIALIZED) {
          throw ex;
        }
      }
    }
  },

  _updateElementsForContentType() {
    let browser = gBrowser.selectedBrowser;

    let isText =
      browser.documentContentType &&
      BrowserUtils.mimeTypeIsTextBased(browser.documentContentType);
    for (let element of this._elementsForTextBasedTypes) {
      if (isText) {
        element.removeAttribute("disabled");
      } else {
        element.setAttribute("disabled", "true");
      }
    }

    // Always enable find commands in PDF documents, otherwise do it only for
    // text documents whose location is not in the blacklist.
    let enableFind =
      browser.contentPrincipal?.spec == "resource://pdf.js/web/viewer.html" ||
      (isText && BrowserUtils.canFindInPage(gBrowser.currentURI.spec));
    for (let element of this._elementsForFind) {
      if (enableFind) {
        element.removeAttribute("disabled");
      } else {
        element.setAttribute("disabled", "true");
      }
    }
  },

  asyncUpdateUI() {
    BrowserSearch.updateOpenSearchBadge();
  },

  onStatusChange(aWebProgress, aRequest, aStatus, aMessage) {
    this.status = aMessage;
    StatusPanel.update();
  },

  // Properties used to cache security state used to update the UI
  _state: null,
  _lastLocation: null,
  _event: null,
  _lastLocationForEvent: null,
  // _isSecureContext can change without the state/location changing, due to security
  // error pages that intercept certain loads. For example this happens sometimes
  // with the the HTTPS-Only Mode error page (more details in bug 1656027)
  _isSecureContext: null,

  // This is called in multiple ways:
  //  1. Due to the nsIWebProgressListener.onContentBlockingEvent notification.
  //  2. Called by tabbrowser.xml when updating the current browser.
  //  3. Called directly during this object's initializations.
  //  4. Due to the nsIWebProgressListener.onLocationChange notification.
  // aRequest will be null always in case 2 and 3, and sometimes in case 1 (for
  // instance, there won't be a request when STATE_BLOCKED_TRACKING_CONTENT or
  // other blocking events are observed).
  onContentBlockingEvent(aWebProgress, aRequest, aEvent, aIsSimulated) {
    // Don't need to do anything if the data we use to update the UI hasn't
    // changed
    let uri = gBrowser.currentURI;
    let spec = uri.spec;
    if (this._event == aEvent && this._lastLocationForEvent == spec) {
      return;
    }
    this._lastLocationForEvent = spec;

    if (
      typeof aIsSimulated != "boolean" &&
      typeof aIsSimulated != "undefined"
    ) {
      throw new Error(
        "onContentBlockingEvent: aIsSimulated receieved an unexpected type"
      );
    }

    gProtectionsHandler.onContentBlockingEvent(
      aEvent,
      aWebProgress,
      aIsSimulated,
      this._event // previous content blocking event
    );

    // We need the state of the previous content blocking event, so update
    // event after onContentBlockingEvent is called.
    this._event = aEvent;
  },

  // This is called in multiple ways:
  //  1. Due to the nsIWebProgressListener.onSecurityChange notification.
  //  2. Called by tabbrowser.xml when updating the current browser.
  //  3. Called directly during this object's initializations.
  // aRequest will be null always in case 2 and 3, and sometimes in case 1.
  onSecurityChange(aWebProgress, aRequest, aState, aIsSimulated) {
    // Don't need to do anything if the data we use to update the UI hasn't
    // changed
    let uri = gBrowser.currentURI;
    let spec = uri.spec;
    let isSecureContext = gBrowser.securityUI.isSecureContext;
    if (
      this._state == aState &&
      this._lastLocation == spec &&
      this._isSecureContext === isSecureContext
    ) {
      // Switching to a tab of the same URL doesn't change most security
      // information, but tab specific permissions may be different.
      gIdentityHandler.refreshIdentityBlock();
      return;
    }
    this._state = aState;
    this._lastLocation = spec;
    this._isSecureContext = isSecureContext;

    // Make sure the "https" part of the URL is striked out or not,
    // depending on the current mixed active content blocking state.
    gURLBar.formatValue();

    try {
      uri = Services.io.createExposableURI(uri);
    } catch (e) {}
    gIdentityHandler.updateIdentity(this._state, uri);
  },

  // simulate all change notifications after switching tabs
  onUpdateCurrentBrowser: function XWB_onUpdateCurrentBrowser(
    aStateFlags,
    aStatus,
    aMessage,
    aTotalProgress
  ) {
    if (FullZoom.updateBackgroundTabs) {
      FullZoom.onLocationChange(gBrowser.currentURI, true);
    }

    CombinedStopReload.onTabSwitch();

    // Docshell should normally take care of hiding the tooltip, but we need to do it
    // ourselves for tabswitches.
    this.hideTooltip();

    // Also hide tooltips for content loaded in the parent process:
    document.getElementById("aHTMLTooltip").hidePopup();

    var nsIWebProgressListener = Ci.nsIWebProgressListener;
    var loadingDone = aStateFlags & nsIWebProgressListener.STATE_STOP;
    // use a pseudo-object instead of a (potentially nonexistent) channel for getting
    // a correct error message - and make sure that the UI is always either in
    // loading (STATE_START) or done (STATE_STOP) mode
    this.onStateChange(
      gBrowser.webProgress,
      { URI: gBrowser.currentURI },
      loadingDone
        ? nsIWebProgressListener.STATE_STOP
        : nsIWebProgressListener.STATE_START,
      aStatus
    );
    // status message and progress value are undefined if we're done with loading
    if (loadingDone) {
      return;
    }
    this.onStatusChange(gBrowser.webProgress, null, 0, aMessage);
  },
};

var LinkTargetDisplay = {
  get DELAY_SHOW() {
    delete this.DELAY_SHOW;
    return (this.DELAY_SHOW = Services.prefs.getIntPref(
      "browser.overlink-delay"
    ));
  },

  DELAY_HIDE: 250,
  _timer: 0,

  get _contextMenu() {
    delete this._contextMenu;
    return (this._contextMenu = document.getElementById(
      "contentAreaContextMenu"
    ));
  },

  update() {
    if (
      this._contextMenu.state == "open" ||
      this._contextMenu.state == "showing"
    ) {
      this._contextMenu.addEventListener("popuphidden", () => this.update(), {
        once: true,
      });
      return;
    }

    clearTimeout(this._timer);
    window.removeEventListener("mousemove", this, true);

    if (!XULBrowserWindow.overLink) {
      if (XULBrowserWindow.hideOverLinkImmediately) {
        this._hide();
      } else {
        this._timer = setTimeout(this._hide.bind(this), this.DELAY_HIDE);
      }
      return;
    }

    if (StatusPanel.isVisible) {
      StatusPanel.update();
    } else {
      // Let the display appear when the mouse doesn't move within the delay
      this._showDelayed();
      window.addEventListener("mousemove", this, true);
    }
  },

  handleEvent(event) {
    switch (event.type) {
      case "mousemove":
        // Restart the delay since the mouse was moved
        clearTimeout(this._timer);
        this._showDelayed();
        break;
    }
  },

  _showDelayed() {
    this._timer = setTimeout(
      function(self) {
        StatusPanel.update();
        window.removeEventListener("mousemove", self, true);
      },
      this.DELAY_SHOW,
      this
    );
  },

  _hide() {
    clearTimeout(this._timer);

    StatusPanel.update();
  },
};

var CombinedStopReload = {
  // Try to initialize. Returns whether initialization was successful, which
  // may mean we had already initialized.
  ensureInitialized() {
    if (this._initialized) {
      return true;
    }
    if (this._destroyed) {
      return false;
    }

    let reload = document.getElementById("reload-button");
    let stop = document.getElementById("stop-button");
    // It's possible the stop/reload buttons have been moved to the palette.
    // They may be reinserted later, so we will retry initialization if/when
    // we get notified of document loads.
    if (!stop || !reload) {
      return false;
    }

    this._initialized = true;
    if (XULBrowserWindow.stopCommand.getAttribute("disabled") != "true") {
      reload.setAttribute("displaystop", "true");
    }
    stop.addEventListener("click", this);

    // Removing attributes based on the observed command doesn't happen if the button
    // is in the palette when the command's attribute is removed (cf. bug 309953)
    for (let button of [stop, reload]) {
      if (button.hasAttribute("disabled")) {
        let command = document.getElementById(button.getAttribute("command"));
        if (!command.hasAttribute("disabled")) {
          button.removeAttribute("disabled");
        }
      }
    }

    this.reload = reload;
    this.stop = stop;
    this.stopReloadContainer = this.reload.parentNode;
    this.timeWhenSwitchedToStop = 0;

    this.stopReloadContainer.addEventListener("animationend", this);
    this.stopReloadContainer.addEventListener("animationcancel", this);

    return true;
  },

  uninit() {
    this._destroyed = true;

    if (!this._initialized) {
      return;
    }

    this._cancelTransition();
    this.stop.removeEventListener("click", this);
    this.stopReloadContainer.removeEventListener("animationend", this);
    this.stopReloadContainer.removeEventListener("animationcancel", this);
    this.stopReloadContainer = null;
    this.reload = null;
    this.stop = null;
  },

  handleEvent(event) {
    switch (event.type) {
      case "click":
        if (event.button == 0 && !this.stop.disabled) {
          this._stopClicked = true;
        }
        break;
      case "animationcancel":
      case "animationend": {
        if (
          event.target.classList.contains("toolbarbutton-animatable-image") &&
          (event.animationName == "reload-to-stop" ||
            event.animationName == "stop-to-reload")
        ) {
          this.stopReloadContainer.removeAttribute("animate");
        }
      }
    }
  },

  onTabSwitch() {
    // Reset the time in the event of a tabswitch since the stored time
    // would have been associated with the previous tab, so the animation will
    // still run if the page has been loading until long after the tab switch.
    this.timeWhenSwitchedToStop = window.performance.now();
  },

  switchToStop(aRequest, aWebProgress) {
    if (
      !this.ensureInitialized() ||
      !this._shouldSwitch(aRequest, aWebProgress)
    ) {
      return;
    }

    // Store the time that we switched to the stop button only if a request
    // is active. Requests are null if the switch is related to a tabswitch.
    // This is used to determine if we should show the stop->reload animation.
    if (aRequest instanceof Ci.nsIRequest) {
      this.timeWhenSwitchedToStop = window.performance.now();
    }

    let shouldAnimate =
      aRequest instanceof Ci.nsIRequest &&
      aWebProgress.isTopLevel &&
      aWebProgress.isLoadingDocument &&
      !gBrowser.tabAnimationsInProgress &&
      !gReduceMotion &&
      this.stopReloadContainer.closest("#nav-bar-customization-target");

    this._cancelTransition();
    if (shouldAnimate) {
      BrowserUIUtils.setToolbarButtonHeightProperty(this.stopReloadContainer);
      this.stopReloadContainer.setAttribute("animate", "true");
    } else {
      this.stopReloadContainer.removeAttribute("animate");
    }
    this.reload.setAttribute("displaystop", "true");
  },

  switchToReload(aRequest, aWebProgress) {
    if (!this.ensureInitialized() || !this.reload.hasAttribute("displaystop")) {
      return;
    }

    let shouldAnimate =
      aRequest instanceof Ci.nsIRequest &&
      aWebProgress.isTopLevel &&
      !aWebProgress.isLoadingDocument &&
      !gBrowser.tabAnimationsInProgress &&
      !gReduceMotion &&
      this._loadTimeExceedsMinimumForAnimation() &&
      this.stopReloadContainer.closest("#nav-bar-customization-target");

    if (shouldAnimate) {
      BrowserUIUtils.setToolbarButtonHeightProperty(this.stopReloadContainer);
      this.stopReloadContainer.setAttribute("animate", "true");
    } else {
      this.stopReloadContainer.removeAttribute("animate");
    }

    this.reload.removeAttribute("displaystop");

    if (!shouldAnimate || this._stopClicked) {
      this._stopClicked = false;
      this._cancelTransition();
      this.reload.disabled =
        XULBrowserWindow.reloadCommand.getAttribute("disabled") == "true";
      return;
    }

    if (this._timer) {
      return;
    }

    // Temporarily disable the reload button to prevent the user from
    // accidentally reloading the page when intending to click the stop button
    this.reload.disabled = true;
    this._timer = setTimeout(
      function(self) {
        self._timer = 0;
        self.reload.disabled =
          XULBrowserWindow.reloadCommand.getAttribute("disabled") == "true";
      },
      650,
      this
    );
  },

  _loadTimeExceedsMinimumForAnimation() {
    // If the time between switching to the stop button then switching to
    // the reload button exceeds 150ms, then we will show the animation.
    // If we don't know when we switched to stop (switchToStop is called
    // after init but before switchToReload), then we will prevent the
    // animation from occuring.
    return (
      this.timeWhenSwitchedToStop &&
      window.performance.now() - this.timeWhenSwitchedToStop > 150
    );
  },

  _shouldSwitch(aRequest, aWebProgress) {
    if (
      aRequest &&
      aRequest.originalURI &&
      (aRequest.originalURI.schemeIs("chrome") ||
        (aRequest.originalURI.schemeIs("about") &&
          aWebProgress.isTopLevel &&
          !aRequest.originalURI.spec.startsWith("about:reader")))
    ) {
      return false;
    }

    return true;
  },

  _cancelTransition() {
    if (this._timer) {
      clearTimeout(this._timer);
      this._timer = 0;
    }
  },
};

var TabsProgressListener = {
  onStateChange(aBrowser, aWebProgress, aRequest, aStateFlags, aStatus) {
    // Collect telemetry data about tab load times.
    if (
      aWebProgress.isTopLevel &&
      (!aRequest.originalURI || aRequest.originalURI.scheme != "about")
    ) {
      let histogram = "FX_PAGE_LOAD_MS_2";
      let recordLoadTelemetry = true;

      if (aWebProgress.loadType & Ci.nsIDocShell.LOAD_CMD_RELOAD) {
        // loadType is constructed by shifting loadFlags, this is why we need to
        // do the same shifting here.
        // https://searchfox.org/mozilla-central/rev/11cfa0462a6b5d8c5e2111b8cfddcf78098f0141/docshell/base/nsDocShellLoadTypes.h#22
        if (aWebProgress.loadType & (kSkipCacheFlags << 16)) {
          histogram = "FX_PAGE_RELOAD_SKIP_CACHE_MS";
        } else if (aWebProgress.loadType == Ci.nsIDocShell.LOAD_CMD_RELOAD) {
          histogram = "FX_PAGE_RELOAD_NORMAL_MS";
        } else {
          recordLoadTelemetry = false;
        }
      }

      let stopwatchRunning = TelemetryStopwatch.running(histogram, aBrowser);
      if (aStateFlags & Ci.nsIWebProgressListener.STATE_IS_WINDOW) {
        if (aStateFlags & Ci.nsIWebProgressListener.STATE_START) {
          if (stopwatchRunning) {
            // Oops, we're seeing another start without having noticed the previous stop.
            if (recordLoadTelemetry) {
              TelemetryStopwatch.cancel(histogram, aBrowser);
            }
          }
          if (recordLoadTelemetry) {
            TelemetryStopwatch.start(histogram, aBrowser);
          }
          Services.telemetry.getHistogramById("FX_TOTAL_TOP_VISITS").add(true);
        } else if (
          aStateFlags & Ci.nsIWebProgressListener.STATE_STOP &&
          stopwatchRunning /* we won't see STATE_START events for pre-rendered tabs */
        ) {
          if (recordLoadTelemetry) {
            if (aBrowser.browsingContext?.topWindowContext?.hadLazyLoadImage) {
              let timeElapsed = TelemetryStopwatch.timeElapsed(
                histogram,
                aBrowser
              );
              Services.telemetry
                .getHistogramById("FX_LAZYLOAD_IMAGE_PAGE_LOAD_MS")
                .add(timeElapsed);
            }
            TelemetryStopwatch.finish(histogram, aBrowser);
            BrowserTelemetryUtils.recordSiteOriginTelemetry(browserWindows());
          }
        }
      } else if (
        aStateFlags & Ci.nsIWebProgressListener.STATE_STOP &&
        aStatus == Cr.NS_BINDING_ABORTED &&
        stopwatchRunning /* we won't see STATE_START events for pre-rendered tabs */
      ) {
        if (recordLoadTelemetry) {
          TelemetryStopwatch.cancel(histogram, aBrowser);
        }
      }
    }
  },

  onLocationChange(aBrowser, aWebProgress, aRequest, aLocationURI, aFlags) {
    // Filter out location changes caused by anchor navigation
    // or history.push/pop/replaceState.
    if (aFlags & Ci.nsIWebProgressListener.LOCATION_CHANGE_SAME_DOCUMENT) {
      // Reader mode cares about history.pushState and friends.
      // FIXME: The content process should manage this directly (bug 1445351).
      aBrowser.sendMessageToActor(
        "Reader:PushState",
        {
          isArticle: aBrowser.isArticle,
        },
        "AboutReader"
      );
      return;
    }

    // Filter out location changes in sub documents.
    if (!aWebProgress.isTopLevel) {
      return;
    }

    // Only need to call locationChange if the PopupNotifications object
    // for this window has already been initialized (i.e. its getter no
    // longer exists)
    if (!Object.getOwnPropertyDescriptor(window, "PopupNotifications").get) {
      PopupNotifications.locationChange(aBrowser);
    }

    let tab = gBrowser.getTabForBrowser(aBrowser);
    if (tab && tab._sharingState) {
      gBrowser.resetBrowserSharing(aBrowser);
    }

    gBrowser.readNotificationBox(aBrowser)?.removeTransientNotifications();

    FullZoom.onLocationChange(aLocationURI, false, aBrowser);
    CaptivePortalWatcher.onLocationChange(aBrowser);
  },

  onLinkIconAvailable(browser, dataURI, iconURI) {
    if (!iconURI) {
      return;
    }
    if (browser == gBrowser.selectedBrowser) {
      // If the "Add Search Engine" page action is in the urlbar, its image
      // needs to be set to the new icon, so call updateOpenSearchBadge.
      BrowserSearch.updateOpenSearchBadge();
    }
  },
};

function nsBrowserAccess() {}

nsBrowserAccess.prototype = {
  QueryInterface: ChromeUtils.generateQI(["nsIBrowserDOMWindow"]),

  _openURIInNewTab(
    aURI,
    aReferrerInfo,
    aIsPrivate,
    aIsExternal,
    aForceNotRemote = false,
    aUserContextId = Ci.nsIScriptSecurityManager.DEFAULT_USER_CONTEXT_ID,
    aOpenWindowInfo = null,
    aOpenerBrowser = null,
    aTriggeringPrincipal = null,
    aName = "",
    aCsp = null,
    aSkipLoad = false
  ) {
    let win, needToFocusWin;

    // try the current window.  if we're in a popup, fall back on the most recent browser window
    if (window.toolbar.visible) {
      win = window;
    } else {
      win = BrowserWindowTracker.getTopWindow({ private: aIsPrivate });
      needToFocusWin = true;
    }

    if (!win) {
      // we couldn't find a suitable window, a new one needs to be opened.
      return null;
    }

    if (aIsExternal && (!aURI || aURI.spec == "about:blank")) {
      win.BrowserOpenTab(); // this also focuses the location bar
      win.focus();
      return win.gBrowser.selectedBrowser;
    }

    let loadInBackground = Services.prefs.getBoolPref(
      "browser.tabs.loadDivertedInBackground"
    );

    let tab = win.gBrowser.loadOneTab(aURI ? aURI.spec : "about:blank", {
      triggeringPrincipal: aTriggeringPrincipal,
      referrerInfo: aReferrerInfo,
      userContextId: aUserContextId,
      fromExternal: aIsExternal,
      inBackground: loadInBackground,
      forceNotRemote: aForceNotRemote,
      openWindowInfo: aOpenWindowInfo,
      openerBrowser: aOpenerBrowser,
      name: aName,
      csp: aCsp,
      skipLoad: aSkipLoad,
    });
    let browser = win.gBrowser.getBrowserForTab(tab);

    if (needToFocusWin || (!loadInBackground && aIsExternal)) {
      win.focus();
    }

    return browser;
  },

  createContentWindow(
    aURI,
    aOpenWindowInfo,
    aWhere,
    aFlags,
    aTriggeringPrincipal,
    aCsp
  ) {
    return this.getContentWindowOrOpenURI(
      null,
      aOpenWindowInfo,
      aWhere,
      aFlags,
      aTriggeringPrincipal,
      aCsp,
      true
    );
  },

  openURI(aURI, aOpenWindowInfo, aWhere, aFlags, aTriggeringPrincipal, aCsp) {
    if (!aURI) {
      Cu.reportError("openURI should only be called with a valid URI");
      throw Components.Exception("", Cr.NS_ERROR_FAILURE);
    }
    return this.getContentWindowOrOpenURI(
      aURI,
      aOpenWindowInfo,
      aWhere,
      aFlags,
      aTriggeringPrincipal,
      aCsp,
      false
    );
  },

  getContentWindowOrOpenURI(
    aURI,
    aOpenWindowInfo,
    aWhere,
    aFlags,
    aTriggeringPrincipal,
    aCsp,
    aSkipLoad
  ) {
    var browsingContext = null;
    var isExternal = !!(aFlags & Ci.nsIBrowserDOMWindow.OPEN_EXTERNAL);

    if (aOpenWindowInfo && isExternal) {
      Cu.reportError(
        "nsBrowserAccess.openURI did not expect aOpenWindowInfo to be " +
          "passed if the context is OPEN_EXTERNAL."
      );
      throw Components.Exception("", Cr.NS_ERROR_FAILURE);
    }

    if (isExternal && aURI && aURI.schemeIs("chrome")) {
      dump("use --chrome command-line option to load external chrome urls\n");
      return null;
    }

    if (aWhere == Ci.nsIBrowserDOMWindow.OPEN_DEFAULTWINDOW) {
      if (
        isExternal &&
        Services.prefs.prefHasUserValue(
          "browser.link.open_newwindow.override.external"
        )
      ) {
        aWhere = Services.prefs.getIntPref(
          "browser.link.open_newwindow.override.external"
        );
      } else {
        aWhere = Services.prefs.getIntPref("browser.link.open_newwindow");
      }
    }

    let referrerInfo;
    if (aFlags & Ci.nsIBrowserDOMWindow.OPEN_NO_REFERRER) {
      referrerInfo = new ReferrerInfo(Ci.nsIReferrerInfo.EMPTY, false, null);
    } else if (
      aOpenWindowInfo &&
      aOpenWindowInfo.parent &&
      aOpenWindowInfo.parent.window
    ) {
      referrerInfo = new ReferrerInfo(
        aOpenWindowInfo.parent.window.document.referrerInfo.referrerPolicy,
        true,
        makeURI(aOpenWindowInfo.parent.window.location.href)
      );
    } else {
      referrerInfo = new ReferrerInfo(Ci.nsIReferrerInfo.EMPTY, true, null);
    }

    let isPrivate = aOpenWindowInfo
      ? aOpenWindowInfo.originAttributes.privateBrowsingId != 0
      : PrivateBrowsingUtils.isWindowPrivate(window);

    switch (aWhere) {
      case Ci.nsIBrowserDOMWindow.OPEN_NEWWINDOW:
        // FIXME: Bug 408379. So how come this doesn't send the
        // referrer like the other loads do?
        var url = aURI && aURI.spec;
        let features = "all,dialog=no";
        if (isPrivate) {
          features += ",private";
        }
        // Pass all params to openDialog to ensure that "url" isn't passed through
        // loadOneOrMoreURIs, which splits based on "|"
        try {
          openDialog(
            AppConstants.BROWSER_CHROME_URL,
            "_blank",
            features,
            // window.arguments
            url,
            null,
            null,
            null,
            null,
            null,
            null,
            null,
            aTriggeringPrincipal,
            null,
            aCsp,
            aOpenWindowInfo
          );
          // At this point, the new browser window is just starting to load, and
          // hasn't created the content <browser> that we should return.
          // If the caller of this function is originating in C++, they can pass a
          // callback in nsOpenWindowInfo and it will be invoked when the browsing
          // context for a newly opened window is ready.
          browsingContext = null;
        } catch (ex) {
          Cu.reportError(ex);
        }
        break;
      case Ci.nsIBrowserDOMWindow.OPEN_NEWTAB: {
        // If we have an opener, that means that the caller is expecting access
        // to the nsIDOMWindow of the opened tab right away. For e10s windows,
        // this means forcing the newly opened browser to be non-remote so that
        // we can hand back the nsIDOMWindow. DocumentLoadListener will do the
        // job of shuttling off the newly opened browser to run in the right
        // process once it starts loading a URI.
        let forceNotRemote = aOpenWindowInfo && !aOpenWindowInfo.isRemote;
        let userContextId = aOpenWindowInfo
          ? aOpenWindowInfo.originAttributes.userContextId
          : Ci.nsIScriptSecurityManager.DEFAULT_USER_CONTEXT_ID;
        let browser = this._openURIInNewTab(
          aURI,
          referrerInfo,
          isPrivate,
          isExternal,
          forceNotRemote,
          userContextId,
          aOpenWindowInfo,
          null,
          aTriggeringPrincipal,
          "",
          aCsp,
          aSkipLoad
        );
        if (browser) {
          browsingContext = browser.browsingContext;
        }
        break;
      }
      case Ci.nsIBrowserDOMWindow.OPEN_PRINT_BROWSER: {
        let browser = PrintUtils.startPrintWindow(aOpenWindowInfo.parent, {
          openWindowInfo: aOpenWindowInfo,
        });
        if (browser) {
          browsingContext = browser.browsingContext;
        }
        break;
      }
      default:
        // OPEN_CURRENTWINDOW or an illegal value
        browsingContext = window.gBrowser.selectedBrowser.browsingContext;
        if (aURI) {
          let loadFlags = Ci.nsIWebNavigation.LOAD_FLAGS_NONE;
          if (isExternal) {
            loadFlags |= Ci.nsIWebNavigation.LOAD_FLAGS_FROM_EXTERNAL;
          } else if (!aTriggeringPrincipal.isSystemPrincipal) {
            // XXX this code must be reviewed and changed when bug 1616353
            // lands.
            loadFlags |= Ci.nsIWebNavigation.LOAD_FLAGS_FIRST_LOAD;
          }
          gBrowser.loadURI(aURI.spec, {
            triggeringPrincipal: aTriggeringPrincipal,
            csp: aCsp,
            loadFlags,
            referrerInfo,
          });
        }
        if (
          !Services.prefs.getBoolPref("browser.tabs.loadDivertedInBackground")
        ) {
          window.focus();
        }
    }
    return browsingContext;
  },

  createContentWindowInFrame: function browser_createContentWindowInFrame(
    aURI,
    aParams,
    aWhere,
    aFlags,
    aName
  ) {
    // Passing a null-URI to only create the content window,
    // and pass true for aSkipLoad to prevent loading of
    // about:blank
    return this.getContentWindowOrOpenURIInFrame(
      null,
      aParams,
      aWhere,
      aFlags,
      aName,
      true
    );
  },

  openURIInFrame: function browser_openURIInFrame(
    aURI,
    aParams,
    aWhere,
    aFlags,
    aName
  ) {
    return this.getContentWindowOrOpenURIInFrame(
      aURI,
      aParams,
      aWhere,
      aFlags,
      aName,
      false
    );
  },

  getContentWindowOrOpenURIInFrame: function browser_getContentWindowOrOpenURIInFrame(
    aURI,
    aParams,
    aWhere,
    aFlags,
    aName,
    aSkipLoad
  ) {
    if (aWhere == Ci.nsIBrowserDOMWindow.OPEN_PRINT_BROWSER) {
      return PrintUtils.startPrintWindow(aParams.openWindowInfo.parent, {
        openWindowInfo: aParams.openWindowInfo,
      });
    }

    if (aWhere != Ci.nsIBrowserDOMWindow.OPEN_NEWTAB) {
      dump("Error: openURIInFrame can only open in new tabs or print");
      return null;
    }

    var isExternal = !!(aFlags & Ci.nsIBrowserDOMWindow.OPEN_EXTERNAL);

    var userContextId =
      aParams.openerOriginAttributes &&
      "userContextId" in aParams.openerOriginAttributes
        ? aParams.openerOriginAttributes.userContextId
        : Ci.nsIScriptSecurityManager.DEFAULT_USER_CONTEXT_ID;

    return this._openURIInNewTab(
      aURI,
      aParams.referrerInfo,
      aParams.isPrivate,
      isExternal,
      false,
      userContextId,
      aParams.openWindowInfo,
      aParams.openerBrowser,
      aParams.triggeringPrincipal,
      aName,
      aParams.csp,
      aSkipLoad
    );
  },

  canClose() {
    return CanCloseWindow();
  },

  get tabCount() {
    return gBrowser.tabs.length;
  },
};

function onViewToolbarsPopupShowing(aEvent, aInsertPoint) {
  var popup = aEvent.target;
  if (popup != aEvent.currentTarget) {
    return;
  }

  // Empty the menu
  for (var i = popup.children.length - 1; i >= 0; --i) {
    var deadItem = popup.children[i];
    if (deadItem.hasAttribute("toolbarId")) {
      popup.removeChild(deadItem);
    }
  }

  MozXULElement.insertFTLIfNeeded("browser/toolbarContextMenu.ftl");
  let firstMenuItem = aInsertPoint || popup.firstElementChild;
  let toolbarNodes = gNavToolbox.querySelectorAll("toolbar");
  for (let toolbar of toolbarNodes) {
    if (!toolbar.hasAttribute("toolbarname")) {
      continue;
    }

    if (toolbar.id == "PersonalToolbar" && gBookmarksToolbar2h2020) {
      let menu = BookmarkingUI.buildBookmarksToolbarSubmenu(toolbar);
      popup.insertBefore(menu, firstMenuItem);
    } else {
      let menuItem = document.createXULElement("menuitem");
      menuItem.setAttribute("id", "toggle_" + toolbar.id);
      menuItem.setAttribute("toolbarId", toolbar.id);
      menuItem.setAttribute("type", "checkbox");
      menuItem.setAttribute("label", toolbar.getAttribute("toolbarname"));
      let hidingAttribute =
        toolbar.getAttribute("type") == "menubar" ? "autohide" : "collapsed";
      menuItem.setAttribute(
        "checked",
        toolbar.getAttribute(hidingAttribute) != "true"
      );
      menuItem.setAttribute("accesskey", toolbar.getAttribute("accesskey"));
      if (popup.id != "toolbar-context-menu") {
        menuItem.setAttribute("key", toolbar.getAttribute("key"));
      }

      popup.insertBefore(menuItem, firstMenuItem);
      menuItem.addEventListener("command", onViewToolbarCommand);
    }
  }

  let moveToPanel = popup.querySelector(".customize-context-moveToPanel");
  let removeFromToolbar = popup.querySelector(
    ".customize-context-removeFromToolbar"
  );
  // View -> Toolbars menu doesn't have the moveToPanel or removeFromToolbar items.
  if (!moveToPanel || !removeFromToolbar) {
    return;
  }

  // triggerNode can be a nested child element of a toolbaritem.
  let toolbarItem = popup.triggerNode;

  if (toolbarItem && toolbarItem.localName == "toolbarpaletteitem") {
    toolbarItem = toolbarItem.firstElementChild;
  } else if (toolbarItem && toolbarItem.localName != "toolbar") {
    while (toolbarItem && toolbarItem.parentElement) {
      let parent = toolbarItem.parentElement;
      if (
        (parent.classList &&
          parent.classList.contains("customization-target")) ||
        parent.getAttribute("overflowfortoolbar") || // Needs to work in the overflow list as well.
        parent.localName == "toolbarpaletteitem" ||
        parent.localName == "toolbar"
      ) {
        break;
      }
      toolbarItem = parent;
    }
  } else {
    toolbarItem = null;
  }

  let showTabStripItems = toolbarItem && toolbarItem.id == "tabbrowser-tabs";
  for (let node of popup.querySelectorAll(
    'menuitem[contexttype="toolbaritem"]'
  )) {
    node.hidden = showTabStripItems;
  }

  for (let node of popup.querySelectorAll('menuitem[contexttype="tabbar"]')) {
    node.hidden = !showTabStripItems;
  }

  document
    .getElementById("toolbar-context-menu")
    .querySelectorAll("[data-lazy-l10n-id]")
    .forEach(el => {
      el.setAttribute("data-l10n-id", el.getAttribute("data-lazy-l10n-id"));
      el.removeAttribute("data-lazy-l10n-id");
    });

  // The "normal" toolbar items menu separator is hidden because it's unused
  // when hiding the "moveToPanel" and "removeFromToolbar" items on flexible
  // space items. But we need to ensure its hidden state is reset in the case
  // the context menu is subsequently opened on a non-flexible space item.
  let menuSeparator = document.getElementById("toolbarItemsMenuSeparator");
  menuSeparator.hidden = false;

  document.getElementById(
    "toolbarNavigatorItemsMenuSeparator"
  ).hidden = !showTabStripItems;

  if (
    !CustomizationHandler.isCustomizing() &&
    CustomizableUI.isSpecialWidget(toolbarItem?.id || "")
  ) {
    moveToPanel.hidden = true;
    removeFromToolbar.hidden = true;
    menuSeparator.hidden = !showTabStripItems;
  }

  if (showTabStripItems) {
    let multipleTabsSelected = !!gBrowser.multiSelectedTabsCount;
    document.getElementById(
      "toolbar-context-bookmarkSelectedTabs"
    ).hidden = !multipleTabsSelected;
    document.getElementById(
      "toolbar-context-bookmarkSelectedTab"
    ).hidden = multipleTabsSelected;
    document.getElementById(
      "toolbar-context-reloadSelectedTabs"
    ).hidden = !multipleTabsSelected;
    document.getElementById(
      "toolbar-context-reloadSelectedTab"
    ).hidden = multipleTabsSelected;
    document.getElementById(
      "toolbar-context-selectAllTabs"
    ).disabled = gBrowser.allTabsSelected();
    document.getElementById("toolbar-context-undoCloseTab").disabled =
      SessionStore.getClosedTabCount(window) == 0;
    return;
  }

  let movable =
    toolbarItem &&
    toolbarItem.id &&
    CustomizableUI.isWidgetRemovable(toolbarItem);
  if (movable) {
    if (CustomizableUI.isSpecialWidget(toolbarItem.id)) {
      moveToPanel.setAttribute("disabled", true);
    } else {
      moveToPanel.removeAttribute("disabled");
    }
    removeFromToolbar.removeAttribute("disabled");
  } else {
    moveToPanel.setAttribute("disabled", true);
    removeFromToolbar.setAttribute("disabled", true);
  }
}

function onViewToolbarCommand(aEvent) {
  let node = aEvent.originalTarget;
  let menuId;
  let toolbarId;
  let isVisible;
  if (node.dataset.bookmarksToolbarVisibility) {
    isVisible = node.dataset.visibilityEnum;
    toolbarId = "PersonalToolbar";
    menuId = node.parentNode.parentNode.parentNode.id;
    Services.prefs.setCharPref(
      "browser.toolbars.bookmarks.visibility",
      isVisible
    );
  } else {
    menuId = node.parentNode.id;
    toolbarId = node.getAttribute("toolbarId");
    isVisible = node.getAttribute("checked") == "true";
  }
  CustomizableUI.setToolbarVisibility(toolbarId, isVisible);
  BrowserUsageTelemetry.recordToolbarVisibility(toolbarId, isVisible, menuId);
}

function setToolbarVisibility(
  toolbar,
  isVisible,
  persist = true,
  animated = true
) {
  let hidingAttribute;
  if (toolbar.getAttribute("type") == "menubar") {
    hidingAttribute = "autohide";
    if (AppConstants.platform == "linux") {
      Services.prefs.setBoolPref("ui.key.menuAccessKeyFocuses", !isVisible);
    }
  } else {
    hidingAttribute = "collapsed";
  }

  // For the bookmarks toolbar, we need to persist state before toggling
  // the visibility in this window, because the state can be different
  // (newtab vs never or always) even when that won't change visibility
  // in this window.
  if (persist && toolbar.id == "PersonalToolbar") {
    let prefValue;
    if (typeof isVisible == "string") {
      prefValue = isVisible;
    } else {
      prefValue = isVisible ? "always" : "never";
    }
    Services.prefs.setCharPref(
      "browser.toolbars.bookmarks.visibility",
      prefValue
    );
  }

  if (typeof isVisible == "string") {
    switch (isVisible) {
      case "always":
        isVisible = true;
        break;
      case "never":
        isVisible = false;
        break;
      case "newtab":
        let currentURI = gBrowser?.currentURI;
        if (!gBrowserInit.domContentLoaded) {
          let uriToLoad = gBrowserInit.uriToLoadPromise;
          if (uriToLoad) {
            if (Array.isArray(uriToLoad)) {
              // We only care about the first tab being loaded
              uriToLoad = uriToLoad[0];
            }
            try {
              currentURI = Services.io.newURI(uriToLoad);
            } catch (ex) {}
          }
        }
        isVisible =
          !!currentURI && BookmarkingUI.isOnNewTabPage({ currentURI });
        break;
    }
  }

  if (toolbar.getAttribute(hidingAttribute) == (!isVisible).toString()) {
    // If this call will not result in a visibility change, return early
    // since dispatching toolbarvisibilitychange will cause views to get rebuilt.
    return;
  }

  toolbar.classList.toggle("instant", !animated);
  toolbar.setAttribute(hidingAttribute, !isVisible);
  // For the bookmarks toolbar, we will have saved state above. For other
  // toolbars, we need to do it after setting the attribute, or we might
  // save the wrong state.
  if (persist && toolbar.id != "PersonalToolbar") {
    Services.xulStore.persist(toolbar, hidingAttribute);
  }

  let eventParams = {
    detail: {
      visible: isVisible,
    },
    bubbles: true,
  };
  let event = new CustomEvent("toolbarvisibilitychange", eventParams);
  toolbar.dispatchEvent(event);
}

function updateToggleControlLabel(control) {
  if (!control.hasAttribute("label-checked")) {
    return;
  }

  if (!control.hasAttribute("label-unchecked")) {
    control.setAttribute("label-unchecked", control.getAttribute("label"));
  }
  let prefix = control.getAttribute("checked") == "true" ? "" : "un";
  control.setAttribute("label", control.getAttribute(`label-${prefix}checked`));
}

var TabletModeUpdater = {
  init() {
    if (AppConstants.isPlatformAndVersionAtLeast("win", "10")) {
      this.update(WindowsUIUtils.inTabletMode);
      Services.obs.addObserver(this, "tablet-mode-change");
    }
  },

  uninit() {
    if (AppConstants.isPlatformAndVersionAtLeast("win", "10")) {
      Services.obs.removeObserver(this, "tablet-mode-change");
    }
  },

  observe(subject, topic, data) {
    this.update(data == "tablet-mode");
  },

  update(isInTabletMode) {
    let wasInTabletMode = document.documentElement.hasAttribute("tabletmode");
    if (isInTabletMode) {
      document.documentElement.setAttribute("tabletmode", "true");
    } else {
      document.documentElement.removeAttribute("tabletmode");
    }
    if (wasInTabletMode != isInTabletMode) {
      gUIDensity.update();
    }
  },
};

var gTabletModePageCounter = {
  enabled: false,
  inc() {
    this.enabled = AppConstants.isPlatformAndVersionAtLeast("win", "10.0");
    if (!this.enabled) {
      this.inc = () => {};
      return;
    }
    this.inc = this._realInc;
    this.inc();
  },

  _desktopCount: 0,
  _tabletCount: 0,
  _realInc() {
    let inTabletMode = document.documentElement.hasAttribute("tabletmode");
    this[inTabletMode ? "_tabletCount" : "_desktopCount"]++;
  },

  finish() {
    if (this.enabled) {
      let histogram = Services.telemetry.getKeyedHistogramById(
        "FX_TABLETMODE_PAGE_LOAD"
      );
      histogram.add("tablet", this._tabletCount);
      histogram.add("desktop", this._desktopCount);
    }
  },
};

function displaySecurityInfo() {
  BrowserPageInfo(null, "securityTab");
}

// Updates the UI density (for touch and compact mode) based on the uidensity pref.
var gUIDensity = {
  MODE_NORMAL: 0,
  MODE_COMPACT: 1,
  MODE_TOUCH: 2,
  uiDensityPref: "browser.uidensity",
  autoTouchModePref: "browser.touchmode.auto",

  init() {
    this.update();
    Services.prefs.addObserver(this.uiDensityPref, this);
    Services.prefs.addObserver(this.autoTouchModePref, this);
  },

  uninit() {
    Services.prefs.removeObserver(this.uiDensityPref, this);
    Services.prefs.removeObserver(this.autoTouchModePref, this);
  },

  observe(aSubject, aTopic, aPrefName) {
    if (
      aTopic != "nsPref:changed" ||
      (aPrefName != this.uiDensityPref && aPrefName != this.autoTouchModePref)
    ) {
      return;
    }

    this.update();
  },

  getCurrentDensity() {
    // Automatically override the uidensity to touch in Windows tablet mode.
    if (
      AppConstants.isPlatformAndVersionAtLeast("win", "10") &&
      WindowsUIUtils.inTabletMode &&
      Services.prefs.getBoolPref(this.autoTouchModePref)
    ) {
      return { mode: this.MODE_TOUCH, overridden: true };
    }
    return {
      mode: Services.prefs.getIntPref(this.uiDensityPref),
      overridden: false,
    };
  },

  update(mode) {
    if (mode == null) {
      mode = this.getCurrentDensity().mode;
    }

    let docs = [document.documentElement];
    let shouldUpdateSidebar = SidebarUI.initialized && SidebarUI.isOpen;
    if (shouldUpdateSidebar) {
      docs.push(SidebarUI.browser.contentDocument.documentElement);
    }
    for (let doc of docs) {
      switch (mode) {
        case this.MODE_COMPACT:
          doc.setAttribute("uidensity", "compact");
          break;
        case this.MODE_TOUCH:
          doc.setAttribute("uidensity", "touch");
          break;
        default:
          doc.removeAttribute("uidensity");
          break;
      }
    }
    if (shouldUpdateSidebar) {
      let tree = SidebarUI.browser.contentDocument.querySelector(
        ".sidebar-placesTree"
      );
      if (tree) {
        // Tree items don't update their styles without changing some property on the
        // parent tree element, like background-color or border. See bug 1407399.
        tree.style.border = "1px";
        tree.style.border = "";
      }
    }

    gBrowser.tabContainer.uiDensityChanged();
    gURLBar.updateLayoutBreakout();
  },
};

const nodeToTooltipMap = {
  "bookmarks-menu-button": "bookmarksMenuButton.tooltip",
  "context-reload": "reloadButton.tooltip",
  "context-stop": "stopButton.tooltip",
  "downloads-button": "downloads.tooltip",
  "fullscreen-button": "fullscreenButton.tooltip",
  "appMenu-fullscreen-button": "fullscreenButton.tooltip",
  "appMenu-fullscreen-button2": "fullscreenButton.tooltip",
  "new-window-button": "newWindowButton.tooltip",
  "new-tab-button": "newTabButton.tooltip",
  "tabs-newtab-button": "newTabButton.tooltip",
  "reload-button": "reloadButton.tooltip",
  "stop-button": "stopButton.tooltip",
  "urlbar-zoom-button": "urlbar-zoom-button.tooltip",
  "appMenu-cut-button": "cut-button.tooltip",
  "appMenu-copy-button": "copy-button.tooltip",
  "appMenu-paste-button": "paste-button.tooltip",
  "appMenu-zoomEnlarge-button": "zoomEnlarge-button.tooltip",
  "appMenu-zoomEnlarge-button2": "zoomEnlarge-button.tooltip",
  "appMenu-zoomReset-button": "zoomReset-button.tooltip",
  "appMenu-zoomReset-button2": "zoomReset-button.tooltip",
  "appMenu-zoomReduce-button": "zoomReduce-button.tooltip",
  "appMenu-zoomReduce-button2": "zoomReduce-button.tooltip",
  "reader-mode-button-icon": "reader-mode-button.tooltip",
  "print-button": "printButton.tooltip",
};
const nodeToShortcutMap = {
  "bookmarks-menu-button": "manBookmarkKb",
  "context-reload": "key_reload",
  "context-stop": "key_stop",
  "downloads-button": "key_openDownloads",
  "fullscreen-button": "key_fullScreen",
  "appMenu-fullscreen-button": "key_fullScreen",
  "appMenu-fullscreen-button2": "key_fullScreen",
  "new-window-button": "key_newNavigator",
  "new-tab-button": "key_newNavigatorTab",
  "tabs-newtab-button": "key_newNavigatorTab",
  "reload-button": "key_reload",
  "stop-button": "key_stop",
  "urlbar-zoom-button": "key_fullZoomReset",
  "appMenu-cut-button": "key_cut",
  "appMenu-copy-button": "key_copy",
  "appMenu-paste-button": "key_paste",
  "appMenu-zoomEnlarge-button": "key_fullZoomEnlarge",
  "appMenu-zoomEnlarge-button2": "key_fullZoomEnlarge",
  "appMenu-zoomReset-button": "key_fullZoomReset",
  "appMenu-zoomReset-button2": "key_fullZoomReset",
  "appMenu-zoomReduce-button": "key_fullZoomReduce",
  "appMenu-zoomReduce-button2": "key_fullZoomReduce",
  "reader-mode-button-icon": "key_toggleReaderMode",
  "print-button": "printKb",
};

const gDynamicTooltipCache = new Map();
function GetDynamicShortcutTooltipText(nodeId) {
  if (!gDynamicTooltipCache.has(nodeId) && nodeId in nodeToTooltipMap) {
    let strId = nodeToTooltipMap[nodeId];
    let args = [];
    if (nodeId in nodeToShortcutMap) {
      let shortcutId = nodeToShortcutMap[nodeId];
      let shortcut = document.getElementById(shortcutId);
      if (shortcut) {
        args.push(ShortcutUtils.prettifyShortcut(shortcut));
      }
    }
    gDynamicTooltipCache.set(
      nodeId,
      gNavigatorBundle.getFormattedString(strId, args)
    );
  }
  return gDynamicTooltipCache.get(nodeId);
}

function UpdateDynamicShortcutTooltipText(aTooltip) {
  let nodeId =
    aTooltip.triggerNode.id || aTooltip.triggerNode.getAttribute("anonid");
  if (
    nodeId == "print-button" &&
    !Services.prefs.getBoolPref("print.tab_modal.enabled") &&
    AppConstants.platform !== "macosx"
  ) {
    // If the new print UI pref is turned off, we should display the old title that did not have the shortcut
    aTooltip.setAttribute(
      "label",
      document.getElementById(nodeId).getAttribute("print-button-title")
    );
  } else {
    aTooltip.setAttribute("label", GetDynamicShortcutTooltipText(nodeId));
  }
}

/*
 * - [ Dependencies ] ---------------------------------------------------------
 *  utilityOverlay.js:
 *    - gatherTextUnder
 */

/**
 * Extracts linkNode and href for the current click target.
 *
 * @param event
 *        The click event.
 * @return [href, linkNode].
 *
 * @note linkNode will be null if the click wasn't on an anchor
 *       element (or XLink).
 */
function hrefAndLinkNodeForClickEvent(event) {
  function isHTMLLink(aNode) {
    // Be consistent with what nsContextMenu.js does.
    return (
      (aNode instanceof HTMLAnchorElement && aNode.href) ||
      (aNode instanceof HTMLAreaElement && aNode.href) ||
      aNode instanceof HTMLLinkElement
    );
  }

  let node = event.composedTarget;
  while (node && !isHTMLLink(node)) {
    node = node.flattenedTreeParentNode;
  }

  if (node) {
    return [node.href, node];
  }

  // If there is no linkNode, try simple XLink.
  let href, baseURI;
  node = event.composedTarget;
  while (node && !href) {
    if (
      node.nodeType == Node.ELEMENT_NODE &&
      (node.localName == "a" ||
        node.namespaceURI == "http://www.w3.org/1998/Math/MathML")
    ) {
      href =
        node.getAttribute("href") ||
        node.getAttributeNS("http://www.w3.org/1999/xlink", "href");

      if (href) {
        baseURI = node.baseURI;
        break;
      }
    }
    node = node.flattenedTreeParentNode;
  }

  // In case of XLink, we don't return the node we got href from since
  // callers expect <a>-like elements.
  return [href ? makeURLAbsolute(baseURI, href) : null, null];
}

/**
 * Called whenever the user clicks in the content area.
 *
 * @param event
 *        The click event.
 * @param isPanelClick
 *        Whether the event comes from an extension panel.
 * @note default event is prevented if the click is handled.
 */
function contentAreaClick(event, isPanelClick) {
  if (!event.isTrusted || event.defaultPrevented || event.button != 0) {
    return;
  }

  let [href, linkNode] = hrefAndLinkNodeForClickEvent(event);
  if (!href) {
    // Not a link, handle middle mouse navigation.
    if (
      event.button == 1 &&
      Services.prefs.getBoolPref("middlemouse.contentLoadURL") &&
      !Services.prefs.getBoolPref("general.autoScroll")
    ) {
      middleMousePaste(event);
      event.preventDefault();
    }
    return;
  }

  // This code only applies if we have a linkNode (i.e. clicks on real anchor
  // elements, as opposed to XLink).
  if (
    linkNode &&
    event.button == 0 &&
    !event.ctrlKey &&
    !event.shiftKey &&
    !event.altKey &&
    !event.metaKey
  ) {
    // An extension panel's links should target the main content area.  Do this
    // if no modifier keys are down and if there's no target or the target
    // equals _main (the IE convention) or _content (the Mozilla convention).
    let target = linkNode.target;
    let mainTarget = !target || target == "_content" || target == "_main";
    if (isPanelClick && mainTarget) {
      // javascript and data links should be executed in the current browser.
      if (
        linkNode.getAttribute("onclick") ||
        href.startsWith("javascript:") ||
        href.startsWith("data:")
      ) {
        return;
      }

      try {
        urlSecurityCheck(href, linkNode.ownerDocument.nodePrincipal);
      } catch (ex) {
        // Prevent loading unsecure destinations.
        event.preventDefault();
        return;
      }

      loadURI(href, null, null, false);
      event.preventDefault();
      return;
    }
  }

  handleLinkClick(event, href, linkNode);

  // Mark the page as a user followed link.  This is done so that history can
  // distinguish automatic embed visits from user activated ones.  For example
  // pages loaded in frames are embed visits and lost with the session, while
  // visits across frames should be preserved.
  try {
    if (!PrivateBrowsingUtils.isWindowPrivate(window)) {
      PlacesUIUtils.markPageAsFollowedLink(href);
    }
  } catch (ex) {
    /* Skip invalid URIs. */
  }
}

/**
 * Handles clicks on links.
 *
 * @return true if the click event was handled, false otherwise.
 */
function handleLinkClick(event, href, linkNode) {
  if (event.button == 2) {
    // right click
    return false;
  }

  var where = whereToOpenLink(event);
  if (where == "current") {
    return false;
  }

  var doc = event.target.ownerDocument;
  let referrerInfo = Cc["@mozilla.org/referrer-info;1"].createInstance(
    Ci.nsIReferrerInfo
  );
  if (linkNode) {
    referrerInfo.initWithElement(linkNode);
  } else {
    referrerInfo.initWithDocument(doc);
  }

  if (where == "save") {
    saveURL(
      href,
      linkNode ? gatherTextUnder(linkNode) : "",
      null,
      true,
      true,
      referrerInfo,
      doc.cookieJarSettings,
      doc
    );
    event.preventDefault();
    return true;
  }

  let frameID = WebNavigationFrames.getFrameId(doc.defaultView);

  urlSecurityCheck(href, doc.nodePrincipal);
  let params = {
    charset: doc.characterSet,
    referrerInfo,
    originPrincipal: doc.nodePrincipal,
    originStoragePrincipal: doc.effectiveStoragePrincipal,
    triggeringPrincipal: doc.nodePrincipal,
    csp: doc.csp,
    frameID,
  };

  // The new tab/window must use the same userContextId
  if (doc.nodePrincipal.originAttributes.userContextId) {
    params.userContextId = doc.nodePrincipal.originAttributes.userContextId;
  }

  openLinkIn(href, where, params);
  event.preventDefault();
  return true;
}

/**
 * Handles paste on middle mouse clicks.
 *
 * @param event {Event | Object} Event or JSON object.
 */
function middleMousePaste(event) {
  let clipboard = readFromClipboard();
  if (!clipboard) {
    return;
  }

  // Strip embedded newlines and surrounding whitespace, to match the URL
  // bar's behavior (stripsurroundingwhitespace)
  clipboard = clipboard.replace(/\s*\n\s*/g, "");

  clipboard = UrlbarUtils.stripUnsafeProtocolOnPaste(clipboard);

  // if it's not the current tab, we don't need to do anything because the
  // browser doesn't exist.
  let where = whereToOpenLink(event, true, false);
  let lastLocationChange;
  if (where == "current") {
    lastLocationChange = gBrowser.selectedBrowser.lastLocationChange;
  }

  UrlbarUtils.getShortcutOrURIAndPostData(clipboard).then(data => {
    try {
      makeURI(data.url);
    } catch (ex) {
      // Not a valid URI.
      return;
    }

    try {
      UrlbarUtils.addToUrlbarHistory(data.url, window);
    } catch (ex) {
      // Things may go wrong when adding url to session history,
      // but don't let that interfere with the loading of the url.
      Cu.reportError(ex);
    }

    if (
      where != "current" ||
      lastLocationChange == gBrowser.selectedBrowser.lastLocationChange
    ) {
      openUILink(data.url, event, {
        ignoreButton: true,
        allowInheritPrincipal: data.mayInheritPrincipal,
        triggeringPrincipal: gBrowser.selectedBrowser.contentPrincipal,
        csp: gBrowser.selectedBrowser.csp,
      });
    }
  });

  if (event instanceof Event) {
    event.stopPropagation();
  }
}

// handleDroppedLink has the following 2 overloads:
//   handleDroppedLink(event, url, name, triggeringPrincipal)
//   handleDroppedLink(event, links, triggeringPrincipal)
function handleDroppedLink(
  event,
  urlOrLinks,
  nameOrTriggeringPrincipal,
  triggeringPrincipal
) {
  let links;
  if (Array.isArray(urlOrLinks)) {
    links = urlOrLinks;
    triggeringPrincipal = nameOrTriggeringPrincipal;
  } else {
    links = [{ url: urlOrLinks, nameOrTriggeringPrincipal, type: "" }];
  }

  let lastLocationChange = gBrowser.selectedBrowser.lastLocationChange;

  let userContextId = gBrowser.selectedBrowser.getAttribute("usercontextid");

  // event is null if links are dropped in content process.
  // inBackground should be false, as it's loading into current browser.
  let inBackground = false;
  if (event) {
    inBackground = Services.prefs.getBoolPref("browser.tabs.loadInBackground");
    if (event.shiftKey) {
      inBackground = !inBackground;
    }
  }

  (async function() {
    if (
      links.length >=
      Services.prefs.getIntPref("browser.tabs.maxOpenBeforeWarn")
    ) {
      // Sync dialog cannot be used inside drop event handler.
      let answer = await OpenInTabsUtils.promiseConfirmOpenInTabs(
        links.length,
        window
      );
      if (!answer) {
        return;
      }
    }

    let urls = [];
    let postDatas = [];
    for (let link of links) {
      let data = await UrlbarUtils.getShortcutOrURIAndPostData(link.url);
      urls.push(data.url);
      postDatas.push(data.postData);
    }
    if (lastLocationChange == gBrowser.selectedBrowser.lastLocationChange) {
      gBrowser.loadTabs(urls, {
        inBackground,
        replace: true,
        allowThirdPartyFixup: false,
        postDatas,
        userContextId,
        triggeringPrincipal,
      });
    }
  })();

  // If links are dropped in content process, event.preventDefault() should be
  // called in content process.
  if (event) {
    // Keep the event from being handled by the dragDrop listeners
    // built-in to gecko if they happen to be above us.
    event.preventDefault();
  }
}

function BrowserForceEncodingDetection() {
  gBrowser.selectedBrowser.forceEncodingDetection();
  BrowserReloadWithFlags(Ci.nsIWebNavigation.LOAD_FLAGS_CHARSET_CHANGE);
}

var ToolbarContextMenu = {
  updateDownloadsAutoHide(popup) {
    let checkbox = document.getElementById(
      "toolbar-context-autohide-downloads-button"
    );
    let isDownloads =
      popup.triggerNode &&
      ["downloads-button", "wrapper-downloads-button"].includes(
        popup.triggerNode.id
      );
    checkbox.hidden = !isDownloads;
    if (DownloadsButton.autoHideDownloadsButton) {
      checkbox.setAttribute("checked", "true");
    } else {
      checkbox.removeAttribute("checked");
    }
  },

  onDownloadsAutoHideChange(event) {
    let autoHide = event.target.getAttribute("checked") == "true";
    Services.prefs.setBoolPref("browser.download.autohideButton", autoHide);
  },

  _getUnwrappedTriggerNode(popup) {
    // Toolbar buttons are wrapped in customize mode. Unwrap if necessary.
    let { triggerNode } = popup;
    if (triggerNode && gCustomizeMode.isWrappedToolbarItem(triggerNode)) {
      return triggerNode.firstElementChild;
    }
    return triggerNode;
  },

  _getExtensionId(popup) {
    let node = this._getUnwrappedTriggerNode(popup);
    return node && node.getAttribute("data-extensionid");
  },

  async updateExtension(popup) {
    let removeExtension = popup.querySelector(
      ".customize-context-removeExtension"
    );
    let manageExtension = popup.querySelector(
      ".customize-context-manageExtension"
    );
    let reportExtension = popup.querySelector(
      ".customize-context-reportExtension"
    );
    let separator = reportExtension.nextElementSibling;
    let id = this._getExtensionId(popup);
    let addon = id && (await AddonManager.getAddonByID(id));

    for (let element of [removeExtension, manageExtension, separator]) {
      element.hidden = !addon;
    }

    reportExtension.hidden = !addon || !gAddonAbuseReportEnabled;

    if (addon) {
      removeExtension.disabled = !(
        addon.permissions & AddonManager.PERM_CAN_UNINSTALL
      );
    }
  },

  async removeExtensionForContextAction(popup) {
    let id = this._getExtensionId(popup);

    await BrowserAddonUI.removeAddon(id, "browserAction");
  },

  async reportExtensionForContextAction(popup, reportEntryPoint) {
    let id = this._getExtensionId(popup);
    let addon = id && (await AddonManager.getAddonByID(id));
    if (!addon) {
      return;
    }

    await BrowserAddonUI.reportAddon(addon.id, reportEntryPoint);
  },

  openAboutAddonsForContextAction(popup) {
    let id = this._getExtensionId(popup);
    if (id) {
      let viewID = "addons://detail/" + encodeURIComponent(id);
      BrowserOpenAddonsMgr(viewID);
      AMTelemetry.recordActionEvent({
        object: "browserAction",
        action: "manage",
        extra: { addonId: id },
      });
    }
  },
};

var gPageStyleMenu = {
  // This maps from a <browser> element (or, more specifically, a
  // browser's permanentKey) to an Object that contains the most recent
  // information about the browser content's stylesheets. That Object
  // is populated via the PageStyle:StyleSheets message from the content
  // process. The Object should have the following structure:
  //
  // filteredStyleSheets (Array):
  //   An Array of objects with a filtered list representing all stylesheets
  //   that the current page offers. Each object has the following members:
  //
  //   title (String):
  //     The title of the stylesheet
  //
  //   disabled (bool):
  //     Whether or not the stylesheet is currently applied
  //
  //   href (String):
  //     The URL of the stylesheet. Stylesheets loaded via a data URL will
  //     have this property set to null.
  //
  // authorStyleDisabled (bool):
  //   Whether or not the user currently has "No Style" selected for
  //   the current page.
  //
  // preferredStyleSheetSet (bool):
  //   Whether or not the user currently has the "Default" style selected
  //   for the current page.
  //
  _pageStyleSheets: new WeakMap(),

  /**
   * Add/append styleSheets to the _pageStyleSheets weakmap.
   * @param styleSheets
   *        The stylesheets to add, including the preferred
   *        stylesheet set for this document.
   * @param permanentKey
   *        The permanent key of the browser that
   *        these stylesheets come from.
   */
  addBrowserStyleSheets(styleSheets, permanentKey) {
    let sheetData = this._pageStyleSheets.get(permanentKey);
    if (!sheetData) {
      this._pageStyleSheets.set(permanentKey, styleSheets);
      return;
    }
    sheetData.filteredStyleSheets.push(...styleSheets.filteredStyleSheets);
    sheetData.preferredStyleSheetSet =
      sheetData.preferredStyleSheetSet || styleSheets.preferredStyleSheetSet;
  },

  clearBrowserStyleSheets(permanentKey) {
    this._pageStyleSheets.delete(permanentKey);
  },

  _getStyleSheetInfo(browser) {
    let data = this._pageStyleSheets.get(browser.permanentKey);
    if (!data) {
      return {
        filteredStyleSheets: [],
        authorStyleDisabled: false,
        preferredStyleSheetSet: true,
      };
    }

    return data;
  },

  fillPopup(menuPopup) {
    let styleSheetInfo = this._getStyleSheetInfo(gBrowser.selectedBrowser);
    var noStyle = menuPopup.firstElementChild;
    var persistentOnly = noStyle.nextElementSibling;
    var sep = persistentOnly.nextElementSibling;
    while (sep.nextElementSibling) {
      menuPopup.removeChild(sep.nextElementSibling);
    }

    let styleSheets = styleSheetInfo.filteredStyleSheets;
    var currentStyleSheets = {};
    var styleDisabled = styleSheetInfo.authorStyleDisabled;
    var haveAltSheets = false;
    var altStyleSelected = false;

    for (let currentStyleSheet of styleSheets) {
      if (!currentStyleSheet.disabled) {
        altStyleSelected = true;
      }

      haveAltSheets = true;

      let lastWithSameTitle = null;
      if (currentStyleSheet.title in currentStyleSheets) {
        lastWithSameTitle = currentStyleSheets[currentStyleSheet.title];
      }

      if (!lastWithSameTitle) {
        let menuItem = document.createXULElement("menuitem");
        menuItem.setAttribute("type", "radio");
        menuItem.setAttribute("label", currentStyleSheet.title);
        menuItem.setAttribute("data", currentStyleSheet.title);
        menuItem.setAttribute(
          "checked",
          !currentStyleSheet.disabled && !styleDisabled
        );
        menuItem.setAttribute(
          "oncommand",
          "gPageStyleMenu.switchStyleSheet(this.getAttribute('data'));"
        );
        menuPopup.appendChild(menuItem);
        currentStyleSheets[currentStyleSheet.title] = menuItem;
      } else if (currentStyleSheet.disabled) {
        lastWithSameTitle.removeAttribute("checked");
      }
    }

    noStyle.setAttribute("checked", styleDisabled);
    persistentOnly.setAttribute("checked", !altStyleSelected && !styleDisabled);
    persistentOnly.hidden = styleSheetInfo.preferredStyleSheetSet
      ? haveAltSheets
      : false;
    sep.hidden = (noStyle.hidden && persistentOnly.hidden) || !haveAltSheets;
  },

  /**
   * Send a message to all PageStyleParents by walking the BrowsingContext tree.
   * @param message
   *        The string message to send to each PageStyleChild.
   * @param data
   *        The data to send to each PageStyleChild within the message.
   */
  _sendMessageToAll(message, data) {
    let contextsToVisit = [gBrowser.selectedBrowser.browsingContext];
    while (contextsToVisit.length) {
      let currentContext = contextsToVisit.pop();
      let global = currentContext.currentWindowGlobal;

      if (!global) {
        continue;
      }

      let actor = global.getActor("PageStyle");
      actor.sendAsyncMessage(message, data);

      contextsToVisit.push(...currentContext.children);
    }
  },

  /**
   * Switch the stylesheet of all documents in the current browser.
   * @param title The title of the stylesheet to switch to.
   */
  switchStyleSheet(title) {
    let { permanentKey } = gBrowser.selectedBrowser;
    let sheetData = this._pageStyleSheets.get(permanentKey);
    if (sheetData && sheetData.filteredStyleSheets) {
      sheetData.authorStyleDisabled = false;
      for (let sheet of sheetData.filteredStyleSheets) {
        sheet.disabled = sheet.title !== title;
      }
    }
    this._sendMessageToAll("PageStyle:Switch", { title });
  },

  /**
   * Disable all stylesheets. Called with View > Page Style > No Style.
   */
  disableStyle() {
    let { permanentKey } = gBrowser.selectedBrowser;
    let sheetData = this._pageStyleSheets.get(permanentKey);
    if (sheetData) {
      sheetData.authorStyleDisabled = true;
    }
    this._sendMessageToAll("PageStyle:Disable", {});
  },
};

// Note that this is also called from non-browser windows on OSX, which do
// share menu items but not much else. See nonbrowser-mac.js.
var BrowserOffline = {
  _inited: false,

  // BrowserOffline Public Methods
  init() {
    if (!this._uiElement) {
      this._uiElement = document.getElementById("cmd_toggleOfflineStatus");
    }

    Services.obs.addObserver(this, "network:offline-status-changed");

    this._updateOfflineUI(Services.io.offline);

    this._inited = true;
  },

  uninit() {
    if (this._inited) {
      Services.obs.removeObserver(this, "network:offline-status-changed");
    }
  },

  toggleOfflineStatus() {
    var ioService = Services.io;

    if (!ioService.offline && !this._canGoOffline()) {
      this._updateOfflineUI(false);
      return;
    }

    ioService.offline = !ioService.offline;
  },

  // nsIObserver
  observe(aSubject, aTopic, aState) {
    if (aTopic != "network:offline-status-changed") {
      return;
    }

    // This notification is also received because of a loss in connectivity,
    // which we ignore by updating the UI to the current value of io.offline
    this._updateOfflineUI(Services.io.offline);
  },

  // BrowserOffline Implementation Methods
  _canGoOffline() {
    try {
      var cancelGoOffline = Cc["@mozilla.org/supports-PRBool;1"].createInstance(
        Ci.nsISupportsPRBool
      );
      Services.obs.notifyObservers(cancelGoOffline, "offline-requested");

      // Something aborted the quit process.
      if (cancelGoOffline.data) {
        return false;
      }
    } catch (ex) {}

    return true;
  },

  _uiElement: null,
  _updateOfflineUI(aOffline) {
    var offlineLocked = Services.prefs.prefIsLocked("network.online");
    if (offlineLocked) {
      this._uiElement.setAttribute("disabled", "true");
    }

    this._uiElement.setAttribute("checked", aOffline);
  },
};

var IndexedDBPromptHelper = {
  _permissionsPrompt: "indexedDB-permissions-prompt",
  _permissionsResponse: "indexedDB-permissions-response",

  _notificationIcon: "indexedDB-notification-icon",

  init: function IndexedDBPromptHelper_init() {
    Services.obs.addObserver(this, this._permissionsPrompt);
  },

  uninit: function IndexedDBPromptHelper_uninit() {
    Services.obs.removeObserver(this, this._permissionsPrompt);
  },

  observe: function IndexedDBPromptHelper_observe(subject, topic, data) {
    if (topic != this._permissionsPrompt) {
      throw new Error("Unexpected topic!");
    }

    var request = subject.QueryInterface(Ci.nsIIDBPermissionsRequest);

    var browser = request.browserElement;
    if (browser.ownerGlobal != window) {
      // Only listen for notifications for browsers in our chrome window.
      return;
    }

    // Get the host name if available or the file path otherwise.
    var host = browser.currentURI.asciiHost || browser.currentURI.pathQueryRef;

    var message;
    var responseTopic;
    if (topic == this._permissionsPrompt) {
      message = gNavigatorBundle.getFormattedString("offlineApps.available3", [
        host,
      ]);
      responseTopic = this._permissionsResponse;
    }

    var observer = request.responseObserver;

    var mainAction = {
      label: gNavigatorBundle.getString("offlineApps.allow.label"),
      accessKey: gNavigatorBundle.getString("offlineApps.allow.accesskey"),
      callback() {
        observer.observe(
          null,
          responseTopic,
          Ci.nsIPermissionManager.ALLOW_ACTION
        );
      },
      disableHighlight: true,
    };

    var secondaryActions = [
      {
        label: gNavigatorBundle.getString("offlineApps.block.label"),
        accessKey: gNavigatorBundle.getString("offlineApps.block.accesskey"),
        callback() {
          observer.observe(
            null,
            responseTopic,
            Ci.nsIPermissionManager.DENY_ACTION
          );
        },
      },
    ];

    PopupNotifications.show(
      browser,
      topic,
      message,
      this._notificationIcon,
      mainAction,
      secondaryActions,
      {
        persistent: true,
        hideClose: true,
      }
    );
  },
};

var CanvasPermissionPromptHelper = {
  _permissionsPrompt: "canvas-permissions-prompt",
  _permissionsPromptHideDoorHanger: "canvas-permissions-prompt-hide-doorhanger",
  _notificationIcon: "canvas-notification-icon",

  init() {
    Services.obs.addObserver(this, this._permissionsPrompt);
    Services.obs.addObserver(this, this._permissionsPromptHideDoorHanger);
  },

  uninit() {
    Services.obs.removeObserver(this, this._permissionsPrompt);
    Services.obs.removeObserver(this, this._permissionsPromptHideDoorHanger);
  },

  // aSubject is an nsIBrowser (e10s) or an nsIDOMWindow (non-e10s).
  // aData is an Origin string.
  observe(aSubject, aTopic, aData) {
    if (
      aTopic != this._permissionsPrompt &&
      aTopic != this._permissionsPromptHideDoorHanger
    ) {
      return;
    }

    let browser;
    if (aSubject instanceof Ci.nsIDOMWindow) {
      browser = aSubject.docShell.chromeEventHandler;
    } else {
      browser = aSubject;
    }

    if (gBrowser.selectedBrowser !== browser) {
      // Must belong to some other window.
      return;
    }

    let message = gNavigatorBundle.getFormattedString(
      "canvas.siteprompt2",
      ["<>"],
      1
    );

    let principal = Services.scriptSecurityManager.createContentPrincipalFromOrigin(
      aData
    );

    function setCanvasPermission(aPerm, aPersistent) {
      Services.perms.addFromPrincipal(
        principal,
        "canvas",
        aPerm,
        aPersistent
          ? Ci.nsIPermissionManager.EXPIRE_NEVER
          : Ci.nsIPermissionManager.EXPIRE_SESSION
      );
    }

    let mainAction = {
      label: gNavigatorBundle.getString("canvas.allow2"),
      accessKey: gNavigatorBundle.getString("canvas.allow2.accesskey"),
      callback(state) {
        setCanvasPermission(
          Ci.nsIPermissionManager.ALLOW_ACTION,
          state && state.checkboxChecked
        );
      },
      disableHighlight: true,
    };

    let secondaryActions = [
      {
        label: gNavigatorBundle.getString("canvas.block"),
        accessKey: gNavigatorBundle.getString("canvas.block.accesskey"),
        callback(state) {
          setCanvasPermission(
            Ci.nsIPermissionManager.DENY_ACTION,
            state && state.checkboxChecked
          );
        },
      },
    ];

    let checkbox = {
      // In PB mode, we don't want the "always remember" checkbox
      show: !PrivateBrowsingUtils.isWindowPrivate(window),
    };
    if (checkbox.show) {
      checkbox.checked = true;
      checkbox.label = gBrowserBundle.GetStringFromName("canvas.remember2");
    }

    let options = {
      checkbox,
      name: principal.host,
      learnMoreURL:
        Services.urlFormatter.formatURLPref("app.support.baseURL") +
        "fingerprint-permission",
      dismissed: aTopic == this._permissionsPromptHideDoorHanger,
      eventCallback(e) {
        if (e == "showing") {
          this.browser.ownerDocument.getElementById(
            "canvas-permissions-prompt-warning"
          ).textContent = gBrowserBundle.GetStringFromName(
            "canvas.siteprompt2.warning"
          );
        }
      },
    };
    PopupNotifications.show(
      browser,
      this._permissionsPrompt,
      message,
      this._notificationIcon,
      mainAction,
      secondaryActions,
      options
    );
  },
};

var WebAuthnPromptHelper = {
  _icon: "webauthn-notification-icon",
  _topic: "webauthn-prompt",

  // The current notification, if any. The U2F manager is a singleton, we will
  // never allow more than one active request. And thus we'll never have more
  // than one notification either.
  _current: null,

  // The current transaction ID. Will be checked when we're notified of the
  // cancellation of an ongoing WebAuthhn request.
  _tid: 0,

  init() {
    Services.obs.addObserver(this, this._topic);
  },

  uninit() {
    Services.obs.removeObserver(this, this._topic);
  },

  observe(aSubject, aTopic, aData) {
    let mgr = aSubject.QueryInterface(Ci.nsIU2FTokenManager);
    let data = JSON.parse(aData);

    // If we receive a cancel, it might be a WebAuthn prompt starting in another
    // window, and the other window's browsing context will send out the
    // cancellations, so any cancel action we get should prompt us to cancel.
    if (data.action == "cancel") {
      this.cancel(data);
    }

    if (
      data.browsingContextId !== gBrowser.selectedBrowser.browsingContext.id
    ) {
      // Must belong to some other window.
      return;
    }

    if (data.action == "register") {
      this.register(mgr, data);
    } else if (data.action == "register-direct") {
      this.registerDirect(mgr, data);
    } else if (data.action == "sign") {
      this.sign(mgr, data);
    }
  },

  register(mgr, { origin, tid }) {
    let mainAction = this.buildCancelAction(mgr, tid);
    this.show(tid, "register", "webauthn.registerPrompt2", origin, mainAction);
  },

  registerDirect(mgr, { origin, tid }) {
    let mainAction = this.buildProceedAction(mgr, tid);
    let secondaryActions = [this.buildCancelAction(mgr, tid)];

    let learnMoreURL =
      Services.urlFormatter.formatURLPref("app.support.baseURL") +
      "webauthn-direct-attestation";

    let options = {
      learnMoreURL,
      checkbox: {
        label: gNavigatorBundle.getString("webauthn.anonymize"),
      },
    };

    this.show(
      tid,
      "register-direct",
      "webauthn.registerDirectPrompt2",
      origin,
      mainAction,
      secondaryActions,
      options
    );
  },

  sign(mgr, { origin, tid }) {
    let mainAction = this.buildCancelAction(mgr, tid);
    this.show(tid, "sign", "webauthn.signPrompt2", origin, mainAction);
  },

  show(
    tid,
    id,
    stringId,
    origin,
    mainAction,
    secondaryActions = [],
    options = {}
  ) {
    this.reset();

    try {
      origin = Services.io.newURI(origin).asciiHost;
    } catch (e) {
      /* Might fail for arbitrary U2F RP IDs. */
    }

    let brandShortName = document
      .getElementById("bundle_brand")
      .getString("brandShortName");
    let message = gNavigatorBundle.getFormattedString(
      stringId,
      ["<>", brandShortName],
      1
    );

    options.name = origin;
    options.hideClose = true;
    options.persistent = true;
    options.eventCallback = event => {
      if (event == "removed") {
        this._current = null;
        this._tid = 0;
      }
    };

    mainAction.disableHighlight = true;

    this._tid = tid;
    this._current = PopupNotifications.show(
      gBrowser.selectedBrowser,
      `webauthn-prompt-${id}`,
      message,
      this._icon,
      mainAction,
      secondaryActions,
      options
    );
  },

  cancel({ tid }) {
    if (this._tid == tid) {
      this.reset();
    }
  },

  reset() {
    if (this._current) {
      this._current.remove();
    }
  },

  buildProceedAction(mgr, tid) {
    return {
      label: gNavigatorBundle.getString("webauthn.proceed"),
      accessKey: gNavigatorBundle.getString("webauthn.proceed.accesskey"),
      callback(state) {
        mgr.resumeRegister(tid, state.checkboxChecked);
      },
    };
  },

  buildCancelAction(mgr, tid) {
    return {
      label: gNavigatorBundle.getString("webauthn.cancel"),
      accessKey: gNavigatorBundle.getString("webauthn.cancel.accesskey"),
      callback() {
        mgr.cancel(tid);
      },
    };
  },
};

function CanCloseWindow() {
  // Avoid redundant calls to canClose from showing multiple
  // PermitUnload dialogs.
  if (Services.startup.shuttingDown || window.skipNextCanClose) {
    return true;
  }

  for (let browser of gBrowser.browsers) {
    // Don't instantiate lazy browsers.
    if (!browser.isConnected) {
      continue;
    }

    let { permitUnload } = browser.permitUnload();
    if (!permitUnload) {
      return false;
    }
  }
  return true;
}

function WindowIsClosing(event) {
  let source;
  if (event) {
    let target = event.sourceEvent?.target;
    if (target?.id?.startsWith("menu_")) {
      source = "menuitem";
    } else if (target?.nodeName == "toolbarbutton") {
      source = "close-button";
    } else {
      let key = AppConstants.platform == "macosx" ? "metaKey" : "ctrlKey";
      source = event[key] ? "shortcut" : "OS";
    }
  }
  if (!closeWindow(false, warnAboutClosingWindow, source)) {
    return false;
  }

  // In theory we should exit here and the Window's internal Close
  // method should trigger canClose on nsBrowserAccess. However, by
  // that point it's too late to be able to show a prompt for
  // PermitUnload. So we do it here, when we still can.
  if (CanCloseWindow()) {
    // This flag ensures that the later canClose call does nothing.
    // It's only needed to make tests pass, since they detect the
    // prompt even when it's not actually shown.
    window.skipNextCanClose = true;
    return true;
  }

  return false;
}

/**
 * Checks if this is the last full *browser* window around. If it is, this will
 * be communicated like quitting. Otherwise, we warn about closing multiple tabs.
 *
 * @param source where the request to close came from (used for telemetry)
 * @returns true if closing can proceed, false if it got cancelled.
 */
function warnAboutClosingWindow(source) {
  // Popups aren't considered full browser windows; we also ignore private windows.
  let isPBWindow =
    PrivateBrowsingUtils.isWindowPrivate(window) &&
    !PrivateBrowsingUtils.permanentPrivateBrowsing;

  let closingTabs = gBrowser.tabs.length - gBrowser._removingTabs.length;

  if (!isPBWindow && !toolbar.visible) {
    return gBrowser.warnAboutClosingTabs(
      closingTabs,
      gBrowser.closingTabsEnum.ALL,
      source
    );
  }

  // Figure out if there's at least one other browser window around.
  let otherPBWindowExists = false;
  let otherWindowExists = false;
  for (let win of browserWindows()) {
    if (!win.closed && win != window) {
      otherWindowExists = true;
      if (isPBWindow && PrivateBrowsingUtils.isWindowPrivate(win)) {
        otherPBWindowExists = true;
      }
      // If the current window is not in private browsing mode we don't need to
      // look for other pb windows, we can leave the loop when finding the
      // first non-popup window. If however the current window is in private
      // browsing mode then we need at least one other pb and one non-popup
      // window to break out early.
      if (!isPBWindow || otherPBWindowExists) {
        break;
      }
    }
  }

  if (isPBWindow && !otherPBWindowExists) {
    let exitingCanceled = Cc["@mozilla.org/supports-PRBool;1"].createInstance(
      Ci.nsISupportsPRBool
    );
    exitingCanceled.data = false;
    Services.obs.notifyObservers(exitingCanceled, "last-pb-context-exiting");
    if (exitingCanceled.data) {
      return false;
    }
  }

  if (otherWindowExists) {
    return (
      isPBWindow ||
      gBrowser.warnAboutClosingTabs(
        closingTabs,
        gBrowser.closingTabsEnum.ALL,
        source
      )
    );
  }

  let os = Services.obs;

  let closingCanceled = Cc["@mozilla.org/supports-PRBool;1"].createInstance(
    Ci.nsISupportsPRBool
  );
  os.notifyObservers(closingCanceled, "browser-lastwindow-close-requested");
  if (closingCanceled.data) {
    return false;
  }

  os.notifyObservers(null, "browser-lastwindow-close-granted");

  // OS X doesn't quit the application when the last window is closed, but keeps
  // the session alive. Hence don't prompt users to save tabs, but warn about
  // closing multiple tabs.
  return (
    AppConstants.platform != "macosx" ||
    isPBWindow ||
    gBrowser.warnAboutClosingTabs(
      closingTabs,
      gBrowser.closingTabsEnum.ALL,
      source
    )
  );
}

var MailIntegration = {
  sendLinkForBrowser(aBrowser) {
    this.sendMessage(
      gURLBar.makeURIReadable(aBrowser.currentURI).displaySpec,
      aBrowser.contentTitle
    );
  },

  sendMessage(aBody, aSubject) {
    // generate a mailto url based on the url and the url's title
    var mailtoUrl = "mailto:";
    if (aBody) {
      mailtoUrl += "?body=" + encodeURIComponent(aBody);
      mailtoUrl += "&subject=" + encodeURIComponent(aSubject);
    }

    var uri = makeURI(mailtoUrl);

    // now pass this uri to the operating system
    this._launchExternalUrl(uri);
  },

  // a generic method which can be used to pass arbitrary urls to the operating
  // system.
  // aURL --> a nsIURI which represents the url to launch
  _launchExternalUrl(aURL) {
    var extProtocolSvc = Cc[
      "@mozilla.org/uriloader/external-protocol-service;1"
    ].getService(Ci.nsIExternalProtocolService);
    if (extProtocolSvc) {
      extProtocolSvc.loadURI(
        aURL,
        Services.scriptSecurityManager.getSystemPrincipal()
      );
    }
  },
};

function BrowserOpenAddonsMgr(aView) {
  return new Promise(resolve => {
    if (!Services.prefs.getBoolPref("xpinstall.enabled", true)) {
      return;
    }
    let emWindow;
    let browserWindow;

    var receivePong = function(aSubject, aTopic, aData) {
      let browserWin = aSubject.browsingContext.topChromeWindow;
      if (!emWindow || browserWin == window /* favor the current window */) {
        emWindow = aSubject;
        browserWindow = browserWin;
      }
    };
    Services.obs.addObserver(receivePong, "EM-pong");
    Services.obs.notifyObservers(null, "EM-ping");
    Services.obs.removeObserver(receivePong, "EM-pong");

    if (emWindow) {
      if (aView) {
        emWindow.loadView(aView);
      }
      let tab = browserWindow.gBrowser.getTabForBrowser(
        emWindow.docShell.chromeEventHandler
      );
      browserWindow.gBrowser.selectedTab = tab;
      emWindow.focus();
      resolve(emWindow);
      return;
    }

    // This must be a new load, else the ping/pong would have
    // found the window above.
    switchToTabHavingURI("about:addons", true);

    Services.obs.addObserver(function observer(aSubject, aTopic, aData) {
      Services.obs.removeObserver(observer, aTopic);
      if (aView) {
        aSubject.loadView(aView);
      }
      aSubject.focus();
      resolve(aSubject);
    }, "EM-loaded");
  });
}

function AddKeywordForSearchField() {
  if (!gContextMenu) {
    throw new Error("Context menu doesn't seem to be open.");
  }

  gContextMenu.addKeywordForSearchField();
}

/**
 * Re-open a closed tab.
 * @param aIndex
 *        The index of the tab (via SessionStore.getClosedTabData)
 * @returns a reference to the reopened tab.
 */
function undoCloseTab(aIndex) {
  // wallpaper patch to prevent an unnecessary blank tab (bug 343895)
  let blankTabToRemove = null;
  if (gBrowser.tabs.length == 1 && gBrowser.selectedTab.isEmpty) {
    blankTabToRemove = gBrowser.selectedTab;
  }

  let tab = null;
  // aIndex is undefined if the function is called without a specific tab to restore.
  let tabsToRemove =
    aIndex !== undefined
      ? [aIndex]
      : new Array(SessionStore.getLastClosedTabCount(window)).fill(0);
  for (let index of tabsToRemove) {
    if (SessionStore.getClosedTabCount(window) > index) {
      tab = SessionStore.undoCloseTab(window, index);

      if (blankTabToRemove) {
        gBrowser.removeTab(blankTabToRemove);
      }
    }
  }
  SessionStore.setLastClosedTabCount(window, 1);

  return tab;
}

/**
 * Re-open a closed window.
 * @param aIndex
 *        The index of the window (via SessionStore.getClosedWindowData)
 * @returns a reference to the reopened window.
 */
function undoCloseWindow(aIndex) {
  let window = null;
  if (SessionStore.getClosedWindowCount() > (aIndex || 0)) {
    window = SessionStore.undoCloseWindow(aIndex || 0);
  }

  return window;
}

function ReportFalseDeceptiveSite() {
  let contextsToVisit = [gBrowser.selectedBrowser.browsingContext];
  while (contextsToVisit.length) {
    let currentContext = contextsToVisit.pop();
    let global = currentContext.currentWindowGlobal;

    if (!global) {
      continue;
    }
    let docURI = global.documentURI;
    // Ensure the page is an about:blocked pagae before handling.
    if (docURI && docURI.spec.startsWith("about:blocked?e=deceptiveBlocked")) {
      let actor = global.getActor("BlockedSite");
      actor.sendQuery("DeceptiveBlockedDetails").then(data => {
        let reportUrl = gSafeBrowsing.getReportURL(
          "PhishMistake",
          data.blockedInfo
        );
        if (reportUrl) {
          openTrustedLinkIn(reportUrl, "tab");
        } else {
          let bundle = Services.strings.createBundle(
            "chrome://browser/locale/safebrowsing/safebrowsing.properties"
          );
          Services.prompt.alert(
            window,
            bundle.GetStringFromName("errorReportFalseDeceptiveTitle"),
            bundle.formatStringFromName("errorReportFalseDeceptiveMessage", [
              data.blockedInfo.provider,
            ])
          );
        }
      });
    }

    contextsToVisit.push(...currentContext.children);
  }
}

/**
 * This is a temporary hack to connect a Help menu item for reporting
 * site issues to the WebCompat team's Site Compatability Reporter
 * WebExtension, which ships by default and is enabled on pre-release
 * channels.
 *
 * Once we determine if Help is the right place for it, we'll do something
 * slightly better than this.
 *
 * See bug 1690573.
 */
function ReportSiteIssue() {
  let subject = { wrappedJSObject: gBrowser.selectedTab };
  Services.obs.notifyObservers(subject, "report-site-issue");
}

/**
 * Format a URL
 * eg:
 * echo formatURL("https://addons.mozilla.org/%LOCALE%/%APP%/%VERSION%/");
 * > https://addons.mozilla.org/en-US/firefox/3.0a1/
 *
 * Currently supported built-ins are LOCALE, APP, and any value from nsIXULAppInfo, uppercased.
 */
function formatURL(aFormat, aIsPref) {
  return aIsPref
    ? Services.urlFormatter.formatURLPref(aFormat)
    : Services.urlFormatter.formatURL(aFormat);
}

/**
 * When the browser is being controlled from out-of-process,
 * e.g. when Marionette or the remote debugging protocol is used,
 * we add a visual hint to the browser UI to indicate to the user
 * that the browser session is under remote control.
 *
 * This is called when the content browser initialises (from gBrowserInit.onLoad())
 * and when the "remote-listening" system notification fires.
 */
const gRemoteControl = {
  observe(subject, topic, data) {
    gRemoteControl.updateVisualCue();
  },

  updateVisualCue() {
    const mainWindow = document.documentElement;
    const remoteControlComponent = this.getRemoteControlComponent();
    if (remoteControlComponent) {
      mainWindow.setAttribute("remotecontrol", "true");
      const remoteControlIcon = document.getElementById("remote-control-icon");
      document.l10n.setAttributes(
        remoteControlIcon,
        "urlbar-remote-control-notification-anchor2",
        { component: remoteControlComponent }
      );
    } else {
      mainWindow.removeAttribute("remotecontrol");
    }
  },

  getRemoteControlComponent() {
    if (DevToolsSocketStatus.opened) {
      return "DevTools";
    }

    if (Marionette.running) {
      return "Marionette";
    }

    if (RemoteAgent.listening) {
      return "RemoteAgent";
    }

    return null;
  },
};

const gAccessibilityServiceIndicator = {
  init() {
    // Pref to enable accessibility service indicator.
    Services.prefs.addObserver("accessibility.indicator.enabled", this);
    // Accessibility service init/shutdown event.
    Services.obs.addObserver(this, "a11y-init-or-shutdown");
    this._update(Services.appinfo.accessibilityEnabled);
  },

  _update(accessibilityEnabled = false) {
    if (this.enabled && accessibilityEnabled) {
      this._active = true;
      document.documentElement.setAttribute("accessibilitymode", "true");
      [
        ...document.querySelectorAll(".accessibility-indicator"),
      ].forEach(indicator =>
        ["click", "keypress"].forEach(type =>
          indicator.addEventListener(type, this)
        )
      );
    } else if (this._active) {
      this._active = false;
      document.documentElement.removeAttribute("accessibilitymode");
      [
        ...document.querySelectorAll(".accessibility-indicator"),
      ].forEach(indicator =>
        ["click", "keypress"].forEach(type =>
          indicator.removeEventListener(type, this)
        )
      );
    }
  },

  observe(subject, topic, data) {
    if (
      topic == "nsPref:changed" &&
      data === "accessibility.indicator.enabled"
    ) {
      this._update(Services.appinfo.accessibilityEnabled);
    } else if (topic === "a11y-init-or-shutdown") {
      // When "a11y-init-or-shutdown" event is fired, "1" indicates that
      // accessibility service is started and "0" that it is shut down.
      this._update(data === "1");
    }
  },

  get enabled() {
    return Services.prefs.getBoolPref("accessibility.indicator.enabled");
  },

  handleEvent({ key, type }) {
    if (
      (type === "keypress" && [" ", "Enter"].includes(key)) ||
      type === "click"
    ) {
      let a11yServicesSupportURL = Services.urlFormatter.formatURLPref(
        "accessibility.support.url"
      );
      // This is a known URL coming from trusted UI
      openTrustedLinkIn(a11yServicesSupportURL, "tab");
      Services.telemetry.scalarSet("a11y.indicator_acted_on", true);
    }
  },

  uninit() {
    Services.prefs.removeObserver("accessibility.indicator.enabled", this);
    Services.obs.removeObserver(this, "a11y-init-or-shutdown");
  },
};

// Note that this is also called from non-browser windows on OSX, which do
// share menu items but not much else. See nonbrowser-mac.js.
var gPrivateBrowsingUI = {
  init: function PBUI_init() {
    // Do nothing for normal windows
    if (!PrivateBrowsingUtils.isWindowPrivate(window)) {
      return;
    }

    // Disable the Clear Recent History... menu item when in PB mode
    // temporary fix until bug 463607 is fixed
    document.getElementById("Tools:Sanitize").setAttribute("disabled", "true");

    if (window.location.href != AppConstants.BROWSER_CHROME_URL) {
      return;
    }

    // Adjust the window's title
    let docElement = document.documentElement;
    docElement.setAttribute(
      "privatebrowsingmode",
      PrivateBrowsingUtils.permanentPrivateBrowsing ? "permanent" : "temporary"
    );
    gBrowser.updateTitlebar();

    if (PrivateBrowsingUtils.permanentPrivateBrowsing) {
      // Adjust the New Window menu entries
      let newWindow = document.getElementById("menu_newNavigator");
      let newPrivateWindow = document.getElementById("menu_newPrivateWindow");
      if (newWindow && newPrivateWindow) {
        newPrivateWindow.hidden = true;
        newWindow.label = newPrivateWindow.label;
        newWindow.accessKey = newPrivateWindow.accessKey;
        newWindow.command = newPrivateWindow.command;
      }
    }
  },
};

/**
 * Switch to a tab that has a given URI, and focuses its browser window.
 * If a matching tab is in this window, it will be switched to. Otherwise, other
 * windows will be searched.
 *
 * @param aURI
 *        URI to search for
 * @param aOpenNew
 *        True to open a new tab and switch to it, if no existing tab is found.
 *        If no suitable window is found, a new one will be opened.
 * @param aOpenParams
 *        If switching to this URI results in us opening a tab, aOpenParams
 *        will be the parameter object that gets passed to openTrustedLinkIn. Please
 *        see the documentation for openTrustedLinkIn to see what parameters can be
 *        passed via this object.
 *        This object also allows:
 *        - 'ignoreFragment' property to be set to true to exclude fragment-portion
 *        matching when comparing URIs.
 *          If set to "whenComparing", the fragment will be unmodified.
 *          If set to "whenComparingAndReplace", the fragment will be replaced.
 *        - 'ignoreQueryString' boolean property to be set to true to exclude query string
 *        matching when comparing URIs.
 *        - 'replaceQueryString' boolean property to be set to true to exclude query string
 *        matching when comparing URIs and overwrite the initial query string with
 *        the one from the new URI.
 *        - 'adoptIntoActiveWindow' boolean property to be set to true to adopt the tab
 *        into the current window.
 * @return True if an existing tab was found, false otherwise
 */
function switchToTabHavingURI(aURI, aOpenNew, aOpenParams = {}) {
  // Certain URLs can be switched to irrespective of the source or destination
  // window being in private browsing mode:
  const kPrivateBrowsingWhitelist = new Set(["about:addons"]);

  let ignoreFragment = aOpenParams.ignoreFragment;
  let ignoreQueryString = aOpenParams.ignoreQueryString;
  let replaceQueryString = aOpenParams.replaceQueryString;
  let adoptIntoActiveWindow = aOpenParams.adoptIntoActiveWindow;

  // These properties are only used by switchToTabHavingURI and should
  // not be used as a parameter for the new load.
  delete aOpenParams.ignoreFragment;
  delete aOpenParams.ignoreQueryString;
  delete aOpenParams.replaceQueryString;
  delete aOpenParams.adoptIntoActiveWindow;

  let isBrowserWindow = !!window.gBrowser;

  // This will switch to the tab in aWindow having aURI, if present.
  function switchIfURIInWindow(aWindow) {
    // We can switch tab only if if both the source and destination windows have
    // the same private-browsing status.
    if (
      !kPrivateBrowsingWhitelist.has(aURI.spec) &&
      PrivateBrowsingUtils.isWindowPrivate(window) !==
        PrivateBrowsingUtils.isWindowPrivate(aWindow)
    ) {
      return false;
    }

    // Remove the query string, fragment, both, or neither from a given url.
    function cleanURL(url, removeQuery, removeFragment) {
      let ret = url;
      if (removeFragment) {
        ret = ret.split("#")[0];
        if (removeQuery) {
          // This removes a query, if present before the fragment.
          ret = ret.split("?")[0];
        }
      } else if (removeQuery) {
        // This is needed in case there is a fragment after the query.
        let fragment = ret.split("#")[1];
        ret = ret
          .split("?")[0]
          .concat(fragment != undefined ? "#".concat(fragment) : "");
      }
      return ret;
    }

    // Need to handle nsSimpleURIs here too (e.g. about:...), which don't
    // work correctly with URL objects - so treat them as strings
    let ignoreFragmentWhenComparing =
      typeof ignoreFragment == "string" &&
      ignoreFragment.startsWith("whenComparing");
    let requestedCompare = cleanURL(
      aURI.displaySpec,
      ignoreQueryString || replaceQueryString,
      ignoreFragmentWhenComparing
    );
    let browsers = aWindow.gBrowser.browsers;
    for (let i = 0; i < browsers.length; i++) {
      let browser = browsers[i];
      let browserCompare = cleanURL(
        browser.currentURI.displaySpec,
        ignoreQueryString || replaceQueryString,
        ignoreFragmentWhenComparing
      );
      if (requestedCompare == browserCompare) {
        // If adoptIntoActiveWindow is set, and this is a cross-window switch,
        // adopt the tab into the current window, after the active tab.
        let doAdopt =
          adoptIntoActiveWindow && isBrowserWindow && aWindow != window;

        if (doAdopt) {
          window.gBrowser.adoptTab(
            aWindow.gBrowser.getTabForBrowser(browser),
            window.gBrowser.tabContainer.selectedIndex + 1,
            /* aSelectTab = */ true
          );
        } else {
          aWindow.focus();
        }

        if (ignoreFragment == "whenComparingAndReplace" || replaceQueryString) {
          browser.loadURI(aURI.spec, {
            triggeringPrincipal:
              aOpenParams.triggeringPrincipal ||
              _createNullPrincipalFromTabUserContextId(),
          });
        }

        if (!doAdopt) {
          aWindow.gBrowser.tabContainer.selectedIndex = i;
        }

        return true;
      }
    }
    return false;
  }

  // This can be passed either nsIURI or a string.
  if (!(aURI instanceof Ci.nsIURI)) {
    aURI = Services.io.newURI(aURI);
  }

  // Prioritise this window.
  if (isBrowserWindow && switchIfURIInWindow(window)) {
    return true;
  }

  for (let browserWin of browserWindows()) {
    // Skip closed (but not yet destroyed) windows,
    // and the current window (which was checked earlier).
    if (browserWin.closed || browserWin == window) {
      continue;
    }
    if (switchIfURIInWindow(browserWin)) {
      return true;
    }
  }

  // No opened tab has that url.
  if (aOpenNew) {
    if (isBrowserWindow && gBrowser.selectedTab.isEmpty) {
      openTrustedLinkIn(aURI.spec, "current", aOpenParams);
    } else {
      openTrustedLinkIn(aURI.spec, "tab", aOpenParams);
    }
  }

  return false;
}

var RestoreLastSessionObserver = {
  init() {
    if (
      SessionStore.canRestoreLastSession &&
      !PrivateBrowsingUtils.isWindowPrivate(window)
    ) {
      Services.obs.addObserver(this, "sessionstore-last-session-cleared", true);
      goSetCommandEnabled("Browser:RestoreLastSession", true);
    } else if (SessionStore.willAutoRestore) {
      document.getElementById("Browser:RestoreLastSession").hidden = true;
    }
  },

  observe() {
    // The last session can only be restored once so there's
    // no way we need to re-enable our menu item.
    Services.obs.removeObserver(this, "sessionstore-last-session-cleared");
    goSetCommandEnabled("Browser:RestoreLastSession", false);
  },

  QueryInterface: ChromeUtils.generateQI([
    "nsIObserver",
    "nsISupportsWeakReference",
  ]),
};

/* Observes menus and adjusts their size for better
 * usability when opened via a touch screen. */
var MenuTouchModeObserver = {
  init() {
    window.addEventListener("popupshowing", this, true);
  },

  handleEvent(event) {
    let target = event.originalTarget;
    if (event.mozInputSource == MouseEvent.MOZ_SOURCE_TOUCH) {
      target.setAttribute("touchmode", "true");
    } else {
      target.removeAttribute("touchmode");
    }
  },

  uninit() {
    window.removeEventListener("popupshowing", this, true);
  },
};

// Prompt user to restart the browser in safe mode
function safeModeRestart() {
  if (Services.appinfo.inSafeMode) {
    let cancelQuit = Cc["@mozilla.org/supports-PRBool;1"].createInstance(
      Ci.nsISupportsPRBool
    );
    Services.obs.notifyObservers(
      cancelQuit,
      "quit-application-requested",
      "restart"
    );

    if (cancelQuit.data) {
      return;
    }

    Services.startup.quit(
      Ci.nsIAppStartup.eRestart | Ci.nsIAppStartup.eAttemptQuit
    );
    return;
  }

  Services.obs.notifyObservers(window, "restart-in-safe-mode");
}

/* duplicateTabIn duplicates tab in a place specified by the parameter |where|.
 *
 * |where| can be:
 *  "tab"         new tab
 *  "tabshifted"  same as "tab" but in background if default is to select new
 *                tabs, and vice versa
 *  "window"      new window
 *
 * delta is the offset to the history entry that you want to load.
 */
function duplicateTabIn(aTab, where, delta) {
  switch (where) {
    case "window":
      let otherWin = OpenBrowserWindow({
        private: PrivateBrowsingUtils.isBrowserPrivate(aTab.linkedBrowser),
      });
      let delayedStartupFinished = (subject, topic) => {
        if (
          topic == "browser-delayed-startup-finished" &&
          subject == otherWin
        ) {
          Services.obs.removeObserver(delayedStartupFinished, topic);
          let otherGBrowser = otherWin.gBrowser;
          let otherTab = otherGBrowser.selectedTab;
          SessionStore.duplicateTab(otherWin, aTab, delta);
          otherGBrowser.removeTab(otherTab, { animate: false });
        }
      };

      Services.obs.addObserver(
        delayedStartupFinished,
        "browser-delayed-startup-finished"
      );
      break;
    case "tabshifted":
      SessionStore.duplicateTab(window, aTab, delta);
      // A background tab has been opened, nothing else to do here.
      break;
    case "tab":
      SessionStore.duplicateTab(window, aTab, delta, true, {
        inBackground: false,
      });
      break;
  }
}

var MousePosTracker = {
  _listeners: new Set(),
  _x: 0,
  _y: 0,

  /**
   * Registers a listener.
   *
   * @param listener (object)
   *        A listener is expected to expose the following properties:
   *
   *        getMouseTargetRect (function)
   *          Returns the rect that the MousePosTracker needs to alert
   *          the listener about if the mouse happens to be within it.
   *
   *        onMouseEnter (function, optional)
   *          The function to be called if the mouse enters the rect
   *          returned by getMouseTargetRect. MousePosTracker always
   *          runs this inside of a requestAnimationFrame, since it
   *          assumes that the notification is used to update the DOM.
   *
   *        onMouseLeave (function, optional)
   *          The function to be called if the mouse exits the rect
   *          returned by getMouseTargetRect. MousePosTracker always
   *          runs this inside of a requestAnimationFrame, since it
   *          assumes that the notification is used to update the DOM.
   */
  addListener(listener) {
    if (this._listeners.has(listener)) {
      return;
    }

    listener._hover = false;
    this._listeners.add(listener);

    this._callListener(listener);
  },

  removeListener(listener) {
    this._listeners.delete(listener);
  },

  handleEvent(event) {
    let fullZoom = window.windowUtils.fullZoom;
    this._x = event.screenX / fullZoom - window.mozInnerScreenX;
    this._y = event.screenY / fullZoom - window.mozInnerScreenY;

    this._listeners.forEach(listener => {
      try {
        this._callListener(listener);
      } catch (e) {
        Cu.reportError(e);
      }
    });
  },

  _callListener(listener) {
    let rect = listener.getMouseTargetRect();
    let hover =
      this._x >= rect.left &&
      this._x <= rect.right &&
      this._y >= rect.top &&
      this._y <= rect.bottom;

    if (hover == listener._hover) {
      return;
    }

    listener._hover = hover;

    if (hover) {
      if (listener.onMouseEnter) {
        listener.onMouseEnter();
      }
    } else if (listener.onMouseLeave) {
      listener.onMouseLeave();
    }
  },
};

var ToolbarIconColor = {
  _windowState: {
    active: false,
    fullscreen: false,
    tabsintitlebar: false,
  },
  init() {
    this._initialized = true;

    Services.obs.addObserver(this, "look-and-feel-changed");
    window.addEventListener("activate", this);
    window.addEventListener("deactivate", this);
    window.addEventListener("toolbarvisibilitychange", this);
    window.addEventListener("windowlwthemeupdate", this);

    // If the window isn't active now, we assume that it has never been active
    // before and will soon become active such that inferFromText will be
    // called from the initial activate event.
    if (Services.focus.activeWindow == window) {
      this.inferFromText("activate");
    }
  },

  uninit() {
    this._initialized = false;

    Services.obs.removeObserver(this, "look-and-feel-changed");
    window.removeEventListener("activate", this);
    window.removeEventListener("deactivate", this);
    window.removeEventListener("toolbarvisibilitychange", this);
    window.removeEventListener("windowlwthemeupdate", this);
  },

  observe(subject, topic, data) {
    if (topic != "look-and-feel-changed") {
      return;
    }
    this.inferFromText("nativethemechange");
  },

  handleEvent(event) {
    switch (event.type) {
      case "activate":
      case "deactivate":
      case "windowlwthemeupdate":
        this.inferFromText(event.type);
        break;
      case "toolbarvisibilitychange":
        this.inferFromText(event.type, event.visible);
        break;
    }
  },

  // a cache of luminance values for each toolbar
  // to avoid unnecessary calls to getComputedStyle
  _toolbarLuminanceCache: new Map(),

  inferFromText(reason, reasonValue) {
    if (!this._initialized) {
      return;
    }
    function parseRGB(aColorString) {
      let rgb = aColorString.match(/^rgba?\((\d+), (\d+), (\d+)/);
      rgb.shift();
      return rgb.map(x => parseInt(x));
    }

    switch (reason) {
      case "activate": // falls through
      case "deactivate":
        this._windowState.active = reason === "activate";
        break;
      case "fullscreen":
        this._windowState.fullscreen = reasonValue;
        break;
      case "nativethemechange":
      case "windowlwthemeupdate":
        // theme change, we'll need to recalculate all color values
        this._toolbarLuminanceCache.clear();
        break;
      case "toolbarvisibilitychange":
        // toolbar changes dont require reset of the cached color values
        break;
      case "tabsintitlebar":
        this._windowState.tabsintitlebar = reasonValue;
        break;
    }

    let toolbarSelector = ".browser-toolbar:not([collapsed=true])";
    if (AppConstants.platform == "macosx") {
      toolbarSelector += ":not([type=menubar])";
    }

    // The getComputedStyle calls and setting the brighttext are separated in
    // two loops to avoid flushing layout and making it dirty repeatedly.
    let cachedLuminances = this._toolbarLuminanceCache;
    let luminances = new Map();
    for (let toolbar of document.querySelectorAll(toolbarSelector)) {
      // toolbars *should* all have ids, but guard anyway to avoid blowing up
      let cacheKey =
        toolbar.id && toolbar.id + JSON.stringify(this._windowState);
      // lookup cached luminance value for this toolbar in this window state
      let luminance = cacheKey && cachedLuminances.get(cacheKey);
      if (isNaN(luminance)) {
        let [r, g, b] = parseRGB(getComputedStyle(toolbar).color);
        luminance = 0.2125 * r + 0.7154 * g + 0.0721 * b;
        if (cacheKey) {
          cachedLuminances.set(cacheKey, luminance);
        }
      }
      luminances.set(toolbar, luminance);
    }

    const luminanceThreshold = 127; // In between 0 and 255
    for (let [toolbar, luminance] of luminances) {
      if (luminance <= luminanceThreshold) {
        toolbar.removeAttribute("brighttext");
      } else {
        toolbar.setAttribute("brighttext", "true");
      }
    }
  },
};

var PanicButtonNotifier = {
  init() {
    this._initialized = true;
    if (window.PanicButtonNotifierShouldNotify) {
      delete window.PanicButtonNotifierShouldNotify;
      this.notify();
    }
  },
  createPanelIfNeeded() {
    // Lazy load the panic-button-success-notification panel the first time we need to display it.
    if (!document.getElementById("panic-button-success-notification")) {
      let template = document.getElementById("panicButtonNotificationTemplate");
      template.replaceWith(template.content);
    }
  },
  notify() {
    if (!this._initialized) {
      window.PanicButtonNotifierShouldNotify = true;
      return;
    }
    // Display notification panel here...
    try {
      this.createPanelIfNeeded();
      let popup = document.getElementById("panic-button-success-notification");
      popup.hidden = false;
      // To close the popup in 3 seconds after the popup is shown but left uninteracted.
      let onTimeout = () => {
        PanicButtonNotifier.close();
        removeListeners();
      };
      popup.addEventListener("popupshown", function() {
        PanicButtonNotifier.timer = setTimeout(onTimeout, 3000);
      });
      // To prevent the popup from closing when user tries to interact with the
      // popup using mouse or keyboard.
      let onUserInteractsWithPopup = () => {
        clearTimeout(PanicButtonNotifier.timer);
        removeListeners();
      };
      popup.addEventListener("mouseover", onUserInteractsWithPopup);
      window.addEventListener("keydown", onUserInteractsWithPopup);
      let removeListeners = () => {
        popup.removeEventListener("mouseover", onUserInteractsWithPopup);
        window.removeEventListener("keydown", onUserInteractsWithPopup);
        popup.removeEventListener("popuphidden", removeListeners);
      };
      popup.addEventListener("popuphidden", removeListeners);

      let widget = CustomizableUI.getWidget("panic-button").forWindow(window);
      let anchor = widget.anchor.icon;
      popup.openPopup(anchor, popup.getAttribute("position"));
    } catch (ex) {
      Cu.reportError(ex);
    }
  },
  close() {
    let popup = document.getElementById("panic-button-success-notification");
    popup.hidePopup();
  },
};

const SafeBrowsingNotificationBox = {
  _currentURIBaseDomain: null,
  show(title, buttons) {
    let uri = gBrowser.currentURI;

    // start tracking host so that we know when we leave the domain
    try {
      this._currentURIBaseDomain = Services.eTLD.getBaseDomain(uri);
    } catch (e) {
      // If we can't get the base domain, fallback to use host instead. However,
      // host is sometimes empty when the scheme is file. In this case, just use
      // spec.
      this._currentURIBaseDomain = uri.asciiHost || uri.asciiSpec;
    }

    let notificationBox = gBrowser.getNotificationBox();
    let value = "blocked-badware-page";

    let previousNotification = notificationBox.getNotificationWithValue(value);
    if (previousNotification) {
      notificationBox.removeNotification(previousNotification);
    }

    let notification = notificationBox.appendNotification(
      title,
      value,
      "chrome://global/skin/icons/blocked.svg",
      notificationBox.PRIORITY_CRITICAL_HIGH,
      buttons
    );
    // Persist the notification until the user removes so it
    // doesn't get removed on redirects.
    notification.persistence = -1;
  },
  onLocationChange(aLocationURI) {
    // take this to represent that you haven't visited a bad place
    if (!this._currentURIBaseDomain) {
      return;
    }

    let newURIBaseDomain = Services.eTLD.getBaseDomain(aLocationURI);

    if (newURIBaseDomain !== this._currentURIBaseDomain) {
      let notificationBox = gBrowser.getNotificationBox();
      let notification = notificationBox.getNotificationWithValue(
        "blocked-badware-page"
      );
      if (notification) {
        notificationBox.removeNotification(notification, false);
      }

      this._currentURIBaseDomain = null;
    }
  },
};

/**
 * The TabDialogBox supports opening window dialogs as SubDialogs on the tab and content
 * level. Both tab and content dialogs have their own separate managers.
 * Dialogs will be queued FIFO and cover the web content.
 * Dialogs are closed when the user reloads or leaves the page.
 * While a dialog is open PopupNotifications, such as permission prompts, are
 * suppressed.
 */
class TabDialogBox {
  constructor(browser) {
    this._weakBrowserRef = Cu.getWeakReference(browser);

    // Create parent element for tab dialogs
    let template = document.getElementById("dialogStackTemplate");
    let dialogStack = template.content.cloneNode(true).firstElementChild;
    dialogStack.classList.add("tab-prompt-dialog");

    this.browser.parentNode.insertBefore(
      dialogStack,
      this.browser.nextElementSibling
    );

    // Initially the stack only contains the template
    let dialogTemplate = dialogStack.firstElementChild;

    // Create dialog manager for prompts at the tab level.
    this._tabDialogManager = new SubDialogManager({
      dialogStack,
      dialogTemplate,
      orderType: SubDialogManager.ORDER_QUEUE,
      allowDuplicateDialogs: true,
      dialogOptions: {
        consumeOutsideClicks: false,
      },
    });
  }

  /**
   * Open a dialog on tab or content level.
   * @param {String} aURL - URL of the dialog to load in the tab box.
   * @param {Object} [aOptions]
   * @param {String} [aOptions.features] - Comma separated list of window
   * features.
   * @param {Boolean} [aOptions.allowDuplicateDialogs] - Whether to allow
   * showing multiple dialogs with aURL at the same time. If false calls for
   * duplicate dialogs will be dropped.
   * @param {String} [aOptions.sizeTo] - Pass "available" to stretch dialog to
   * roughly content size.
   * @param {Boolean} [aOptions.keepOpenSameOriginNav] - By default dialogs are
   * aborted on any navigation.
   * Set to true to keep the dialog open for same origin navigation.
   * @param {Number} [aOptions.modalType] - The modal type to create the dialog for.
   * By default, we show the dialog for tab prompts.
   * @returns {Object} [result] Returns an object { closedPromise, dialog }.
   * @returns {Promise} [result.closedPromise] Resolves once the dialog has been closed.
   * @returns {SubDialog} [result.dialog] A reference to the opened SubDialog.
   */
  open(
    aURL,
    {
      features = null,
      allowDuplicateDialogs = true,
      sizeTo,
      keepOpenSameOriginNav,
      modalType = null,
      allowFocusCheckbox = false,
    } = {},
    ...aParams
  ) {
    let resolveClosed;
    let closedPromise = new Promise(resolve => (resolveClosed = resolve));
    // Get the dialog manager to open the prompt with.
    let dialogManager =
      modalType === Ci.nsIPrompt.MODAL_TYPE_CONTENT
        ? this.getContentDialogManager()
        : this._tabDialogManager;
    let hasDialogs =
      this._tabDialogManager.hasDialogs ||
      this._contentDialogManager?.hasDialogs;

    if (!hasDialogs) {
      this._onFirstDialogOpen();
    }

    let closingCallback = event => {
      if (!hasDialogs) {
        this._onLastDialogClose();
      }

      if (allowFocusCheckbox && !event.detail?.abort) {
        this.maybeSetAllowTabSwitchPermission(event.target);
      }
    };

    if (modalType == Ci.nsIPrompt.MODAL_TYPE_CONTENT) {
      sizeTo = "limitheight";
    }

    // Open dialog and resolve once it has been closed
    let dialog = dialogManager.open(
      aURL,
      {
        features,
        allowDuplicateDialogs,
        sizeTo,
        closingCallback,
        closedCallback: resolveClosed,
      },
      ...aParams
    );

    // Marking the dialog externally, instead of passing it as an option.
    // The SubDialog(Manager) does not care about navigation.
    // dialog can be null here if allowDuplicateDialogs = false.
    if (dialog) {
      dialog._keepOpenSameOriginNav = keepOpenSameOriginNav;
    }
    return { closedPromise, dialog };
  }

  _onFirstDialogOpen() {
    // Hide PopupNotifications to prevent them from covering up dialogs.
    this.browser.setAttribute("tabDialogShowing", true);
    UpdatePopupNotificationsVisibility();

    // Register listeners
    this._lastPrincipal = this.browser.contentPrincipal;
    this.browser.addProgressListener(this, Ci.nsIWebProgress.NOTIFY_LOCATION);

    this.tab?.addEventListener("TabClose", this);
  }

  _onLastDialogClose() {
    // Show PopupNotifications again.
    this.browser.removeAttribute("tabDialogShowing");
    UpdatePopupNotificationsVisibility();

    // Clean up listeners
    this.browser.removeProgressListener(this);
    this._lastPrincipal = null;

    this.tab?.removeEventListener("TabClose", this);
  }

  _buildContentPromptDialog() {
    let template = document.getElementById("dialogStackTemplate");
    let contentDialogStack = template.content.cloneNode(true).firstElementChild;
    contentDialogStack.classList.add("content-prompt-dialog");

    // Create a dialog manager for content prompts.
    let tabPromptDialog = this.browser.parentNode.querySelector(
      ".tab-prompt-dialog"
    );
    this.browser.parentNode.insertBefore(contentDialogStack, tabPromptDialog);

    let contentDialogTemplate = contentDialogStack.firstElementChild;
    this._contentDialogManager = new SubDialogManager({
      dialogStack: contentDialogStack,
      dialogTemplate: contentDialogTemplate,
      orderType: SubDialogManager.ORDER_QUEUE,
      allowDuplicateDialogs: true,
      dialogOptions: {
        consumeOutsideClicks: false,
      },
    });
  }

  handleEvent(event) {
    if (event.type !== "TabClose") {
      return;
    }
    this.abortAllDialogs();
  }

  abortAllDialogs() {
    this._tabDialogManager.abortDialogs();
    this._contentDialogManager?.abortDialogs();
  }

  focus() {
    // Prioritize focusing the dialog manager for tab prompts
    if (this._tabDialogManager._dialogs.length) {
      this._tabDialogManager.focusTopDialog();
      return;
    }
    this._contentDialogManager?.focusTopDialog();
  }

  /**
   * If the user navigates away or refreshes the page, close all dialogs for
   * the current browser.
   */
  onLocationChange(aWebProgress, aRequest, aLocation, aFlags) {
    if (
      !aWebProgress.isTopLevel ||
      aFlags & Ci.nsIWebProgressListener.LOCATION_CHANGE_SAME_DOCUMENT
    ) {
      return;
    }

    // Dialogs can be exempt from closing on same origin location change.
    let filterFn;

    // Test for same origin location change
    if (
      this._lastPrincipal?.isSameOrigin(
        aLocation,
        this.browser.browsingContext.usePrivateBrowsing
      )
    ) {
      filterFn = dialog => !dialog._keepOpenSameOriginNav;
    }

    this._lastPrincipal = this.browser.contentPrincipal;

    this._tabDialogManager.abortDialogs(filterFn);
    this._contentDialogManager?.abortDialogs(filterFn);
  }

  get tab() {
    return gBrowser.getTabForBrowser(this.browser);
  }

  get browser() {
    let browser = this._weakBrowserRef.get();
    if (!browser) {
      throw new Error("Stale dialog box! The associated browser is gone.");
    }
    return browser;
  }

  getTabDialogManager() {
    return this._tabDialogManager;
  }

  getContentDialogManager() {
    if (!this._contentDialogManager) {
      this._buildContentPromptDialog();
    }
    return this._contentDialogManager;
  }

  onNextPromptShowAllowFocusCheckboxFor(principal) {
    this._allowTabFocusByPromptPrincipal = principal;
  }

  /**
   * Sets the "focus-tab-by-prompt" permission for the dialog.
   */
  maybeSetAllowTabSwitchPermission(dialog) {
    let checkbox = dialog.querySelector("checkbox");

    if (checkbox.checked) {
      Services.perms.addFromPrincipal(
        this._allowTabFocusByPromptPrincipal,
        "focus-tab-by-prompt",
        Services.perms.ALLOW_ACTION
      );
    }

    // Don't show the "allow tab switch checkbox" for subsequent prompts.
    this._allowTabFocusByPromptPrincipal = null;
  }
}

TabDialogBox.prototype.QueryInterface = ChromeUtils.generateQI([
  "nsIWebProgressListener",
  "nsISupportsWeakReference",
]);

function TabModalPromptBox(browser) {
  this._weakBrowserRef = Cu.getWeakReference(browser);
  /*
   * These WeakMaps holds the TabModalPrompt instances, key to the <tabmodalprompt> prompt
   * in the DOM. We don't want to hold the instances directly to avoid leaking.
   *
   * WeakMap also prevents us from reading back its insertion order.
   * Order of the elements in the DOM should be the only order to consider.
   */
  this._contentPrompts = new WeakMap();
  this._tabPrompts = new WeakMap();
}

TabModalPromptBox.prototype = {
  _promptCloseCallback(
    onCloseCallback,
    principalToAllowFocusFor,
    allowFocusCheckbox,
    ...args
  ) {
    if (
      principalToAllowFocusFor &&
      allowFocusCheckbox &&
      allowFocusCheckbox.checked
    ) {
      Services.perms.addFromPrincipal(
        principalToAllowFocusFor,
        "focus-tab-by-prompt",
        Services.perms.ALLOW_ACTION
      );
    }
    onCloseCallback.apply(this, args);
  },

  getPrompt(promptEl) {
    if (promptEl.classList.contains("tab-prompt")) {
      return this._tabPrompts.get(promptEl);
    }
    return this._contentPrompts.get(promptEl);
  },

  appendPrompt(args, onCloseCallback) {
    let browser = this.browser;
    let newPrompt = new TabModalPrompt(browser.ownerGlobal);

    if (args.modalType === Ci.nsIPrompt.MODAL_TYPE_TAB) {
      newPrompt.element.classList.add("tab-prompt");
      this._tabPrompts.set(newPrompt.element, newPrompt);
    } else {
      newPrompt.element.classList.add("content-prompt");
      this._contentPrompts.set(newPrompt.element, newPrompt);
    }

    browser.parentNode.insertBefore(
      newPrompt.element,
      browser.nextElementSibling
    );
    browser.setAttribute("tabmodalPromptShowing", true);

    // Indicate if a tab modal chrome prompt is being shown so that
    // PopupNotifications are suppressed.
    if (
      args.modalType === Ci.nsIPrompt.MODAL_TYPE_TAB &&
      !browser.hasAttribute("tabmodalChromePromptShowing")
    ) {
      browser.setAttribute("tabmodalChromePromptShowing", true);
      // Notify popup notifications of the UI change so they hide their
      // notification panels.
      UpdatePopupNotificationsVisibility();
    }

    let prompts = this.listPrompts(args.modalType);
    if (prompts.length > 1) {
      // Let's hide ourself behind the current prompt.
      newPrompt.element.hidden = true;
    }

    let principalToAllowFocusFor = this._allowTabFocusByPromptPrincipal;
    delete this._allowTabFocusByPromptPrincipal;

    let allowFocusCheckbox; // Define outside the if block so we can bind it into the callback.
    let hostForAllowFocusCheckbox = "";
    try {
      hostForAllowFocusCheckbox = principalToAllowFocusFor.URI.host;
    } catch (ex) {
      /* Ignore exceptions for host-less URIs */
    }
    if (hostForAllowFocusCheckbox) {
      let allowFocusRow = document.createElement("div");

      let spacer = document.createElement("div");
      allowFocusRow.appendChild(spacer);

      allowFocusCheckbox = document.createXULElement("checkbox");
      document.l10n.setAttributes(
        allowFocusCheckbox,
        "tabbrowser-allow-dialogs-to-get-focus",
        { domain: hostForAllowFocusCheckbox }
      );
      allowFocusRow.appendChild(allowFocusCheckbox);

      newPrompt.ui.rows.append(allowFocusRow);
    }

    let tab = gBrowser.getTabForBrowser(browser);
    let closeCB = this._promptCloseCallback.bind(
      null,
      onCloseCallback,
      principalToAllowFocusFor,
      allowFocusCheckbox
    );
    newPrompt.init(args, tab, closeCB);
    return newPrompt;
  },

  removePrompt(aPrompt) {
    let { modalType } = aPrompt.args;
    if (modalType === Ci.nsIPrompt.MODAL_TYPE_TAB) {
      this._tabPrompts.delete(aPrompt.element);
    } else {
      this._contentPrompts.delete(aPrompt.element);
    }

    let browser = this.browser;
    aPrompt.element.remove();

    let prompts = this.listPrompts(modalType);
    if (prompts.length) {
      let prompt = prompts[prompts.length - 1];
      prompt.element.hidden = false;
      // Because we were hidden before, this won't have been possible, so do it now:
      prompt.Dialog.setDefaultFocus();
    } else if (modalType === Ci.nsIPrompt.MODAL_TYPE_TAB) {
      // If we remove the last tab chrome prompt, also remove the browser
      // attribute.
      browser.removeAttribute("tabmodalChromePromptShowing");
      // Notify popup notifications of the UI change so they show notification
      // panels again.
      UpdatePopupNotificationsVisibility();
    }
    // Check if all prompts are closed
    if (!this._hasPrompts()) {
      browser.removeAttribute("tabmodalPromptShowing");
      browser.focus();
    }
  },

  /**
   * Checks if the prompt box has prompt elements.
   * @returns {Boolean} - true if there are prompt elements.
   */
  _hasPrompts() {
    return !!this._getPromptElements().length;
  },

  /**
   * Get list of current prompt elements.
   * @param {Number} [aModalType] - Optionally filter by
   * Ci.nsIPrompt.MODAL_TYPE_.
   * @returns {NodeList} - A list of tabmodalprompt elements.
   */
  _getPromptElements(aModalType = null) {
    let selector = "tabmodalprompt";

    if (aModalType != null) {
      if (aModalType === Ci.nsIPrompt.MODAL_TYPE_TAB) {
        selector += ".tab-prompt";
      } else {
        selector += ".content-prompt";
      }
    }
    return this.browser.parentNode.querySelectorAll(selector);
  },

  /**
   * Get a list of all TabModalPrompt objects associated with the prompt box.
   * @param {Number} [aModalType] - Optionally filter by
   * Ci.nsIPrompt.MODAL_TYPE_.
   * @returns {TabModalPrompt[]} - An array of TabModalPrompt objects.
   */
  listPrompts(aModalType = null) {
    // Get the nodelist, then return the TabModalPrompt instances as an array
    let promptMap;

    if (aModalType) {
      if (aModalType === Ci.nsIPrompt.MODAL_TYPE_TAB) {
        promptMap = this._tabPrompts;
      } else {
        promptMap = this._contentPrompts;
      }
    }

    let elements = this._getPromptElements(aModalType);

    if (promptMap) {
      return [...elements].map(el => promptMap.get(el));
    }
    return [...elements].map(
      el => this._contentPrompts.get(el) || this._tabPrompts.get(el)
    );
  },

  onNextPromptShowAllowFocusCheckboxFor(principal) {
    this._allowTabFocusByPromptPrincipal = principal;
  },

  get browser() {
    let browser = this._weakBrowserRef.get();
    if (!browser) {
      throw new Error("Stale promptbox! The associated browser is gone.");
    }
    return browser;
  },
};

// Handle window-modal prompts that we want to display with the same style as
// tab-modal prompts.
var gDialogBox = {
  _dialog: null,
  _nextOpenJumpsQueue: false,
  _queued: [],

  // Used to wait for a `close` event from the HTML
  // dialog. The  event is fired asynchronously, which means
  // that if we open another dialog immediately after the
  // previous one, we might be confused into thinking a
  // `close` event for the old dialog is for the new one.
  // As they have the same event target, we have no way of
  // distinguishing them. So we wait for the `close` event
  // to have happened before allowing another dialog to open.
  _didCloseHTMLDialog: null,
  // Whether we managed to open the dialog we tried to open.
  // Used to avoid waiting for the above callback in case
  // of an error opening the dialog.
  _didOpenHTMLDialog: false,

  get isOpen() {
    return !!this._dialog;
  },

  replaceDialogIfOpen() {
    this._dialog?.close();
    this._nextOpenJumpsQueue = true;
  },

  async open(uri, args) {
    // If we need to queue, some callers indicate they should go first.
    const queueMethod = this._nextOpenJumpsQueue ? "unshift" : "push";
    this._nextOpenJumpsQueue = false;

    // If we already have a dialog opened and are trying to open another,
    // queue the next one to be opened later.
    if (this.isOpen) {
      return new Promise((resolve, reject) => {
        this._queued[queueMethod]({ resolve, reject, uri, args });
      });
    }

    // We're not open. If we're in a modal state though, we can't
    // show the dialog effectively. To avoid hanging by deadlock,
    // just return immediately for sync prompts:
    if (window.windowUtils.isInModalState() && !args.getProperty("async")) {
      throw Components.Exception(
        "Prompt could not be shown.",
        Cr.NS_ERROR_NOT_AVAILABLE
      );
    }

    // Indicate if we should wait for the dialog to close.
    this._didOpenHTMLDialog = false;
    let haveClosedPromise = new Promise(resolve => {
      this._didCloseHTMLDialog = resolve;
    });

    // Bring the window to the front in case we're minimized or occluded:
    window.focus();

    try {
      await this._open(uri, args);
    } catch (ex) {
      Cu.reportError(ex);
    } finally {
      let dialog = document.getElementById("window-modal-dialog");
      if (dialog.open) {
        dialog.close();
      }
      // If the dialog was opened successfully, then we can wait for it
      // to close before trying to open any others.
      if (this._didOpenHTMLDialog) {
        await haveClosedPromise;
      }
      dialog.style.visibility = "hidden";
      dialog.style.height = "0";
      dialog.style.width = "0";
      document.documentElement.removeAttribute("window-modal-open");
      dialog.removeEventListener("dialogopen", this);
      dialog.removeEventListener("close", this);
      this._updateMenuAndCommandState(true /* to enable */);
      this._dialog = null;
      UpdatePopupNotificationsVisibility();
    }
    if (this._queued.length) {
      setTimeout(() => this._openNextDialog(), 0);
    }
    return args;
  },

  _openNextDialog() {
    if (!this.isOpen) {
      let { resolve, reject, uri, args } = this._queued.shift();
      this.open(uri, args).then(resolve, reject);
    }
  },

  handleEvent(event) {
    switch (event.type) {
      case "dialogopen":
        this._dialog.focus(true);
        break;
      case "close":
        this._didCloseHTMLDialog();
        this._dialog.close();
        break;
    }
  },

  _open(uri, args) {
    // Get this offset before we touch style below, as touching style seems
    // to reset the cached layout bounds.
    let offset = window.windowUtils.getBoundsWithoutFlushing(
      gBrowser.selectedBrowser
    ).top;
    let parentElement = document.getElementById("window-modal-dialog");
    parentElement.style.setProperty("--chrome-offset", offset + "px");
    parentElement.style.removeProperty("visibility");
    parentElement.style.removeProperty("width");
    parentElement.style.removeProperty("height");
    document.documentElement.setAttribute("window-modal-open", true);
    // Call this first so the contents show up and get layout, which is
    // required for SubDialog to work.
    parentElement.showModal();
    this._didOpenHTMLDialog = true;

    // Disable menus and shortcuts.
    this._updateMenuAndCommandState(false /* to disable */);

    // Now actually set up the dialog contents:
    let template = document.getElementById("window-modal-dialog-template")
      .content.firstElementChild;
    parentElement.addEventListener("dialogopen", this);
    parentElement.addEventListener("close", this);
    this._dialog = new SubDialog({
      template,
      parentElement,
      id: "window-modal-dialog-subdialog",
      options: {
        consumeOutsideClicks: false,
      },
    });
    let closedPromise = new Promise(resolve => {
      this._closedCallback = function() {
        PromptUtils.fireDialogEvent(window, "DOMModalDialogClosed");
        resolve();
      };
    });
    this._dialog.open(
      uri,
      {
        features: "resizable=no",
        modalType: Ci.nsIPrompt.MODAL_TYPE_INTERNAL_WINDOW,
        closedCallback: () => {
          this._closedCallback();
        },
      },
      args
    );
    UpdatePopupNotificationsVisibility();
    return closedPromise;
  },

  _nonUpdatableElements: new Set([
    // Make an exception for debugging tools, for developer ease of use.
    "key_browserConsole",
    "key_browserToolbox",

    // Don't touch the editing keys/commands which we might want inside the dialog.
    "key_undo",
    "key_redo",

    "key_cut",
    "key_copy",
    "key_paste",
    "key_delete",
    "key_selectAll",
  ]),

  _updateMenuAndCommandState(shouldBeEnabled) {
    let editorCommands = document.getElementById("editMenuCommands");
    // For the following items, set or clear disabled state:
    // - toplevel menubar items (will affect inner items on macOS)
    // - command elements
    // - key elements not connected to command elements.
    for (let element of document.querySelectorAll(
      "menubar > menu, command, key:not([command])"
    )) {
      if (
        editorCommands?.contains(element) ||
        (element.id && this._nonUpdatableElements.has(element.id))
      ) {
        continue;
      }
      if (element.nodeName == "key" && element.command) {
        continue;
      }
      if (!shouldBeEnabled) {
        if (element.getAttribute("disabled") != "true") {
          element.setAttribute("disabled", true);
        } else {
          element.setAttribute("wasdisabled", true);
        }
      } else if (element.getAttribute("wasdisabled") != "true") {
        element.removeAttribute("disabled");
      } else {
        element.removeAttribute("wasdisabled");
      }
    }
  },
};

// browser.js loads in the library window, too, but we can only show prompts
// in the main browser window:
if (window.location.href != AppConstants.BROWSER_CHROME_URL) {
  gDialogBox = null;
}

var ConfirmationHint = {
  _timerID: null,

  /**
   * Shows a transient, non-interactive confirmation hint anchored to an
   * element, usually used in response to a user action to reaffirm that it was
   * successful and potentially provide extra context. Examples for such hints:
   * - "Saved to bookmarks" after bookmarking a page
   * - "Sent!" after sending a tab to another device
   * - "Queued (offline)" when attempting to send a tab to another device
   *   while offline
   *
   * @param  anchor (DOM node, required)
   *         The anchor for the panel.
   * @param  messageId (string, required)
   *         For getting the message string from browser.properties:
   *         confirmationHint.<messageId>.label
   * @param  options (object, optional)
   *         An object with the following optional properties:
   *         - event (DOM event): The event that triggered the feedback.
   *         - hideArrow (boolean): Optionally hide the arrow.
   *         - showDescription (boolean): show description text (confirmationHint.<messageId>.description)
   *
   */
  show(anchor, messageId, options = {}) {
    this._reset();

    this._message.textContent = gBrowserBundle.GetStringFromName(
      `confirmationHint.${messageId}.label`
    );

    if (options.showDescription) {
      this._description.textContent = gBrowserBundle.GetStringFromName(
        `confirmationHint.${messageId}.description`
      );
      this._description.hidden = false;
      this._panel.classList.add("with-description");
    } else {
      this._description.hidden = true;
      this._panel.classList.remove("with-description");
    }

    if (options.hideArrow) {
      this._panel.setAttribute("hidearrow", "true");
    }

    this._panel.setAttribute("data-message-id", messageId);

    // The timeout value used here allows the panel to stay open for
    // 1.5s second after the text transition (duration=120ms) has finished.
    // If there is a description, we show for 4s after the text transition.
    const DURATION = options.showDescription ? 4000 : 1500;
    this._panel.addEventListener(
      "popupshown",
      () => {
        this._animationBox.setAttribute("animate", "true");
        this._timerID = setTimeout(() => {
          this._panel.hidePopup(true);
        }, DURATION + 120);
      },
      { once: true }
    );

    this._panel.addEventListener(
      "popuphidden",
      () => {
        // reset the timerId in case our timeout wasn't the cause of the popup being hidden
        this._reset();
      },
      { once: true }
    );

    this._panel.openPopup(anchor, {
      position: "bottomcenter topleft",
      triggerEvent: options.event,
    });
  },

  _reset() {
    if (this._timerID) {
      clearTimeout(this._timerID);
      this._timerID = null;
    }
    if (this.__panel) {
      this._panel.removeAttribute("hidearrow");
      this._animationBox.removeAttribute("animate");
      this._panel.removeAttribute("data-message-id");
    }
  },

  get _panel() {
    this._ensurePanel();
    return this.__panel;
  },

  get _animationBox() {
    this._ensurePanel();
    delete this._animationBox;
    return (this._animationBox = document.getElementById(
      "confirmation-hint-checkmark-animation-container"
    ));
  },

  get _message() {
    this._ensurePanel();
    delete this._message;
    return (this._message = document.getElementById(
      "confirmation-hint-message"
    ));
  },

  get _description() {
    this._ensurePanel();
    delete this._description;
    return (this._description = document.getElementById(
      "confirmation-hint-description"
    ));
  },

  _ensurePanel() {
    if (!this.__panel) {
      let wrapper = document.getElementById("confirmation-hint-wrapper");
      wrapper.replaceWith(wrapper.content);
      this.__panel = document.getElementById("confirmation-hint");
    }
  },
};

function reportRemoteSubframesEnabledTelemetry() {
  let categoryLabel = gFissionBrowser ? "Enabled" : "Disabled";
  if (gFissionBrowser == Services.appinfo.fissionAutostart) {
    categoryLabel += "ByAutostart";
  } else {
    categoryLabel += "ByUser";
  }

  Services.telemetry
    .getHistogramById("WINDOW_REMOTE_SUBFRAMES_ENABLED_STATUS")
    .add(categoryLabel);
}

if (AppConstants.NIGHTLY_BUILD) {
  var FissionTestingUI = {
    init() {
      // Handle the Fission/Non-Fission testing UI.
      if (!Services.appinfo.fissionAutostart) {
        return;
      }

      const openNonFissionWindowOption = Services.prefs.getBoolPref(
        "fission.openNonFissionWindowOption",
        false
      );
      if (!openNonFissionWindowOption) {
        return;
      }

      let newFissionWindow = document.getElementById("Tools:FissionWindow");
      let newNonFissionWindow = document.getElementById(
        "Tools:NonFissionWindow"
      );

      newFissionWindow.hidden = gFissionBrowser;
      newNonFissionWindow.hidden = !gFissionBrowser;
    },
  };
}<|MERGE_RESOLUTION|>--- conflicted
+++ resolved
@@ -400,44 +400,27 @@
   return new MozElements.NotificationBox(element => {
     element.classList.add("global-notificationbox");
     element.setAttribute("notificationside", "top");
-<<<<<<< HEAD
-    element.toggleAttribute("prepend-notifications", gProton);
-    if (gProton) {
-      // With Proton enabled all notification boxes are at the top, built into the browser chrome.
-      if (!AppConstants.PROCLIENT_ENABLED) {
-        let tabNotifications = document.getElementById("tab-notification-deck");
-        // With Proton enabled, notification messages use the CSS box model. When using
-        // negative margins on those notification messages to animate them in or out,
-        // if the ancestry of that node is all using the XUL box model, strange glitches
-        // arise. We sidestep this by containing the global notification box within a
-        // <div> that has CSS block layout.
-        let outer = document.createElement("div");
-        outer.appendChild(element);
-        gNavToolbox.insertBefore(outer, tabNotifications);
-      } else {
-        // Don't allow notifications to be drawn above the Pro Client's persistent sidebar.
-        // Instead, draw them above the web content only. (See MR2-184.)
-        // The simplest way to accomplish this is to insert before the browser element.
-        let browser = document.getElementById("browser");
-        let outer = document.createElement("div");
-        outer.appendChild(element);
-        browser.parentNode.insertBefore(outer, browser);
-      }
+    element.toggleAttribute("prepend-notifications", true);
+    // With Proton enabled all notification boxes are at the top, built into the browser chrome.
+    if (!AppConstants.PROCLIENT_ENABLED) {
+      let tabNotifications = document.getElementById("tab-notification-deck");
+      // Notification messages use the CSS box model. When using
+      // negative margins on those notification messages to animate them in or out,
+      // if the ancestry of that node is all using the XUL box model, strange glitches
+      // arise. We sidestep this by containing the global notification box within a
+      // <div> that has CSS block layout.
+      let outer = document.createElement("div");
+      outer.appendChild(element);
+      gNavToolbox.insertBefore(outer, tabNotifications);
     } else {
-      document.getElementById("appcontent").prepend(element);
-    }
-=======
-    element.setAttribute("prepend-notifications", true);
-    // Notification messages use the CSS box model. When using
-    // negative margins on those notification messages to animate them in or out,
-    // if the ancestry of that node is all using the XUL box model, strange glitches
-    // arise. We sidestep this by containing the global notification box within a
-    // <div> that has CSS block layout.
-    let outer = document.createElement("div");
-    outer.appendChild(element);
-    let tabNotifications = document.getElementById("tab-notification-deck");
-    gNavToolbox.insertBefore(outer, tabNotifications);
->>>>>>> 77c31d3d
+      // Don't allow notifications to be drawn above the Pro Client's persistent sidebar.
+      // Instead, draw them above the web content only. (See MR2-184.)
+      // The simplest way to accomplish this is to insert before the browser element.
+      let browser = document.getElementById("browser");
+      let outer = document.createElement("div");
+      outer.appendChild(element);
+      browser.parentNode.insertBefore(outer, browser);
+    }
   });
 });
 
