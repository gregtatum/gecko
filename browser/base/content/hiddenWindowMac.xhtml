<?xml version="1.0"?>
# -*- Mode: HTML -*-
#
# This Source Code Form is subject to the terms of the Mozilla Public
# License, v. 2.0. If a copy of the MPL was not distributed with this
# file, You can obtain one at http://mozilla.org/MPL/2.0/.
#define HIDDEN_WINDOW

<?xml-stylesheet href="chrome://browser/skin/webRTC-menubar-indicator.css" type="text/css"?>
#ifdef PINEBUILD
<?xml-stylesheet href="chrome://browser/content/companion/pinebuildBackground.css" type="text/css"?>
#endif

<window id="main-window"
        xmlns:html="http://www.w3.org/1999/xhtml"
        xmlns="http://www.mozilla.org/keymaster/gatekeeper/there.is.only.xul"
        data-l10n-sync="true">

  <linkset>
<<<<<<< HEAD
    <html:link rel="localization" href="browser/appmenu.ftl"/>
#ifdef PINEBUILD
    <html:link rel="localization" href="browser/pinebuildBackground.ftl"/>
#endif
=======
    <html:link rel="localization" href="browser/menubar.ftl"/>
>>>>>>> 32ed0789
  </linkset>

#include macWindow.inc.xhtml

#ifdef PINEBUILD
<script src="chrome://browser/content/companion/pinebuildBackground.js"></script>
<menu id="pinebuildBackground-menu" data-l10n-id="pinebuild-background-menu" contextmenu="true">
  <menupopup>
    <menuitem id="pinebuildBackground-newWindow" data-l10n-id="pinebuild-background-new-window" />
    <menuitem id="pinebuildBackground-exitApplication" data-l10n-id="pinebuild-background-exit-application" />
  </menupopup>
</menu>
#endif

<!-- Dock menu -->
<popupset>
  <!-- Hide this menupopup from the accessibility tree so that we don't fire
       any unintended accessibility notifications for it. Accessibility for the
       Dock menu is handled natively by macOS. -->
  <menupopup id="menu_mac_dockmenu" aria-hidden="true">
    <!-- The command cannot be cmd_newNavigator because we need to activate
         the application. -->
    <menuitem data-l10n-id="menu-file-new-window" oncommand="OpenBrowserWindowFromDockMenu();"
              id="macDockMenuNewWindow" />
    <menuitem data-l10n-id="menu-file-new-private-window" oncommand="OpenBrowserWindowFromDockMenu({private: true});"
              id="macDockMenuNewPrivateWindow" />
  </menupopup>
</popupset>

</window><|MERGE_RESOLUTION|>--- conflicted
+++ resolved
@@ -17,14 +17,10 @@
         data-l10n-sync="true">
 
   <linkset>
-<<<<<<< HEAD
-    <html:link rel="localization" href="browser/appmenu.ftl"/>
+    <html:link rel="localization" href="browser/menubar.ftl"/>
 #ifdef PINEBUILD
     <html:link rel="localization" href="browser/pinebuildBackground.ftl"/>
 #endif
-=======
-    <html:link rel="localization" href="browser/menubar.ftl"/>
->>>>>>> 32ed0789
   </linkset>
 
 #include macWindow.inc.xhtml
