--- conflicted
+++ resolved
@@ -6,193 +6,6 @@
   <panelview id="appMenu-mainView" class="PanelUI-subView"
              descriptionheightworkaround="true">
     <vbox class="panel-subview-body">
-<<<<<<< HEAD
-      <vbox id="appMenu-addon-banners"/>
-      <toolbarbutton id="appMenu-update-banner" class="panel-banner-item"
-                     data-l10n-id="appmenuitem-update-banner3"
-                     data-l10n-attrs="label-update-downloading, label-update-available, label-update-manual, label-update-unsupported, label-update-restart"
-                     oncommand="PanelUI._onBannerItemSelected(event)"
-                     wrap="true"
-                     hidden="true"/>
-      <toolbaritem id="appMenu-fxa-status"
-                   class="sync-ui-item"
-                   flex="1">
-        <image id="appMenu-fxa-avatar"/>
-        <toolbarbutton id="appMenu-fxa-label"
-                      class="subviewbutton subviewbutton-iconic subviewbutton-nav"
-                      label="&fxa.menu.signin.label;"
-                      closemenu="none"
-                      oncommand="gSync.toggleAccountPanel(this, event)"/>
-      </toolbaritem>
-      <toolbarseparator class="sync-ui-item"/>
-      <toolbaritem>
-        <toolbarbutton id="appMenu-protection-report-button"
-             class="subviewbutton subviewbutton-iconic"
-             oncommand="gProtectionsHandler.openProtections(); gProtectionsHandler.recordClick('open_full_report', null, 'app_menu');">
-          <image id="appMenu-protection-report-icon" class="toolbarbutton-icon"/>
-          <label id="appMenu-protection-report-text"
-                 class="toolbarbutton-text"
-                 data-l10n-id="appmenuitem-protection-dashboard-title">
-          </label>
-        </toolbarbutton>
-      </toolbaritem>
-      <toolbarseparator id="appMenu-tp-separator"/>
-      <toolbarbutton id="appMenu-new-window-button"
-                     class="subviewbutton subviewbutton-iconic"
-                     data-l10n-id="appmenuitem-new-window"
-                     key="key_newNavigator"
-                     command="cmd_newNavigator"/>
-      <toolbarbutton id="appMenu-private-window-button"
-                     class="subviewbutton subviewbutton-iconic"
-                     data-l10n-id="appmenuitem-new-private-window"
-                     key="key_privatebrowsing"
-                     command="Tools:PrivateBrowsing"/>
-#ifdef NIGHTLY_BUILD
-      <toolbarbutton id="appMenu-fission-window-button"
-                     class="subviewbutton subviewbutton-iconic"
-                     label="New Fission Window"
-                     accesskey="s"
-                     command="Tools:FissionWindow"/>
-      <toolbarbutton id="appMenu-non-fission-window-button"
-                     class="subviewbutton subviewbutton-iconic"
-                     label="New Non-Fission Window"
-                     accesskey="s"
-                     command="Tools:NonFissionWindow"/>
-#endif
-      <toolbarbutton id="appMenuRestoreLastSession"
-                     data-l10n-id="appmenu-restore-session"
-                     class="subviewbutton subviewbutton-iconic"
-                     command="Browser:RestoreLastSession"/>
-      <toolbarseparator/>
-      <toolbaritem id="appMenu-zoom-controls" class="toolbaritem-combined-buttons" closemenu="none">
-        <!-- Use a spacer, because panel sizing code gets confused when using CSS methods. -->
-        <spacer class="before-label"/>
-        <label value="&fullZoom.label;"/>
-        <!-- This spacer keeps the scrollbar from overlapping the view. -->
-        <spacer class="after-label"/>
-        <toolbarbutton id="appMenu-zoomReduce-button"
-                       class="subviewbutton subviewbutton-iconic"
-                       command="cmd_fullZoomReduce"
-                       data-l10n-id="appmenuitem-zoom-reduce"
-                       tooltip="dynamic-shortcut-tooltip"/>
-        <toolbarbutton id="appMenu-zoomReset-button"
-                       class="subviewbutton"
-                       command="cmd_fullZoomReset"
-                       tooltip="dynamic-shortcut-tooltip"/>
-        <toolbarbutton id="appMenu-zoomEnlarge-button"
-                       class="subviewbutton subviewbutton-iconic"
-                       command="cmd_fullZoomEnlarge"
-                       data-l10n-id="appmenuitem-zoom-enlarge"
-                       tooltip="dynamic-shortcut-tooltip"/>
-        <toolbarseparator orient="vertical"/>
-        <toolbarbutton id="appMenu-fullscreen-button"
-                       class="subviewbutton subviewbutton-iconic"
-                       data-l10n-id="appmenuitem-fullscreen"
-                       observes="View:FullScreen"
-                       type="checkbox"
-                       closemenu="auto"
-                       onclick="if (event.button == 0) this.closest('panel').hidePopup();"
-                       tooltip="dynamic-shortcut-tooltip"/>
-      </toolbaritem>
-      <toolbarseparator/>
-      <toolbaritem id="appMenu-edit-controls" class="toolbaritem-combined-buttons" closemenu="none">
-        <!-- Use a spacer, because panel sizing code gets confused when using CSS methods. -->
-        <spacer class="before-label"/>
-        <label value="&editMenu.label;"/>
-        <!-- This spacer keeps the scrollbar from overlapping the view. -->
-        <spacer class="after-label"/>
-        <toolbarbutton id="appMenu-cut-button"
-                       class="subviewbutton subviewbutton-iconic"
-                       command="cmd_cut"
-                       tooltip="dynamic-shortcut-tooltip"/>
-        <toolbarbutton id="appMenu-copy-button"
-                       class="subviewbutton subviewbutton-iconic"
-                       command="cmd_copy"
-                       tooltip="dynamic-shortcut-tooltip"/>
-        <toolbarbutton id="appMenu-paste-button"
-                       class="subviewbutton subviewbutton-iconic"
-                       command="cmd_paste"
-                       tooltip="dynamic-shortcut-tooltip"/>
-      </toolbaritem>
-      <toolbarseparator/>
-      <toolbarbutton id="appMenu-library-button"
-                     class="subviewbutton subviewbutton-iconic subviewbutton-nav"
-                     label="&places.library.title;"
-                     closemenu="none"
-                     oncommand="PanelUI.showSubView('appMenu-libraryView', this)"/>
-      <toolbarbutton id="appMenu-logins-button"
-                     class="subviewbutton subviewbutton-iconic"
-                     label="&logins.label;"
-                     oncommand="LoginHelper.openPasswordManager(window, { entryPoint: 'mainmenu' })"
-                     />
-#ifndef PROCLIENT_WINDOW
-      <toolbarbutton id="appMenu-addons-button"
-                     class="subviewbutton subviewbutton-iconic"
-                     data-l10n-id="appmenuitem-addons-and-themes"
-                     key="key_openAddons"
-                     command="Tools:Addons"
-                     />
-#endif
-      <toolbarbutton id="appMenu-preferences-button"
-                     class="subviewbutton subviewbutton-iconic"
-#ifdef XP_WIN
-                     label="&preferencesCmd2.label;"
-#else
-                     label="&preferencesCmdUnix.label;"
-#ifdef XP_MACOSX
-                     key="key_preferencesCmdMac"
-#endif
-#endif
-                     oncommand="openPreferences()"
-                     />
-#ifndef PROCLIENT_WINDOW
-      <toolbarbutton id="appMenu-customize-button"
-                     class="subviewbutton subviewbutton-iconic"
-                     data-l10n-id="appmenu-customizetoolbar"
-                     command="cmd_CustomizeToolbars"
-                     />
-#endif
-      <toolbarseparator/>
-      <toolbarbutton id="appMenu-open-file-button"
-                     class="subviewbutton"
-                     label="&openFileCmd.label;"
-                     key="openFileKb"
-                     command="Browser:OpenFile"
-                     />
-      <toolbarbutton id="appMenu-save-file-button"
-                     class="subviewbutton"
-                     data-l10n-id="appmenuitem-save-page"
-                     key="key_savePage"
-                     command="Browser:SavePage"
-                     />
-      <toolbarbutton id="appMenu-print-button"
-                     class="subviewbutton subviewbutton-iconic"
-                     label="&printCmd.label;"
-                     key="printKb"
-#ifdef XP_MACOSX
-                     command="cmd_print"
-#else
-                     command="cmd_printPreview"
-#endif
-                     />
-      <toolbarseparator/>
-      <toolbarbutton id="appMenu-find-button"
-                     class="subviewbutton subviewbutton-iconic"
-                     label="&findOnCmd.label;"
-                     key="key_find"
-                     command="cmd_find"/>
-      <toolbarbutton id="appMenu-more-button"
-                     class="subviewbutton subviewbutton-nav"
-                     label="&moreMenu.label;"
-                     closemenu="none"
-                     oncommand="PanelUI.showSubView('appMenu-moreView', this)"/>
-      <toolbarbutton id="appMenu-developer-button"
-                     class="subviewbutton subviewbutton-nav"
-                     label="&webDeveloperMenu.label;"
-                     closemenu="none"
-                     oncommand="PanelUI.showSubView('PanelUI-developer', this)"/>
-=======
->>>>>>> e183dfe3
       <toolbarbutton id="appMenu-whatsnew-button"
                      class="subviewbutton subviewbutton-iconic subviewbutton-nav"
                      hidden="true"
