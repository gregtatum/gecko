--- conflicted
+++ resolved
@@ -103,18 +103,6 @@
     <command id="Tools:PrivateBrowsing"
       oncommand="OpenBrowserWindow({private: true});"/>
     <command id="Browser:Screenshot" oncommand="ScreenshotsUtils.notify(window, 'shortcut')"/>
-<<<<<<< HEAD
-
-#ifdef NIGHTLY_BUILD
-    <command id="Tools:FissionWindow"
-      oncommand="OpenBrowserWindow({fission: true, private: !!window?.browsingContext?.usePrivateBrowsing});"
-      hidden="true"/>
-    <command id="Tools:NonFissionWindow"
-      oncommand="OpenBrowserWindow({fission: false, private: !!window?.browsingContext?.usePrivateBrowsing});"
-      hidden="true"/>
-#endif
-=======
->>>>>>> 1dd945b3
     <command id="History:UndoCloseTab" oncommand="undoCloseTab();" data-l10n-args='{"tabCount": 1}'/>
     <command id="History:UndoCloseWindow" oncommand="undoCloseWindow();"/>
 
