--- conflicted
+++ resolved
@@ -186,15 +186,11 @@
     <key id="key_toggleMute" data-l10n-id="mute-toggle-shortcut" command="cmd_toggleMute" modifiers="control"/>
     <key id="key_undo"
          data-l10n-id="text-action-undo-shortcut"
-<<<<<<< HEAD
-         modifiers="accel"/>
+         modifiers="accel"
+         internal="true"/>
 #ifdef PINEBUILD
     <key id="key_saveSnapshot" data-l10n-id="bookmark-this-page-shortcut" command="Browser:SaveSnapshot" modifiers="accel"/>
 #endif
-=======
-         modifiers="accel"
-         internal="true"/>
->>>>>>> 0e9ff7da
     <key id="key_redo"
 #ifdef XP_UNIX
          data-l10n-id="text-action-undo-shortcut"
