--- conflicted
+++ resolved
@@ -142,14 +142,8 @@
       </hbox>
     </vbox>
   </html:template>
-  
 #include navigator-toolbox.inc.xhtml
 
-<<<<<<< HEAD
-=======
-#include navigator-toolbox.inc.xhtml
-
->>>>>>> 77c31d3d
 #include browser-box.inc.xhtml
 
   <html:template id="customizationPanel">
