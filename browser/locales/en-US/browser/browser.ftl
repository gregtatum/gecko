--- conflicted
+++ resolved
@@ -499,19 +499,13 @@
 # Variables
 #  $name (String): the name of the user's default search engine
 urlbar-placeholder-with-name =
-<<<<<<< HEAD
   .placeholder = Where to next? Search the web, apps, history and more…
-urlbar-remote-control-notification-anchor =
-  .tooltiptext = Browser is under remote control
-=======
-  .placeholder = Search with { $name } or enter address
 
 # Variables
 #  $component (String): the name of the component which forces remote control.
 #    Example: "DevTools", "Marionette", "RemoteAgent".
 urlbar-remote-control-notification-anchor2 =
   .tooltiptext = Browser is under remote control (reason: { $component })
->>>>>>> ce65f51a
 urlbar-permissions-granted =
   .tooltiptext = You have granted this website additional permissions.
 urlbar-switch-to-tab =
