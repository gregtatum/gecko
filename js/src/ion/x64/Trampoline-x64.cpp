--- conflicted
+++ resolved
@@ -13,11 +13,8 @@
 #include "ion/Bailouts.h"
 #include "ion/VMFunctions.h"
 #include "ion/IonSpewer.h"
-<<<<<<< HEAD
 #include "ion/x64/BaselineHelpers-x64.h"
-=======
 #include "ion/ExecutionModeInlines.h"
->>>>>>> a449f7fe
 
 #include "jsscriptinlines.h"
 
@@ -324,11 +321,7 @@
 }
 
 IonCode *
-<<<<<<< HEAD
-IonRuntime::generateArgumentsRectifier(JSContext *cx, void **returnAddrOut)
-=======
-IonRuntime::generateArgumentsRectifier(JSContext *cx, ExecutionMode mode)
->>>>>>> a449f7fe
+IonRuntime::generateArgumentsRectifier(JSContext *cx, ExecutionMode mode, void **returnAddrOut)
 {
     // Do not erase the frame pointer in this function.
 
@@ -395,12 +388,12 @@
     // Call the target function.
     // Note that this code assumes the function is JITted.
     masm.movq(Operand(rax, offsetof(JSFunction, u.i.script_)), rax);
-<<<<<<< HEAD
-    masm.loadBaselineOrIonCode(rax, r9, NULL);
-=======
-    masm.movq(Operand(rax, OffsetOfIonInJSScript(mode)), rax);
-    masm.movq(Operand(rax, IonScript::offsetOfMethod()), rax);
->>>>>>> a449f7fe
+    if (mode == SequentialExecution) {
+        masm.loadBaselineOrIonCode(rax, r9, NULL);
+    } else {
+        masm.movq(Operand(rax, OffsetOfIonInJSScript(mode)), rax);
+        masm.movq(Operand(rax, IonScript::offsetOfMethod()), rax);
+    }
     masm.movq(Operand(rax, IonCode::offsetOfCode()), rax);
     masm.call(rax);
     uint32_t returnOffset = masm.currentOffset();
@@ -419,7 +412,8 @@
 
     CodeOffsetLabel returnLabel(returnOffset);
     returnLabel.fixup(&masm);
-    *returnAddrOut = (void *) (code->raw() + returnLabel.offset());
+    if (returnAddrOut)
+        *returnAddrOut = (void *) (code->raw() + returnLabel.offset());
     return code;
 }
 
