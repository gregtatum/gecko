/* -*- Mode: C; tab-width: 8; indent-tabs-mode: nil; c-basic-offset: 4 -*-
 * vim: set ts=8 sw=4 et tw=79 ft=cpp:
 *
 * ***** BEGIN LICENSE BLOCK *****
 * Version: MPL 1.1/GPL 2.0/LGPL 2.1
 *
 * The contents of this file are subject to the Mozilla Public License Version
 * 1.1 (the "License"); you may not use this file except in compliance with
 * the License. You may obtain a copy of the License at
 * http://www.mozilla.org/MPL/
 *
 * Software distributed under the License is distributed on an "AS IS" basis,
 * WITHOUT WARRANTY OF ANY KIND, either express or implied. See the License
 * for the specific language governing rights and limitations under the
 * License.
 *
 * The Original Code is Mozilla Communicator client code, released
 * March 31, 1998.
 *
 * The Initial Developer of the Original Code is
 * Netscape Communications Corporation.
 * Portions created by the Initial Developer are Copyright (C) 1998
 * the Initial Developer. All Rights Reserved.
 *
 * Contributor(s):
 *
 * Alternatively, the contents of this file may be used under the terms of
 * either of the GNU General Public License Version 2 or later (the "GPL"),
 * or the GNU Lesser General Public License Version 2.1 or later (the "LGPL"),
 * in which case the provisions of the GPL or the LGPL are applicable instead
 * of those above. If you wish to allow use of your version of this file only
 * under the terms of either the GPL or the LGPL, and not to allow others to
 * use your version of this file under the terms of the MPL, indicate your
 * decision by deleting the provisions above and replace them with the notice
 * and other provisions required by the GPL or the LGPL. If you do not delete
 * the provisions above, a recipient may use your version of this file under
 * the terms of any one of the MPL, the GPL or the LGPL.
 *
 * ***** END LICENSE BLOCK ***** */

#ifndef jsscript_h___
#define jsscript_h___
/*
 * JS script descriptor.
 */
#include "jsatom.h"
#include "jsprvtd.h"
#include "jsdbgapi.h"

JS_BEGIN_EXTERN_C

/*
 * Type of try note associated with each catch or finally block, and also with
 * for-in loops.
 */
typedef enum JSTryNoteKind {
    JSTRY_CATCH,
    JSTRY_FINALLY,
    JSTRY_ITER
} JSTryNoteKind;

namespace js {

/*
 * Indicates a location in the stack that an upvar value can be retrieved from
 * as a two tuple of (level, slot).
 *
 * Some existing client code uses the level value as a delta, or level "skip"
 * quantity. We could probably document that through use of more types at some
 * point in the future.
 *
 * Existing XDR code wants this to be backed by a 32b integer for serialization,
 * so we oblige.
 *
 * TODO: consider giving more bits to the slot value and takings ome from the level.
 */
class UpvarCookie 
{
    uint32 value;

    static const uint32 FREE_VALUE = 0xfffffffful;

  public:
    /*
     * All levels above-and-including FREE_LEVEL are reserved so that
     * FREE_VALUE can be used as a special value.
     */
    static const uint16 FREE_LEVEL = 0x3fff;
    static const uint16 CALLEE_SLOT = 0xffff;
    static bool isLevelReserved(uint16 level) { return level >= FREE_LEVEL; }

    bool isFree() const { return value == FREE_VALUE; }
    uint32 asInteger() const { return value; }
    /* isFree check should be performed before using these accessors. */
    uint16 level() const { JS_ASSERT(!isFree()); return value >> 16; }
    uint16 slot() const { JS_ASSERT(!isFree()); return value; }

    void set(const UpvarCookie &other) { set(other.level(), other.slot()); }
    void set(uint16 newLevel, uint16 newSlot) { value = (uint32(newLevel) << 16) | newSlot; }
    void makeFree() { set(0xffff, 0xffff); JS_ASSERT(isFree()); }
};
JS_STATIC_ASSERT(sizeof(UpvarCookie) == sizeof(uint32));

}

/*
 * Exception handling record.
 */
struct JSTryNote {
    uint8           kind;       /* one of JSTryNoteKind */
    uint8           padding;    /* explicit padding on uint16 boundary */
    uint16          stackDepth; /* stack depth upon exception handler entry */
    uint32          start;      /* start of the try statement or for-in loop
                                   relative to script->main */
    uint32          length;     /* length of the try statement or for-in loop */
};

typedef struct JSTryNoteArray {
    JSTryNote       *vector;    /* array of indexed try notes */
    uint32          length;     /* count of indexed try notes */
} JSTryNoteArray;

typedef struct JSObjectArray {
    JSObject        **vector;   /* array of indexed objects */
    uint32          length;     /* count of indexed objects */
} JSObjectArray;

typedef struct JSUpvarArray {
    js::UpvarCookie *vector;    /* array of indexed upvar cookies */
    uint32          length;     /* count of indexed upvar cookies */
} JSUpvarArray;

<<<<<<< HEAD
typedef struct JSConstArray {
    js::Value       *vector;    /* array of indexed constant values */
    uint32          length;
} JSConstArray;

#define CALLEE_UPVAR_SLOT               0xffff
#define FREE_STATIC_LEVEL               0x3fff
#define FREE_UPVAR_COOKIE               0xffffffff
#define MAKE_UPVAR_COOKIE(skip,slot)    ((skip) << 16 | (slot))
#define UPVAR_FRAME_SKIP(cookie)        ((uint32)(cookie) >> 16)
#define UPVAR_FRAME_SLOT(cookie)        ((uint16)(cookie))

=======
>>>>>>> a51d8b55
#define JS_OBJECT_ARRAY_SIZE(length)                                          \
    (offsetof(JSObjectArray, vector) + sizeof(JSObject *) * (length))

#if defined DEBUG && defined JS_THREADSAFE
# define CHECK_SCRIPT_OWNER 1
#endif

struct JSScript {
    jsbytecode      *code;      /* bytecodes and their immediate operands */
    uint32          length;     /* length of code vector */
    uint16          version;    /* JS version under which script was compiled */
    uint16          nfixed;     /* number of slots besides stack operands in
                                   slot array */
    uint8           objectsOffset;  /* offset to the array of nested function,
                                       block, scope, xml and one-time regexps
                                       objects or 0 if none */
    uint8           upvarsOffset;   /* offset of the array of display ("up")
                                       closure vars or 0 if none */
    uint8           regexpsOffset;  /* offset to the array of to-be-cloned
                                       regexps or 0 if none. */
    uint8           trynotesOffset; /* offset to the array of try notes or
                                       0 if none */
    uint8           constOffset;    /* offset to the array of constants or
                                       0 if none */
    bool            noScriptRval:1; /* no need for result value of last
                                       expression statement */
    bool            savedCallerFun:1; /* object 0 is caller function */
    bool            hasSharps:1;      /* script uses sharp variables */
    bool            strictModeCode:1; /* code is in strict mode */

    jsbytecode      *main;      /* main entry point, after predef'ing prolog */
    JSAtomMap       atomMap;    /* maps immediate index to literal struct */
    const char      *filename;  /* source filename or null */
    uint32          lineno;     /* base line number of script */
    uint16          nslots;     /* vars plus maximum stack depth */
    uint16          staticLevel;/* static level for display maintenance */
    JSPrincipals    *principals;/* principals for this script */
    union {
        JSObject    *object;    /* optional Script-class object wrapper */
        JSScript    *nextToGC;  /* next to GC in rt->scriptsToGC list */
    } u;
#ifdef CHECK_SCRIPT_OWNER
    JSThread        *owner;     /* for thread-safe life-cycle assertions */
#endif

    /* Script notes are allocated right after the code. */
    jssrcnote *notes() { return (jssrcnote *)(code + length); }

    JSObjectArray *objects() {
        JS_ASSERT(objectsOffset != 0);
        return (JSObjectArray *)((uint8 *) this + objectsOffset);
    }

    JSUpvarArray *upvars() {
        JS_ASSERT(upvarsOffset != 0);
        return (JSUpvarArray *) ((uint8 *) this + upvarsOffset);
    }

    JSObjectArray *regexps() {
        JS_ASSERT(regexpsOffset != 0);
        return (JSObjectArray *) ((uint8 *) this + regexpsOffset);
    }

    JSTryNoteArray *trynotes() {
        JS_ASSERT(trynotesOffset != 0);
        return (JSTryNoteArray *) ((uint8 *) this + trynotesOffset);
    }

    JSConstArray *consts() {
        JS_ASSERT(constOffset != 0);
        return (JSConstArray *) ((uint8 *) this + constOffset);
    }

    JSAtom *getAtom(size_t index) {
        JS_ASSERT(index < atomMap.length);
        return atomMap.vector[index];
    }

    JSObject *getObject(size_t index) {
        JSObjectArray *arr = objects();
        JS_ASSERT(index < arr->length);
        return arr->vector[index];
    }

    inline JSFunction *getFunction(size_t index);

    inline JSObject *getRegExp(size_t index);

    const js::Value &getConst(size_t index) {
        JSConstArray *arr = consts();
        JS_ASSERT(index < arr->length);
        return arr->vector[index];
    }

    /*
     * The isEmpty method tells whether this script has code that computes any
     * result (not return value, result AKA normal completion value) other than
     * JSVAL_VOID, or any other effects. It has a fast path for the case where
     * |this| is the emptyScript singleton, but it also checks this->length and
     * this->code, to handle debugger-generated mutable empty scripts.
     */
    inline bool isEmpty() const;

    /*
     * Accessor for the emptyScriptConst singleton, to consolidate const_cast.
     * See the private member declaration.
     */
    static JSScript *emptyScript() {
        return const_cast<JSScript *>(&emptyScriptConst);
    }

  private:
    /*
     * Use const to put this in read-only memory if possible. We are stuck with
     * non-const JSScript * and jsbytecode * by legacy code (back in the 1990s,
     * const wasn't supported correctly on all target platforms). The debugger
     * does mutate bytecode, and script->u.object may be set after construction
     * in some cases, so making JSScript pointers const will be "hard".
     */
    static const JSScript emptyScriptConst;
};

#define SHARP_NSLOTS            2       /* [#array, #depth] slots if the script
                                           uses sharp variables */

static JS_INLINE uintN
StackDepth(JSScript *script)
{
    return script->nslots - script->nfixed;
}

/*
 * If pc_ does not point within script_'s bytecode, then it must point into an
 * imacro body, so we use cx->runtime common atoms instead of script_'s atoms.
 * This macro uses cx from its callers' environments in the pc-in-imacro case.
 */
#define JS_GET_SCRIPT_ATOM(script_, pc_, index, atom)                         \
    JS_BEGIN_MACRO                                                            \
        if ((pc_) < (script_)->code ||                                        \
            (script_)->code + (script_)->length <= (pc_)) {                   \
            JS_ASSERT((size_t)(index) < js_common_atom_count);                \
            (atom) = COMMON_ATOMS_START(&cx->runtime->atomState)[index];      \
        } else {                                                              \
            (atom) = script_->getAtom(index);                                 \
        }                                                                     \
    JS_END_MACRO

extern JS_FRIEND_DATA(js::Class) js_ScriptClass;

extern JSObject *
js_InitScriptClass(JSContext *cx, JSObject *obj);

/*
 * On first new context in rt, initialize script runtime state, specifically
 * the script filename table and its lock.
 */
extern JSBool
js_InitRuntimeScriptState(JSRuntime *rt);

/*
 * On JS_DestroyRuntime(rt), forcibly free script filename prefixes and any
 * script filename table entries that have not been GC'd.
 *
 * This allows script filename prefixes to outlive any context in rt.
 */
extern void
js_FreeRuntimeScriptState(JSRuntime *rt);

extern const char *
js_SaveScriptFilename(JSContext *cx, const char *filename);

extern const char *
js_SaveScriptFilenameRT(JSRuntime *rt, const char *filename, uint32 flags);

extern uint32
js_GetScriptFilenameFlags(const char *filename);

extern void
js_MarkScriptFilename(const char *filename);

extern void
js_MarkScriptFilenames(JSRuntime *rt);

extern void
js_SweepScriptFilenames(JSRuntime *rt);

/*
 * Two successively less primitive ways to make a new JSScript.  The first
 * does *not* call a non-null cx->runtime->newScriptHook -- only the second,
 * js_NewScriptFromCG, calls this optional debugger hook.
 *
 * The js_NewScript function can't know whether the script it creates belongs
 * to a function, or is top-level or eval code, but the debugger wants access
 * to the newly made script's function, if any -- so callers of js_NewScript
 * are responsible for notifying the debugger after successfully creating any
 * kind (function or other) of new JSScript.
 *
 * NB: js_NewScript always creates a new script; it never returns the empty
 * script singleton (JSScript::emptyScript()). Callers who know they can use
 * that read-only singleton are responsible for choosing it instead of calling
 * js_NewScript with length and nsrcnotes equal to 1 and other parameters save
 * cx all zero.
 */
extern JSScript *
js_NewScript(JSContext *cx, uint32 length, uint32 nsrcnotes, uint32 natoms,
             uint32 nobjects, uint32 nupvars, uint32 nregexps,
             uint32 ntrynotes, uint32 nconsts);

extern JSScript *
js_NewScriptFromCG(JSContext *cx, JSCodeGenerator *cg);

/*
 * New-script-hook calling is factored from js_NewScriptFromCG so that it
 * and callers of js_XDRScript can share this code.  In the case of callers
 * of js_XDRScript, the hook should be invoked only after successful decode
 * of any owning function (the fun parameter) or script object (null fun).
 */
extern JS_FRIEND_API(void)
js_CallNewScriptHook(JSContext *cx, JSScript *script, JSFunction *fun);

extern JS_FRIEND_API(void)
js_CallDestroyScriptHook(JSContext *cx, JSScript *script);

extern void
js_DestroyScript(JSContext *cx, JSScript *script);

extern void
js_TraceScript(JSTracer *trc, JSScript *script);

/*
 * To perturb as little code as possible, we introduce a js_GetSrcNote lookup
 * cache without adding an explicit cx parameter.  Thus js_GetSrcNote becomes
 * a macro that uses cx from its calls' lexical environments.
 */
#define js_GetSrcNote(script,pc) js_GetSrcNoteCached(cx, script, pc)

extern jssrcnote *
js_GetSrcNoteCached(JSContext *cx, JSScript *script, jsbytecode *pc);

/*
 * NOTE: use js_FramePCToLineNumber(cx, fp) when you have an active fp, in
 * preference to js_PCToLineNumber (cx, fp->script  fp->regs->pc), because
 * fp->imacpc may be non-null, indicating an active imacro.
 */
extern uintN
js_FramePCToLineNumber(JSContext *cx, JSStackFrame *fp);

extern uintN
js_PCToLineNumber(JSContext *cx, JSScript *script, jsbytecode *pc);

extern jsbytecode *
js_LineNumberToPC(JSScript *script, uintN lineno);

extern JS_FRIEND_API(uintN)
js_GetScriptLineExtent(JSScript *script);

static JS_INLINE JSOp
js_GetOpcode(JSContext *cx, JSScript *script, jsbytecode *pc)
{
    JSOp op = (JSOp) *pc;
    if (op == JSOP_TRAP)
        op = JS_GetTrapOpcode(cx, script, pc);
    return op;
}

/*
 * If magic is non-null, js_XDRScript succeeds on magic number mismatch but
 * returns false in *magic; it reflects a match via a true *magic out param.
 * If magic is null, js_XDRScript returns false on bad magic number errors,
 * which it reports.
 *
 * NB: after a successful JSXDR_DECODE, and provided that *scriptp is not the
 * JSScript::emptyScript() immutable singleton, js_XDRScript callers must do
 * any required subsequent set-up of owning function or script object and then
 * call js_CallNewScriptHook.
 *
 * If the caller requires a mutable empty script (for debugging or u.object
 * ownership setting), pass true for needMutableScript. Otherwise pass false.
 * Call js_CallNewScriptHook only with a mutable script, i.e. never with the
 * JSScript::emptyScript() singleton.
 */
extern JSBool
js_XDRScript(JSXDRState *xdr, JSScript **scriptp, bool needMutableScript,
             JSBool *hasMagic);

JS_END_EXTERN_C

#endif /* jsscript_h___ */<|MERGE_RESOLUTION|>--- conflicted
+++ resolved
@@ -130,21 +130,11 @@
     uint32          length;     /* count of indexed upvar cookies */
 } JSUpvarArray;
 
-<<<<<<< HEAD
 typedef struct JSConstArray {
     js::Value       *vector;    /* array of indexed constant values */
     uint32          length;
 } JSConstArray;
 
-#define CALLEE_UPVAR_SLOT               0xffff
-#define FREE_STATIC_LEVEL               0x3fff
-#define FREE_UPVAR_COOKIE               0xffffffff
-#define MAKE_UPVAR_COOKIE(skip,slot)    ((skip) << 16 | (slot))
-#define UPVAR_FRAME_SKIP(cookie)        ((uint32)(cookie) >> 16)
-#define UPVAR_FRAME_SLOT(cookie)        ((uint16)(cookie))
-
-=======
->>>>>>> a51d8b55
 #define JS_OBJECT_ARRAY_SIZE(length)                                          \
     (offsetof(JSObjectArray, vector) + sizeof(JSObject *) * (length))
 
