/* -*- Mode: C; tab-width: 8; indent-tabs-mode: nil; c-basic-offset: 4 -*-
 * vim: set ts=4 sw=4 et tw=99:
 *
 * ***** BEGIN LICENSE BLOCK *****
 * Version: MPL 1.1/GPL 2.0/LGPL 2.1
 *
 * The contents of this file are subject to the Mozilla Public License Version
 * 1.1 (the "License"); you may not use this file except in compliance with
 * the License. You may obtain a copy of the License at
 * http://www.mozilla.org/MPL/
 *
 * Software distributed under the License is distributed on an "AS IS" basis,
 * WITHOUT WARRANTY OF ANY KIND, either express or implied. See the License
 * for the specific language governing rights and limitations under the
 * License.
 *
 * The Original Code is Mozilla SpiderMonkey JavaScript 1.9 code, released
 * May 28, 2008.
 *
 * The Initial Developer of the Original Code is
 *   Brendan Eich <brendan@mozilla.org>
 *
 * Contributor(s):
 *   Andreas Gal <gal@mozilla.com>
 *   Mike Shaver <shaver@mozilla.org>
 *   David Anderson <danderson@mozilla.com>
 *
 * Alternatively, the contents of this file may be used under the terms of
 * either of the GNU General Public License Version 2 or later (the "GPL"),
 * or the GNU Lesser General Public License Version 2.1 or later (the "LGPL"),
 * in which case the provisions of the GPL or the LGPL are applicable instead
 * of those above. If you wish to allow use of your version of this file only
 * under the terms of either the GPL or the LGPL, and not to allow others to
 * use your version of this file under the terms of the MPL, indicate your
 * decision by deleting the provisions above and replace them with the notice
 * and other provisions required by the GPL or the LGPL. If you do not delete
 * the provisions above, a recipient may use your version of this file under
 * the terms of any one of the MPL, the GPL or the LGPL.
 *
 * ***** END LICENSE BLOCK ***** */

#include "jsstddef.h"           // always first
#include "jsbit.h"              // low-level (NSPR-based) headers next
#include "jsprf.h"
#include <math.h>               // standard headers next
#ifdef _MSC_VER
#include <malloc.h>
#define alloca _alloca
#endif

#include "nanojit/avmplus.h"    // nanojit
#include "nanojit/nanojit.h"
#include "jsarray.h"            // higher-level library and API headers
#include "jsbool.h"
#include "jscntxt.h"
#include "jsdbgapi.h"
#include "jsemit.h"
#include "jsfun.h"
#include "jsinterp.h"
#include "jsiter.h"
#include "jsobj.h"
#include "jsopcode.h"
#include "jsregexp.h"
#include "jsscope.h"
#include "jsscript.h"
#include "jstracer.h"

#include "jsautooplen.h"        // generated headers last

/* Number of iterations of a loop before we start tracing. */
#define HOTLOOP 2

/* Number of times we wait to exit on a side exit before we try to extend the tree. */
#define HOTEXIT 0

/* Max call depths for inlining. */
#define MAX_CALLDEPTH 5

/* Max number of type mismatchs before we trash the tree. */
#define MAX_MISMATCH 5

/* Max native stack size. */
#define MAX_NATIVE_STACK_SLOTS 1024

/* Max call stack size. */
#define MAX_CALL_STACK_ENTRIES 64

#ifdef DEBUG
#define ABORT_TRACE(msg)   do { fprintf(stdout, "abort: %d: %s\n", __LINE__, msg); return false; } while(0)
#else
#define ABORT_TRACE(msg)   return false
#endif

#ifdef DEBUG
static struct {
    uint64
        recorderStarted, recorderAborted, traceCompleted, sideExitIntoInterpreter,
        typeMapMismatchAtEntry, returnToDifferentLoopHeader, traceTriggered,
        globalShapeMismatchAtEntry, treesTrashed, slotPromoted,
        unstableLoopVariable, globalInInnerTree;
} stat = { 0LL, };
#define AUDIT(x) (stat.x++)
#else
#define AUDIT(x) ((void)0)
#endif

#define INS_CONST(c)    addName(lir->insImm(c), #c)
#define INS_CONSTPTR(p) addName(lir->insImmPtr((void*) (p)), #p)

using namespace avmplus;
using namespace nanojit;

static GC gc = GC();
static avmplus::AvmCore s_core = avmplus::AvmCore();
static avmplus::AvmCore* core = &s_core;

/* We really need a better way to configure the JIT. Shaver, where is my fancy JIT object? */
static bool nesting_enabled = true;

/* The entire VM shares one oracle. Collisions and concurrent updates are tolerated and worst
   case cause performance regressions. */
static Oracle oracle;

Tracker::Tracker()
{
    pagelist = 0;
}

Tracker::~Tracker()
{
    clear();
}

jsuword
Tracker::getPageBase(const void* v) const
{
    return jsuword(v) & ~jsuword(NJ_PAGE_SIZE-1);
}

struct Tracker::Page*
Tracker::findPage(const void* v) const
{
    jsuword base = getPageBase(v);
    struct Tracker::Page* p = pagelist;
    while (p) {
        if (p->base == base) {
            return p;
        }
        p = p->next;
    }
    return 0;
}

struct Tracker::Page*
Tracker::addPage(const void* v) {
    jsuword base = getPageBase(v);
    struct Tracker::Page* p = (struct Tracker::Page*)
        GC::Alloc(sizeof(*p) - sizeof(p->map) + (NJ_PAGE_SIZE >> 2) * sizeof(LIns*));
    p->base = base;
    p->next = pagelist;
    pagelist = p;
    return p;
}

void
Tracker::clear()
{
    while (pagelist) {
        Page* p = pagelist;
        pagelist = pagelist->next;
        GC::Free(p);
    }
}

bool
Tracker::has(const void *v) const
{
    return get(v) != NULL;
}

#if defined NANOJIT_64BIT
#define PAGEMASK	0x7ff
#else
#define PAGEMASK	0xfff
#endif

LIns*
Tracker::get(const void* v) const
{
    struct Tracker::Page* p = findPage(v);
    if (!p)
        return NULL;
    return p->map[(jsuword(v) & PAGEMASK) >> 2];
}

void
Tracker::set(const void* v, LIns* i)
{
    struct Tracker::Page* p = findPage(v);
    if (!p)
        p = addPage(v);
    p->map[(jsuword(v) & PAGEMASK) >> 2] = i;
}

static inline bool isNumber(jsval v)
{
    return JSVAL_IS_INT(v) || JSVAL_IS_DOUBLE(v);
}

static inline jsdouble asNumber(jsval v)
{
    JS_ASSERT(isNumber(v));
    if (JSVAL_IS_DOUBLE(v))
        return *JSVAL_TO_DOUBLE(v);
    return (jsdouble)JSVAL_TO_INT(v);
}

static inline bool isInt32(jsval v)
{
    if (!isNumber(v))
        return false;
    jsdouble d = asNumber(v);
    jsint i;
    return JSDOUBLE_IS_INT(d, i);
}

static inline uint8 getCoercedType(jsval v)
{
    return isInt32(v) ? JSVAL_INT : JSVAL_TAG(v);
}

/* Tell the oracle that a certain global variable should not be demoted. */
void
Oracle::markGlobalSlotUndemotable(JSScript* script, unsigned slot)
{
    _dontDemote.set(&gc, (slot % ORACLE_SIZE));
}

/* Consult with the oracle whether we shouldn't demote a certain global variable. */
bool
Oracle::isGlobalSlotUndemotable(JSScript* script, unsigned slot) const
{
    return _dontDemote.get(slot % ORACLE_SIZE);
}

/* Tell the oracle that a certain slot at a certain bytecode location should not be demoted. */
void
Oracle::markStackSlotUndemotable(JSScript* script, jsbytecode* ip, unsigned slot)
{
    uint32 hash = uint32(intptr_t(ip)) + (slot << 5);
    hash %= ORACLE_SIZE;
    _dontDemote.set(&gc, hash);
}

/* Consult with the oracle whether we shouldn't demote a certain slot. */
bool
Oracle::isStackSlotUndemotable(JSScript* script, jsbytecode* ip, unsigned slot) const
{
    uint32 hash = uint32(intptr_t(ip)) + (slot << 5);
    hash %= ORACLE_SIZE;
    return _dontDemote.get(hash);
}

static LIns* demote(LirWriter *out, LInsp i)
{
    if (i->isCall())
        return callArgN(i,0);
    if (i->isop(LIR_i2f) || i->isop(LIR_u2f))
        return i->oprnd1();
    if (i->isconst())
        return i;
    AvmAssert(i->isconstq());
    double cf = i->constvalf();
    int32_t ci = cf > 0x7fffffff ? uint32_t(cf) : int32_t(cf);
    return out->insImm(ci);
}

static bool isPromoteInt(LIns* i)
{
    jsdouble d;
    return i->isop(LIR_i2f) || i->isconst() ||
        (i->isconstq() && ((d = i->constvalf()) == (jsdouble)(jsint)d));
}

static bool isPromoteUint(LIns* i)
{
    jsdouble d;
    return i->isop(LIR_u2f) || i->isconst() ||
        (i->isconstq() && ((d = i->constvalf()) == (jsdouble)(jsuint)d));
}

static bool isPromote(LIns* i)
{
    return isPromoteInt(i) || isPromoteUint(i);
}

static bool isconst(LIns* i, int32_t c)
{
    return i->isconst() && i->constval() == c;
}

static bool overflowSafe(LIns* i)
{
    LIns* c;
    return (i->isop(LIR_and) && ((c = i->oprnd2())->isconst()) &&
            ((c->constval() & 0xc0000000) == 0)) ||
           (i->isop(LIR_rsh) && ((c = i->oprnd2())->isconst()) &&
            ((c->constval() > 0)));
}

class FuncFilter: public LirWriter
{
    TraceRecorder& recorder;
public:
    FuncFilter(LirWriter* out, TraceRecorder& _recorder):
        LirWriter(out), recorder(_recorder)
    {
    }

    LInsp ins1(LOpcode v, LInsp s0)
    {
        switch (v) {
          case LIR_fneg:
              if (isPromoteInt(s0)) {
                  LIns* result = out->ins1(LIR_neg, demote(out, s0));
                  out->insGuard(LIR_xt, out->ins1(LIR_ov, result),
                                recorder.snapshot(OVERFLOW_EXIT));
                  return out->ins1(LIR_i2f, result);
              }
              break;
          default:;
        }
        return out->ins1(v, s0);
    }

    LInsp ins2(LOpcode v, LInsp s0, LInsp s1)
    {
        if (s0 == s1 && v == LIR_feq) {
            if (isPromote(s0)) {
                // double(int) and double(uint) cannot be nan
                return insImm(1);
            }
            if (s0->isop(LIR_fmul) || s0->isop(LIR_fsub) || s0->isop(LIR_fadd)) {
                LInsp lhs = s0->oprnd1();
                LInsp rhs = s0->oprnd2();
                if (isPromote(lhs) && isPromote(rhs)) {
                    // add/sub/mul promoted ints can't be nan
                    return insImm(1);
                }
            }
        } else if (LIR_feq <= v && v <= LIR_fge) {
            if (isPromoteInt(s0) && isPromoteInt(s1)) {
                // demote fcmp to cmp
                v = LOpcode(v + (LIR_eq - LIR_feq));
                return out->ins2(v, demote(out, s0), demote(out, s1));
            } else if (isPromoteUint(s0) && isPromoteUint(s1)) {
                // uint compare
                v = LOpcode(v + (LIR_eq - LIR_feq));
                if (v != LIR_eq)
                    v = LOpcode(v + (LIR_ult - LIR_lt)); // cmp -> ucmp
                return out->ins2(v, demote(out, s0), demote(out, s1));
            }
        } else if (v == LIR_fadd || v == LIR_fsub) {
            /* demoting multiplication seems to be tricky since it can quickly overflow the
               value range of int32 */
            if (isPromoteInt(s0) && isPromoteInt(s1)) {
                // demote fop to op
                v = (LOpcode)((int)v & ~LIR64);
                LIns* d0;
                LIns* d1;
                LIns* result = out->ins2(v, d0 = demote(out, s0), d1 = demote(out, s1));
                if (!overflowSafe(d0) || !overflowSafe(d1)) {
                    out->insGuard(LIR_xt, out->ins1(LIR_ov, result),
                                  recorder.snapshot(OVERFLOW_EXIT));
                }
                return out->ins1(LIR_i2f, result);
            }
        } else if (v == LIR_or &&
                   s0->isop(LIR_lsh) && isconst(s0->oprnd2(), 16) &&
                   s1->isop(LIR_and) && isconst(s1->oprnd2(), 0xffff)) {
            LIns* msw = s0->oprnd1();
            LIns* lsw = s1->oprnd1();
            LIns* x;
            LIns* y;
            if (lsw->isop(LIR_add) &&
                lsw->oprnd1()->isop(LIR_and) &&
                lsw->oprnd2()->isop(LIR_and) &&
                isconst(lsw->oprnd1()->oprnd2(), 0xffff) &&
                isconst(lsw->oprnd2()->oprnd2(), 0xffff) &&
                msw->isop(LIR_add) &&
                msw->oprnd1()->isop(LIR_add) &&
                msw->oprnd2()->isop(LIR_rsh) &&
                msw->oprnd1()->oprnd1()->isop(LIR_rsh) &&
                msw->oprnd1()->oprnd2()->isop(LIR_rsh) &&
                isconst(msw->oprnd2()->oprnd2(), 16) &&
                isconst(msw->oprnd1()->oprnd1()->oprnd2(), 16) &&
                isconst(msw->oprnd1()->oprnd2()->oprnd2(), 16) &&
                (x = lsw->oprnd1()->oprnd1()) == msw->oprnd1()->oprnd1()->oprnd1() &&
                (y = lsw->oprnd2()->oprnd1()) == msw->oprnd1()->oprnd2()->oprnd1() &&
                lsw == msw->oprnd2()->oprnd1()) {
                return out->ins2(LIR_add, x, y);
            }
        }
        return out->ins2(v, s0, s1);
    }

    LInsp insCall(uint32_t fid, LInsp args[])
    {
        LInsp s0 = args[0];
        switch (fid) {
          case F_DoubleToUint32:
            if (s0->isconstq())
                return out->insImm(js_DoubleToECMAUint32(s0->constvalf()));
            if (s0->isop(LIR_i2f) || s0->isop(LIR_u2f)) {
                return s0->oprnd1();
            }
            break;
          case F_DoubleToInt32:
            if (s0->isconstq())
                return out->insImm(js_DoubleToECMAInt32(s0->constvalf()));
            if (s0->isop(LIR_fadd) || s0->isop(LIR_fsub) || s0->isop(LIR_fmul)) {
                LInsp lhs = s0->oprnd1();
                LInsp rhs = s0->oprnd2();
                if (isPromote(lhs) && isPromote(rhs)) {
                    LOpcode op = LOpcode(s0->opcode() & ~LIR64);
                    return out->ins2(op, demote(out, lhs), demote(out, rhs));
                }
            }
            if (s0->isop(LIR_i2f) || s0->isop(LIR_u2f)) {
                return s0->oprnd1();
            }
            if (s0->isCall() && s0->fid() == F_UnboxDouble) {
                LIns* args2[] = { callArgN(s0, 0) };
                return out->insCall(F_UnboxInt32, args2);
            }
            if (s0->isCall() && s0->fid() == F_StringToNumber) {
                // callArgN's ordering is that as seen by the builtin, not as stored in args here.
                // True story!
                LIns* args2[] = { callArgN(s0, 1), callArgN(s0, 0) };
                return out->insCall(F_StringToInt32, args2);
            }
            break;
          case F_BoxDouble:
            JS_ASSERT(s0->isQuad());
            if (s0->isop(LIR_i2f)) {
                LIns* args2[] = { s0->oprnd1(), args[1] };
                return out->insCall(F_BoxInt32, args2);
            }
            break;
        }
        return out->insCall(fid, args);
    }
};

/* In debug mode vpname contains a textual description of the type of the
   slot during the forall iteration over al slots. */
#ifdef DEBUG
#define DEF_VPNAME          const char* vpname; unsigned vpnum
#define SET_VPNAME(name)    do { vpname = name; vpnum = 0; } while(0)
#define INC_VPNUM()         do { ++vpnum; } while(0)
#else
#define DEF_VPNAME          do {} while (0)
#define vpname ""
#define vpnum 0
#define SET_VPNAME(name)    ((void)0)
#define INC_VPNUM()         ((void)0)
#endif

/* Iterate over all interned global variables. */
#define FORALL_GLOBAL_SLOTS(cx, ngslots, gslots, code)                        \
    JS_BEGIN_MACRO                                                            \
        DEF_VPNAME;                                                           \
        JSObject* globalObj = JS_GetGlobalForObject(cx, cx->fp->scopeChain);  \
        unsigned n;                                                           \
        jsval* vp;                                                            \
        SET_VPNAME("global");                                                 \
        for (n = 0; n < ngslots; ++n) {                                       \
            vp = &STOBJ_GET_SLOT(globalObj, gslots[n]);                       \
            { code; }                                                         \
            INC_VPNUM();                                                      \
        }                                                                     \
    JS_END_MACRO

/* Iterate over all slots in the frame, consisting of args, vars, and stack
   (except for the top-level frame which does not have args or vars. */
#define FORALL_FRAME_SLOTS(fp, depth, code)                                   \
    JS_BEGIN_MACRO                                                            \
        jsval* vp;                                                            \
        jsval* vpstop;                                                        \
        if (fp->callee) {                                                     \
            if (depth == 0) {                                                 \
                SET_VPNAME("callee");                                         \
                vp = &fp->argv[-2];                                           \
                { code; }                                                     \
                SET_VPNAME("this");                                           \
                vp = &fp->argv[-1];                                           \
                { code; }                                                     \
                SET_VPNAME("argv");                                           \
                unsigned nargs = JS_MAX(fp->fun->nargs, fp->argc);            \
                vp = &fp->argv[0]; vpstop = &fp->argv[nargs];                 \
                while (vp < vpstop) { code; ++vp; INC_VPNUM(); }              \
            }                                                                 \
            SET_VPNAME("vars");                                               \
            vp = fp->slots; vpstop = &fp->slots[fp->script->nfixed];          \
            while (vp < vpstop) { code; ++vp; INC_VPNUM(); }                  \
        }                                                                     \
        SET_VPNAME("stack");                                                  \
        vp = StackBase(fp); vpstop = fp->regs->sp;                            \
        while (vp < vpstop) { code; ++vp; INC_VPNUM(); }                      \
        if (fsp < fspstop - 1) {                                              \
            JSStackFrame* fp2 = fsp[1];                                       \
            int missing = fp2->fun->nargs - fp2->argc;                        \
            if (missing > 0) {                                                \
                SET_VPNAME("missing");                                        \
                vp = fp->regs->sp;                                            \
                vpstop = vp + missing;                                        \
                while (vp < vpstop) { code; ++vp; INC_VPNUM(); }              \
            }                                                                 \
        }                                                                     \
    JS_END_MACRO

/* Iterate over all slots in each pending frame. */
#define FORALL_SLOTS_IN_PENDING_FRAMES(cx, callDepth, code)                   \
    JS_BEGIN_MACRO                                                            \
        DEF_VPNAME;                                                           \
        unsigned n;                                                           \
        JSStackFrame* currentFrame = cx->fp;                                  \
        JSStackFrame* entryFrame;                                             \
        JSStackFrame* fp = currentFrame;                                      \
        for (n = 0; n < callDepth; ++n) { fp = fp->down; }                    \
        entryFrame = fp;                                                      \
        unsigned frames = callDepth+1;                                        \
        JSStackFrame** fstack =                                               \
            (JSStackFrame**) alloca(frames * sizeof (JSStackFrame*));         \
        JSStackFrame** fspstop = &fstack[frames];                             \
        JSStackFrame** fsp = fspstop-1;                                       \
        fp = currentFrame;                                                    \
        for (;; fp = fp->down) { *fsp-- = fp; if (fp == entryFrame) break; }  \
        unsigned depth;                                                       \
        for (depth = 0, fsp = fstack; fsp < fspstop; ++fsp, ++depth) {        \
            fp = *fsp;                                                        \
            FORALL_FRAME_SLOTS(fp, depth, code);                              \
        }                                                                     \
    JS_END_MACRO

#define FORALL_SLOTS(cx, ngslots, gslots, callDepth, code)                    \
    JS_BEGIN_MACRO                                                            \
        FORALL_GLOBAL_SLOTS(cx, ngslots, gslots, code);                       \
        FORALL_SLOTS_IN_PENDING_FRAMES(cx, callDepth, code);                  \
    JS_END_MACRO

/* Calculate the total number of native frame slots we need from this frame
   all the way back to the entry frame, including the current stack usage. */
static unsigned
nativeStackSlots(JSContext *cx, unsigned callDepth)
{
    JSStackFrame* fp = cx->fp;
    unsigned slots = 0;
#if defined _DEBUG
    unsigned int origCallDepth = callDepth;
#endif
    for (;;) {
        unsigned operands = fp->regs->sp - StackBase(fp);
        JS_ASSERT(operands <= fp->script->nslots - fp->script->nfixed);
        slots += operands;
        if (fp->callee)
            slots += fp->script->nfixed;
        if (callDepth-- == 0) {
            if (fp->callee) {
                unsigned nargs = JS_MAX(fp->fun->nargs, fp->argc);
                slots += 2/*callee,this*/ + nargs;
            }
#if defined _DEBUG
            unsigned int m = 0;
            FORALL_SLOTS_IN_PENDING_FRAMES(cx, origCallDepth, m++);
            JS_ASSERT(m == slots);
#endif
            return slots;
        }
        JSStackFrame* fp2 = fp;
        fp = fp->down;
        int missing = fp2->fun->nargs - fp2->argc;
        if (missing > 0)
            slots += missing;
    }
    JS_NOT_REACHED("nativeStackSlots");
}

/* Capture the type map for the selected slots of the global object. */
void
TypeMap::captureGlobalTypes(JSContext* cx, SlotList& slots)
{
    unsigned ngslots = slots.length();
    uint16* gslots = slots.data();
    setLength(ngslots);
    uint8* map = data();
    uint8* m = map;
    FORALL_GLOBAL_SLOTS(cx, ngslots, gslots,
        uint8 type = getCoercedType(*vp);
        if ((type == JSVAL_INT) && oracle.isGlobalSlotUndemotable(cx->fp->script, gslots[n]))
            type = JSVAL_DOUBLE;
        *m++ = type;
    );
}

/* Capture any missing types in the type map (in case more slots were added in the meantime.) */
void
TypeMap::captureMissingGlobalTypes(JSContext* cx, SlotList& slots)
{
    unsigned index;
    while ((index = length()) < slots.length()) {
        unsigned slot = slots.data()[index];
        jsval* vp = &STOBJ_GET_SLOT(JS_GetGlobalForObject(cx, cx->fp->scopeChain), slot);
        uint8 type = getCoercedType(*vp);
        if ((type == JSVAL_INT) && oracle.isGlobalSlotUndemotable(cx->fp->script, slot))
            type = JSVAL_DOUBLE;
        add(type);
    }
}

/* Capture the type map for the currently pending stack frames. */
void
TypeMap::captureStackTypes(JSContext* cx, unsigned callDepth)
{
    setLength(nativeStackSlots(cx, callDepth));
    uint8* map = data();
    uint8* m = map;
    FORALL_SLOTS_IN_PENDING_FRAMES(cx, callDepth,
        uint8 type = getCoercedType(*vp);
        if ((type == JSVAL_INT) &&
            oracle.isStackSlotUndemotable(cx->fp->script, cx->fp->regs->pc, unsigned(m - map))) {
            type = JSVAL_DOUBLE;
        }
        *m++ = type;
    );
}

/* Compare this type map to another one and see whether they match. */
bool
TypeMap::matches(TypeMap& other)
{
    JS_ASSERT(length() == other.length()); /* this should be called with compatible maps only */
    return !memcmp(data(), other.data(), length());
}

/* Use the provided storage area to create a new type map that contains the partial type map
   with the rest of it filled up from the complete type map. */
static void
mergeTypeMaps(uint8** partial, unsigned* plength, uint8* complete, unsigned clength, uint8* mem)
{
    unsigned l = *plength;
    JS_ASSERT(l < clength);
    memcpy(mem, *partial, l * sizeof(uint8));
    memcpy(mem + l, complete + l, (clength - l) * sizeof(uint8));
    *partial = mem;
    *plength = clength;
}

TraceRecorder::TraceRecorder(JSContext* cx, GuardRecord* _anchor, Fragment* _fragment,
        TreeInfo* ti, unsigned ngslots, uint8* globalTypeMap, uint8* stackTypeMap)
{
    JS_ASSERT(!_fragment->vmprivate && ti);

    this->cx = cx;
    this->globalObj = JS_GetGlobalForObject(cx, cx->fp->scopeChain);
    this->anchor = _anchor;
    this->fragment = _fragment;
    this->lirbuf = _fragment->lirbuf;
    this->treeInfo = ti;
    this->callDepth = _fragment->calldepth;
    JS_ASSERT(!_anchor || _anchor->calldepth == _fragment->calldepth);
    this->atoms = cx->fp->script->atomMap.vector;

#ifdef DEBUG
    printf("recording starting from %s:%u@%u\n", cx->fp->script->filename,
           js_PCToLineNumber(cx, cx->fp->script, cx->fp->regs->pc),
           cx->fp->regs->pc - cx->fp->script->code);
#endif

    lir = lir_buf_writer = new (&gc) LirBufWriter(lirbuf);
#ifdef DEBUG
    lir = verbose_filter = new (&gc) VerboseWriter(&gc, lir, lirbuf->names);
#endif
    lir = cse_filter = new (&gc) CseFilter(lir, &gc);
    lir = expr_filter = new (&gc) ExprFilter(lir);
    lir = func_filter = new (&gc) FuncFilter(lir, *this);
    lir->ins0(LIR_trace);

    if (!nanojit::AvmCore::config.tree_opt || fragment->root == fragment) {
        lirbuf->state = addName(lir->insParam(0), "state");
        lirbuf->param1 = addName(lir->insParam(1), "param1");
    }
    lirbuf->sp = addName(lir->insLoad(LIR_ldp, lirbuf->state, (int)offsetof(InterpState, sp)), "sp");
    lirbuf->rp = addName(lir->insLoad(LIR_ldp, lirbuf->state, offsetof(InterpState, rp)), "rp");
    cx_ins = addName(lir->insLoad(LIR_ldp, lirbuf->state, offsetof(InterpState, cx)), "cx");
    gp_ins = addName(lir->insLoad(LIR_ldp, lirbuf->state, offsetof(InterpState, gp)), "gp");
    eos_ins = addName(lir->insLoad(LIR_ldp, lirbuf->state, offsetof(InterpState, eos)), "eos");
    eor_ins = addName(lir->insLoad(LIR_ldp, lirbuf->state, offsetof(InterpState, eor)), "eor");

    /* read into registers all values on the stack and all globals we know so far */
    import(treeInfo, lirbuf->sp, ngslots, callDepth, globalTypeMap, stackTypeMap);
}

TraceRecorder::~TraceRecorder()
{
    JS_ASSERT(treeInfo);
    if (fragment->root == fragment && !fragment->root->code()) {
        JS_ASSERT(!fragment->root->vmprivate);
        delete treeInfo;
    }
#ifdef DEBUG
    delete verbose_filter;
#endif
    delete cse_filter;
    delete expr_filter;
    delete func_filter;
    delete lir_buf_writer;
}

/* Add debug information to a LIR instruction as we emit it. */
inline LIns*
TraceRecorder::addName(LIns* ins, const char* name)
{
#ifdef DEBUG
    lirbuf->names->addName(ins, name);
#endif
    return ins;
}

/* Determine the current call depth (starting with the entry frame.) */
unsigned
TraceRecorder::getCallDepth() const
{
    return callDepth;
}

/* Determine the offset in the native global frame for a jsval we track */
ptrdiff_t
TraceRecorder::nativeGlobalOffset(jsval* p) const
{
    JS_ASSERT(isGlobal(p));
    if (size_t(p - globalObj->fslots) < JS_INITIAL_NSLOTS)
        return size_t(p - globalObj->fslots) * sizeof(double);
    return ((p - globalObj->dslots) + JS_INITIAL_NSLOTS) * sizeof(double);
}

/* Determine whether a value is a global stack slot */
bool
TraceRecorder::isGlobal(jsval* p) const
{
    return ((size_t(p - globalObj->fslots) < JS_INITIAL_NSLOTS) ||
            (size_t(p - globalObj->dslots) < (STOBJ_NSLOTS(globalObj) - JS_INITIAL_NSLOTS)));
}

/* Determine the offset in the native stack for a jsval we track */
ptrdiff_t
TraceRecorder::nativeStackOffset(jsval* p) const
{
#ifdef DEBUG
    size_t slow_offset = 0;
    FORALL_SLOTS_IN_PENDING_FRAMES(cx, callDepth,
        if (vp == p) goto done;
        slow_offset += sizeof(double)
    );

    /*
     * If it's not in a pending frame, it must be on the stack of the current frame above
     * sp but below fp->slots + script->nslots.
     */
    JS_ASSERT(size_t(p - cx->fp->slots) < cx->fp->script->nslots);
    slow_offset += size_t(p - cx->fp->regs->sp) * sizeof(double);

done:
#define RETURN(offset) { JS_ASSERT((offset) == slow_offset); return offset; }
#else
#define RETURN(offset) { return offset; }
#endif
    size_t offset = 0;
    JSStackFrame* currentFrame = cx->fp;
    JSStackFrame* entryFrame;
    JSStackFrame* fp = currentFrame;
    for (unsigned n = 0; n < callDepth; ++n) { fp = fp->down; }
    entryFrame = fp;
    unsigned frames = callDepth+1;
    JSStackFrame** fstack = (JSStackFrame **)alloca(frames * sizeof (JSStackFrame *));
    JSStackFrame** fspstop = &fstack[frames];
    JSStackFrame** fsp = fspstop-1;
    fp = currentFrame;
    for (;; fp = fp->down) { *fsp-- = fp; if (fp == entryFrame) break; }
    for (fsp = fstack; fsp < fspstop; ++fsp) {
        fp = *fsp;
        if (fp->callee) {
            if (fsp == fstack) {
                unsigned nargs = JS_MAX(fp->fun->nargs, fp->argc);
                if (size_t(p - &fp->argv[-2]) < 2/*callee,this*/ + nargs)
                    RETURN(offset + size_t(p - &fp->argv[-2]) * sizeof(double));
                offset += (2/*callee,this*/ + nargs) * sizeof(double);
            }
            if (size_t(p - &fp->slots[0]) < fp->script->nfixed)
                RETURN(offset + size_t(p - &fp->slots[0]) * sizeof(double));
            offset += fp->script->nfixed * sizeof(double);
        }
        jsval* spbase = StackBase(fp);
        if (size_t(p - spbase) < size_t(fp->regs->sp - spbase))
            RETURN(offset + size_t(p - spbase) * sizeof(double));
        offset += size_t(fp->regs->sp - spbase) * sizeof(double);
        if (fsp < fspstop - 1) {
            JSStackFrame* fp2 = fsp[1];
            int missing = fp2->fun->nargs - fp2->argc;
            if (missing > 0) {
                if (size_t(p - fp->regs->sp) < size_t(missing))
                    RETURN(offset + size_t(p - fp->regs->sp) * sizeof(double));
                offset += size_t(missing) * sizeof(double);
            }
        }
    }

    /*
     * If it's not in a pending frame, it must be on the stack of the current frame above
     * sp but below fp->slots + script->nslots.
     */
    JS_ASSERT(size_t(p - currentFrame->slots) < currentFrame->script->nslots);
    offset += size_t(p - currentFrame->regs->sp) * sizeof(double);
    RETURN(offset);
#undef RETURN
}

/* Track the maximum number of native frame slots we need during
   execution. */
void
TraceRecorder::trackNativeStackUse(unsigned slots)
{
    if (slots > treeInfo->maxNativeStackSlots)
        treeInfo->maxNativeStackSlots = slots;
}

/* Unbox a jsval into a slot. Slots are wide enough to hold double values
   directly (instead of storing a pointer to them). */
static bool
ValueToNative(jsval v, uint8 type, double* slot)
{
    if (type == JSVAL_INT) {
        jsint i;
        if (JSVAL_IS_INT(v))
            *(jsint*)slot = JSVAL_TO_INT(v);
        else if (JSVAL_IS_DOUBLE(v) && JSDOUBLE_IS_INT(*JSVAL_TO_DOUBLE(v), i))
            *(jsint*)slot = i;
        else {
            debug_only(printf("int != tag%lu(value=%lu) ", JSVAL_TAG(v), v);)
            return false;
        }
        debug_only(printf("int<%d> ", *(jsint*)slot);)
        return true;
    }
    if (type == JSVAL_DOUBLE) {
        jsdouble d;
        if (JSVAL_IS_INT(v))
            d = JSVAL_TO_INT(v);
        else if (JSVAL_IS_DOUBLE(v))
            d = *JSVAL_TO_DOUBLE(v);
        else {
            debug_only(printf("double != tag%lu ", JSVAL_TAG(v));)
            return false;
        }
        *(jsdouble*)slot = d;
        debug_only(printf("double<%g> ", d);)
        return true;
    }
    if (JSVAL_TAG(v) != type) {
        debug_only(printf("%d != tag%lu ", type, JSVAL_TAG(v));)
        return false;
    }
    switch (JSVAL_TAG(v)) {
      case JSVAL_BOOLEAN:
        *(JSBool*)slot = JSVAL_TO_BOOLEAN(v);
        debug_only(printf("boolean<%d> ", *(bool*)slot);)
        break;
      case JSVAL_STRING:
        *(JSString**)slot = JSVAL_TO_STRING(v);
        debug_only(printf("string<%p> ", *(JSString**)slot);)
        break;
      default:
        JS_ASSERT(JSVAL_IS_OBJECT(v));
        *(JSObject**)slot = JSVAL_TO_OBJECT(v);
        debug_only(printf("object<%p:%s> ", JSVAL_TO_OBJECT(v),
                            JSVAL_IS_NULL(v)
                            ? "null"
                            : STOBJ_GET_CLASS(JSVAL_TO_OBJECT(v))->name);)
    }
    return true;
}

/* Box a value from the native stack back into the jsval format. Integers
   that are too large to fit into a jsval are automatically boxed into
   heap-allocated doubles. */
static bool
NativeToValue(JSContext* cx, jsval& v, uint8 type, double* slot)
{
    jsint i;
    jsdouble d;
    switch (type) {
      case JSVAL_BOOLEAN:
        v = BOOLEAN_TO_JSVAL(*(bool*)slot);
        debug_only(printf("boolean<%d> ", *(bool*)slot);)
        break;
      case JSVAL_INT:
        i = *(jsint*)slot;
        debug_only(printf("int<%d> ", i);)
      store_int:
        if (INT_FITS_IN_JSVAL(i)) {
            v = INT_TO_JSVAL(i);
            break;
        }
        d = (jsdouble)i;
        goto store_double;
      case JSVAL_DOUBLE:
        d = *slot;
        debug_only(printf("double<%g> ", d);)
        if (JSDOUBLE_IS_INT(d, i))
            goto store_int;
      store_double:
        /* Its safe to trigger the GC here since we rooted all strings/objects and all the
           doubles we already processed. */
        return js_NewDoubleInRootedValue(cx, d, &v) ? true : false;
      case JSVAL_STRING:
        v = STRING_TO_JSVAL(*(JSString**)slot);
        debug_only(printf("string<%p> ", *(JSString**)slot);)
        break;
      default:
        JS_ASSERT(type == JSVAL_OBJECT);
        v = OBJECT_TO_JSVAL(*(JSObject**)slot);
        debug_only(printf("object<%p:%s> ", JSVAL_TO_OBJECT(v),
                            JSVAL_IS_NULL(v)
                            ? "null"
                            : STOBJ_GET_CLASS(JSVAL_TO_OBJECT(v))->name);)
        break;
    }
    return true;
}

/* Attempt to unbox the given list of interned globals onto the native global frame, checking
   along the way that the supplied type-mao holds. */
static bool
BuildNativeGlobalFrame(JSContext* cx, unsigned ngslots, uint16* gslots, uint8* mp, double* np)
{
    debug_only(printf("global: ");)
    FORALL_GLOBAL_SLOTS(cx, ngslots, gslots,
        if (!ValueToNative(*vp, *mp, np + gslots[n]))
            return false;
        ++mp;
    );
    debug_only(printf("\n");)
    return true;
}

/* Attempt to unbox the given JS frame onto a native frame, checking along the way that the
   supplied type-map holds. */
static bool
BuildNativeStackFrame(JSContext* cx, unsigned callDepth, uint8* mp, double* np)
{
    debug_only(printf("stack: ");)
    FORALL_SLOTS_IN_PENDING_FRAMES(cx, callDepth,
        debug_only(printf("%s%u=", vpname, vpnum);)
        if (!ValueToNative(*vp, *mp, np))
            return false;
        ++mp; ++np;
    );
    debug_only(printf("\n");)
    return true;
}

/* Box the given native frame into a JS frame. This only fails due to a hard error
   (out of memory for example). */
static int
FlushNativeGlobalFrame(JSContext* cx, unsigned ngslots, uint16* gslots, uint8* mp, double* np)
{
    uint8* mp_base = mp;
    /* Root all string and object references first (we don't need to call the GC for this). */
    FORALL_GLOBAL_SLOTS(cx, ngslots, gslots,
        if ((*mp == JSVAL_STRING || *mp == JSVAL_OBJECT) &&
            !NativeToValue(cx, *vp, *mp, np + gslots[n])) {
            return -1;
        }
        ++mp;
    );
    /* Now do this again but this time for all values (properly quicker than actually checking
       the type and excluding strings and objects). The GC might kick in when we store doubles,
       but everything is rooted now (all strings/objects and all doubles we already boxed). */
    mp = mp_base;
    FORALL_GLOBAL_SLOTS(cx, ngslots, gslots,
        if (!NativeToValue(cx, *vp, *mp, np + gslots[n]))
            return -1;
        ++mp;
    );
    debug_only(printf("\n");)
    return mp - mp_base;
}

/* Box the given native stack frame into the virtual machine stack. This only fails due to a
   hard error (out of memory for example). */
static int
FlushNativeStackFrame(JSContext* cx, unsigned callDepth, uint8* mp, double* np, jsval* stopAt)
{
    uint8* mp_base = mp;
    double* np_base = np;
    /* Root all string and object references first (we don't need to call the GC for this). */
    FORALL_SLOTS_IN_PENDING_FRAMES(cx, callDepth,
        if (vp == stopAt) goto skip1;
        if ((*mp == JSVAL_STRING || *mp == JSVAL_OBJECT) && !NativeToValue(cx, *vp, *mp, np))
            return -1;
        ++mp; ++np
    );
skip1:
    // Restore thisp from the now-restored argv[-1] in each pending frame.
    unsigned n = callDepth;
    for (JSStackFrame* fp = cx->fp; n-- != 0; fp = fp->down)
        fp->thisp = JSVAL_TO_OBJECT(fp->argv[-1]);

    /* Now do this again but this time for all values (properly quicker than actually checking
       the type and excluding strings and objects). The GC might kick in when we store doubles,
       but everything is rooted now (all strings/objects and all doubles we already boxed). */
    mp = mp_base;
    np = np_base;
    FORALL_SLOTS_IN_PENDING_FRAMES(cx, callDepth,
        if (vp == stopAt) goto skip2;
        debug_only(printf("%s%u=", vpname, vpnum);)
        if (!NativeToValue(cx, *vp, *mp, np))
            return -1;
        ++mp; ++np
    );
skip2:
    debug_only(printf("\n");)
    return mp - mp_base;
}

/* Emit load instructions onto the trace that read the initial stack state. */
void
TraceRecorder::import(LIns* base, ptrdiff_t offset, jsval* p, uint8& t,
                      const char *prefix, uintN index, JSStackFrame *fp)
{
    LIns* ins;
    if (t == JSVAL_INT) { /* demoted */
        JS_ASSERT(isInt32(*p));
        /* Ok, we have a valid demotion attempt pending, so insert an integer
           read and promote it to double since all arithmetic operations expect
           to see doubles on entry. The first op to use this slot will emit a
           f2i cast which will cancel out the i2f we insert here. */
        ins = lir->insLoadi(base, offset);
        ins = lir->ins1(LIR_i2f, ins);
    } else {
        JS_ASSERT(isNumber(*p) == (t == JSVAL_DOUBLE));
		if (t == JSVAL_DOUBLE) {
			ins = lir->insLoad(LIR_ldq, base, offset);
		} else {
	        ins = lir->insLoad(LIR_ldp, base, offset);
		}
    }
    tracker.set(p, ins);
#ifdef DEBUG
    char name[64];
    JS_ASSERT(strlen(prefix) < 10);
    void* mark = NULL;
    jsuword* localNames = NULL;
    const char* funName = NULL;
    if (*prefix == 'a' || *prefix == 'v') {
        mark = JS_ARENA_MARK(&cx->tempPool);
        localNames = js_GetLocalNameArray(cx, fp->fun, &cx->tempPool);
        funName = fp->fun->atom ? js_AtomToPrintableString(cx, fp->fun->atom) : "<anonymous>";
    }
    if (!strcmp(prefix, "argv")) {
        if (index < fp->fun->nargs) {
            JSAtom *atom = JS_LOCAL_NAME_TO_ATOM(localNames[index]);
            JS_snprintf(name, sizeof name, "$%s.%s", funName, js_AtomToPrintableString(cx, atom));
        } else {
            JS_snprintf(name, sizeof name, "$%s.<arg%d>", funName, index);
        }
    } else if (!strcmp(prefix, "vars")) {
        JSAtom *atom = JS_LOCAL_NAME_TO_ATOM(localNames[fp->fun->nargs + index]);
        JS_snprintf(name, sizeof name, "$%s.%s", funName, js_AtomToPrintableString(cx, atom));
    } else {
        JS_snprintf(name, sizeof name, "$%s%d", prefix, index);
    }

    if (mark)
        JS_ARENA_RELEASE(&cx->tempPool, mark);
    addName(ins, name);

    static const char* typestr[] = {
        "object", "int", "double", "3", "string", "5", "boolean", "any"
    };
    printf("import vp=%p name=%s type=%s flags=%d\n", p, name, typestr[t & 7], t >> 3);
#endif
}

void
TraceRecorder::import(TreeInfo* treeInfo, LIns* sp, unsigned ngslots, unsigned callDepth,
                      uint8* globalTypeMap, uint8* stackTypeMap)
{
    /* If we get a partial list that doesn't have all the types (i.e. recording from a side
       exit that was recorded but we added more global slots later), merge the missing types
       from the entry type map. This is safe because at the loop edge we verify that we
       have compatible types for all globals (entry type and loop edge type match). While
       a different trace of the tree might have had a guard with a different type map for
       these slots we just filled in here (the guard we continue from didn't know about them),
       since we didn't take that particular guard the only way we could have ended up here
       is if that other trace had at its end a compatible type distribution with the entry
       map. Since thats exactly what we used to fill in the types our current side exit
       didn't provide, this is always safe to do. */
    unsigned length;
    if (ngslots < (length = treeInfo->globalTypeMap.length()))
        mergeTypeMaps(&globalTypeMap, &ngslots,
                      treeInfo->globalTypeMap.data(), length,
                      (uint8*)alloca(sizeof(uint8) * length));
    JS_ASSERT(ngslots == treeInfo->globalTypeMap.length());

    /* the first time we compile a tree this will be empty as we add entries lazily */
    uint16* gslots = treeInfo->globalSlots.data();
    uint8* m = globalTypeMap;
    FORALL_GLOBAL_SLOTS(cx, ngslots, gslots,
        import(gp_ins, nativeGlobalOffset(vp), vp, *m, vpname, vpnum, NULL);
        m++;
    );
    ptrdiff_t offset = -treeInfo->nativeStackBase;
    m = stackTypeMap;
    FORALL_SLOTS_IN_PENDING_FRAMES(cx, callDepth,
        import(sp, offset, vp, *m, vpname, vpnum, fp);
        m++; offset += sizeof(double);
    );
}

/* Lazily import a global slot if we don't already have it in the tracker. */
bool
TraceRecorder::lazilyImportGlobalSlot(unsigned slot)
{
    if (slot != (uint16)slot) /* we use a table of 16-bit ints, bail out if that's not enough */
        return false;
    /* Currently we can't handle inner trees with globals, so once we decided to call a tree
       we don't allow it to pick up any globals along alternative paths. This will be removed
       soon, but for now its necessary for correctness. */
    if (treeInfo->dependentTrees.length()) {
        AUDIT(globalInInnerTree);
        return false;
    }
    jsval* vp = &STOBJ_GET_SLOT(globalObj, slot);
    if (tracker.has(vp))
        return true; /* we already have it */
    unsigned index = treeInfo->globalSlots.length();
    /* If this the first global we are adding, remember the shape of the global object. */
    if (index == 0)
        treeInfo->globalShape = OBJ_SCOPE(JS_GetGlobalForObject(cx, cx->fp->scopeChain))->shape;
    /* Add the slot to the list of interned global slots. */
    treeInfo->globalSlots.add(slot);
    uint8 type = getCoercedType(*vp);
    if ((type == JSVAL_INT) && oracle.isGlobalSlotUndemotable(cx->fp->script, slot))
        type = JSVAL_DOUBLE;
    treeInfo->globalTypeMap.add(type);
    import(gp_ins, slot*sizeof(double), vp, type, "global", index, NULL);
    return true;
}

/* Write back a value onto the stack or global frames. */
LIns*
TraceRecorder::writeBack(LIns* i, LIns* base, ptrdiff_t offset)
{
    /* Sink all type casts targeting the stack into the side exit by simply storing the original
        (uncasted) value. Each guard generates the side exit map based on the types of the
        last stores to every stack location, so its safe to not perform them on-trace. */
     if (isPromoteInt(i))
         i = ::demote(lir, i);
     return lir->insStorei(i, base, offset);
}

/* Update the tracker, then issue a write back store. */
void
TraceRecorder::set(jsval* p, LIns* i, bool initializing)
{
    JS_ASSERT(initializing || tracker.has(p));
    tracker.set(p, i);
    /* If we are writing to this location for the first time, calculate the offset into the
       native frame manually, otherwise just look up the last load or store associated with
       the same source address (p) and use the same offset/base. */
    LIns* x;
    if ((x = nativeFrameTracker.get(p)) == NULL) {
        if (isGlobal(p))
            x = writeBack(i, gp_ins, nativeGlobalOffset(p));
        else
            x = writeBack(i, lirbuf->sp, -treeInfo->nativeStackBase + nativeStackOffset(p));
        nativeFrameTracker.set(p, x);
    } else {
#define ASSERT_VALID_CACHE_HIT(base, offset)                                  \
    JS_ASSERT(base == lirbuf->sp || base == gp_ins);                          \
    JS_ASSERT(offset == ((base == lirbuf->sp)                                 \
        ? -treeInfo->nativeStackBase + nativeStackOffset(p)                   \
        : nativeGlobalOffset(p)));                                            \

        if (x->isop(LIR_st) || x->isop(LIR_stq)) {
            ASSERT_VALID_CACHE_HIT(x->oprnd2(), x->oprnd3()->constval());
            writeBack(i, x->oprnd2(), x->oprnd3()->constval());
        } else {
            JS_ASSERT(x->isop(LIR_sti) || x->isop(LIR_stqi));
            ASSERT_VALID_CACHE_HIT(x->oprnd2(), x->immdisp());
            writeBack(i, x->oprnd2(), x->immdisp());
        }
    }
#undef ASSERT_VALID_CACHE_HIT
}

LIns*
TraceRecorder::get(jsval* p)
{
    return tracker.get(p);
}

/* Determine whether a bytecode location (pc) terminates a loop or is a path within the loop. */
static bool
js_IsLoopExit(JSContext* cx, JSScript* script, jsbytecode* pc)
{
    switch (*pc) {
      case JSOP_LT:
      case JSOP_GT:
      case JSOP_LE:
      case JSOP_GE:
      case JSOP_NE:
      case JSOP_EQ:
        JS_ASSERT(js_CodeSpec[*pc].length == 1);
        pc++;
        /* FALL THROUGH */

      case JSOP_IFNE:
      case JSOP_IFNEX:
        return GET_JUMP_OFFSET(pc) < 0;

      default:;
    }
    return false;
}

struct FrameInfo {
    JSObject*       callee;     // callee function object
    jsbytecode*     callpc;     // pc of JSOP_CALL in caller script
    union {
        struct {
            uint16  spdist;     // distance from fp->slots to fp->regs->sp at JSOP_CALL
            uint16  argc;       // actual argument count, may be < fun->nargs
        } s;
        uint32      word;       // for spdist/argc LIR store in record_JSOP_CALL
    };
};

SideExit*
TraceRecorder::snapshot(ExitType exitType)
{
    JSStackFrame* fp = cx->fp;
    if (exitType == BRANCH_EXIT && js_IsLoopExit(cx, fp->script, fp->regs->pc))
        exitType = LOOP_EXIT;
    /* generate the entry map and stash it in the trace */
    unsigned stackSlots = nativeStackSlots(cx, callDepth);
    /* its sufficient to track the native stack use here since all stores above the
       stack watermark defined by guards are killed. */
    trackNativeStackUse(stackSlots + 1);
    /* reserve space for the type map */
    unsigned ngslots = treeInfo->globalSlots.length();
    LIns* data = lir_buf_writer->skip((stackSlots + ngslots) * sizeof(uint8));
    /* setup side exit structure */
    memset(&exit, 0, sizeof(exit));
    exit.from = fragment;
    exit.calldepth = callDepth;
    exit.numGlobalSlots = ngslots;
    exit.numStackSlots = stackSlots;
    exit.exitType = exitType;
    exit.ip_adj = fp->regs->pc - (jsbytecode*)fragment->root->ip;
    exit.sp_adj = (stackSlots*sizeof(double)) - treeInfo->nativeStackBase;
    exit.rp_adj = exit.calldepth * sizeof(FrameInfo);
    uint8* m = exit.typeMap = (uint8 *)data->payload();
    /* Determine the type of a store by looking at the current type of the actual value the
       interpreter is using. For numbers we have to check what kind of store we used last
       (integer or double) to figure out what the side exit show reflect in its typemap. */
    FORALL_SLOTS(cx, ngslots, treeInfo->globalSlots.data(), callDepth,
        LIns* i = get(vp);
        *m = isNumber(*vp)
               ? (isPromoteInt(i) ? JSVAL_INT : JSVAL_DOUBLE)
               : JSVAL_TAG(*vp);
        JS_ASSERT((*m != JSVAL_INT) || isInt32(*vp));
        ++m;
    );
    JS_ASSERT(unsigned(m - exit.typeMap) == ngslots + stackSlots);
    return &exit;
}

/* Emit a guard for condition (cond), expecting to evaluate to boolean result (expected). */
LIns*
TraceRecorder::guard(bool expected, LIns* cond, ExitType exitType)
{
    return lir->insGuard(expected ? LIR_xf : LIR_xt,
                         cond,
                         snapshot(exitType));
}

/* Try to match the type of a slot to type t. checkType is used to verify that the type of
   values flowing into the loop edge is compatible with the type we expect in the loop header. */
bool
TraceRecorder::checkType(jsval& v, uint8 t, bool& unstable)
{
    if (t == JSVAL_INT) { /* initially all whole numbers cause the slot to be demoted */
        if (!isNumber(v))
            return false; /* not a number? type mismatch */
        LIns* i = get(&v);
        if (!isInt32(v) || (!i->isop(LIR_i2f) &&
                !(i->isop(LIR_fadd) && i->oprnd2()->isconstq() &&
                        fabs(i->oprnd2()->constvalf()) == 1.0))) {
#ifdef DEBUG
            printf("int slot is !isInt32, slot #%d, triggering re-compilation\n",
                   !isGlobal(&v)
                     ? nativeStackOffset(&v)
                     : nativeGlobalOffset(&v));
#endif
            AUDIT(slotPromoted);
            unstable = true;
            return true; /* keep checking types, but request re-compilation */
        }
        /* looks good, slot is an int32, the last instruction should be i2f */
        JS_ASSERT(i->isop(LIR_i2f));
        /* we got the final LIR_i2f as we expected. Overwrite the value in that
           slot with the argument of i2f since we want the integer store to flow along
           the loop edge, not the casted value. */
        set(&v, i->oprnd1());
        return true;
    }
    if (t == JSVAL_DOUBLE)
        return isNumber(v);
    /* for non-number types we expect a precise match of the type */
#ifdef DEBUG
    if (JSVAL_TAG(v) != t) {
        printf("Type mismatch: val %c, map %c ", "OID?S?B"[JSVAL_TAG(v)],
               "OID?S?B"[t]);
    }
#endif
    return JSVAL_TAG(v) == t;
}

static void
js_TrashTree(JSContext* cx, Fragment* f);

/* Make sure that the current values in the given stack frame and all stack frames
   up and including entryFrame are type-compatible with the entry map. */
bool
TraceRecorder::verifyTypeStability()
{
    unsigned ngslots = treeInfo->globalSlots.length();
    uint16* gslots = treeInfo->globalSlots.data();
    uint8* typemap = treeInfo->globalTypeMap.data();
    JS_ASSERT(treeInfo->globalTypeMap.length() == ngslots);
    bool recompile = false;
    uint8* m = typemap;
    FORALL_GLOBAL_SLOTS(cx, ngslots, gslots,
        bool demote = false;
        if (!checkType(*vp, *m, demote))
            return false;
        if (demote) {
            oracle.markGlobalSlotUndemotable(cx->fp->script, gslots[n]);
            recompile = true;
        }
        ++m
    );
    typemap = treeInfo->stackTypeMap.data();
    m = typemap;
    FORALL_SLOTS_IN_PENDING_FRAMES(cx, callDepth,
        bool demote = false;
        if (!checkType(*vp, *m, demote))
            return false;
        if (demote) {
            oracle.markStackSlotUndemotable(cx->fp->script, (jsbytecode*)fragment->ip,
                    unsigned(m - typemap));
            recompile = true;
        }
        ++m
    );
    if (recompile)
        js_TrashTree(cx, fragment);
    return !recompile;
}

/* Check whether the current pc location is the loop header of the loop this recorder records. */
bool
TraceRecorder::isLoopHeader(JSContext* cx) const
{
    return cx->fp->regs->pc == fragment->root->ip;
}

/* Complete and compile a trace and link it to the existing tree if appropriate. */
void
TraceRecorder::closeLoop(Fragmento* fragmento)
{
    if (!verifyTypeStability()) {
        AUDIT(unstableLoopVariable);
        debug_only(printf("Trace rejected: unstable loop variables.\n");)
        return;
    }
    if (treeInfo->maxNativeStackSlots >= MAX_NATIVE_STACK_SLOTS) {
        debug_only(printf("Trace rejected: excessive stack use.\n"));
        fragment->blacklist();
        return;
    }
    SideExit *exit = snapshot(LOOP_EXIT);
    exit->target = fragment->root;
    if (fragment == fragment->root) {
        fragment->lastIns = lir->insGuard(LIR_loop, lir->insImm(1), exit);
    } else {
        fragment->lastIns = lir->insGuard(LIR_x, lir->insImm(1), exit);
    }
    compile(fragmento->assm(), fragment);
    if (anchor) {
        fragment->addLink(anchor);
        fragmento->assm()->patch(anchor);
    }
    JS_ASSERT(fragment->code());
    JS_ASSERT(!fragment->vmprivate);
    if (fragment == fragment->root)
        fragment->vmprivate = treeInfo;
	/* :TODO: windows support */
#if defined DEBUG && !defined WIN32
    char* label = (char*)malloc(strlen(cx->fp->script->filename) + 64);
    sprintf(label, "%s:%u", cx->fp->script->filename,
            js_PCToLineNumber(cx, cx->fp->script, cx->fp->regs->pc));
    fragmento->labels->add(fragment, sizeof(Fragment), 0, label);
    free(label);
#endif
}

/* Record a call to an inner tree. */
void
TraceRecorder::emitTreeCall(Fragment* inner, GuardRecord* lr)
{
    TreeInfo* ti = (TreeInfo*)inner->vmprivate;
    LIns* inner_sp = lirbuf->sp;
    /* The inner tree expects to be called from the current frame. If the outer tree (this
       trace) is currently inside a function inlining code (calldepth > 0), we have to advance
       the native stack pointer such that we match what the inner trace expects to see. We
       move it back when we come out of the inner tree call. */
    if (callDepth > 0) {
        /* Calculate the amount we have to lift the native stack pointer by to compensate for
           any outer frames that the inner tree doesn't expect but the outer tree has. */
        ptrdiff_t sp_adj = nativeStackOffset(&cx->fp->argv[0]);
        /* Calculate the amount we have to lift the call stack by */
        ptrdiff_t rp_adj = callDepth * sizeof(FrameInfo);
        /* Guard that we have enough stack space for the tree we are trying to call on top
           of the new value for sp. */
        debug_only(printf("sp_adj=%d outer=%d inner=%d\n",
                   sp_adj, treeInfo->nativeStackBase, ti->nativeStackBase));
<<<<<<< HEAD
        LIns* sp_top = lir->ins2i(LIR_piadd, lirbuf->sp, 
=======
        LIns* sp_top = lir->ins2i(LIR_add, lirbuf->sp,
>>>>>>> 72820a39
                - treeInfo->nativeStackBase /* rebase sp to beginning of outer tree's stack */
                + sp_adj /* adjust for stack in outer frame inner tree can't see */
                + ti->maxNativeStackSlots * sizeof(double)); /* plus the inner tree's stack */
        guard(true, lir->ins2(LIR_lt, sp_top, eos_ins), OOM_EXIT);
        /* Guard that we have enough call stack space. */
<<<<<<< HEAD
        LIns* rp_top = lir->ins2i(LIR_piadd, lirbuf->rp, rp_adj + 
=======
        LIns* rp_top = lir->ins2i(LIR_add, lirbuf->rp, rp_adj +
>>>>>>> 72820a39
                ti->maxCallDepth * sizeof(FrameInfo));
        guard(true, lir->ins2(LIR_lt, rp_top, eor_ins), OOM_EXIT);
        /* We have enough space, so adjust sp and rp to their new level. */
        lir->insStorei(inner_sp = lir->ins2i(LIR_piadd, lirbuf->sp,
                - treeInfo->nativeStackBase /* rebase sp to beginning of outer tree's stack */
                + sp_adj /* adjust for stack in outer frame inner tree can't see */
                + ti->nativeStackBase), /* plus the inner tree's stack base */
                lirbuf->state, offsetof(InterpState, sp));
        lir->insStorei(lir->ins2i(LIR_piadd, lirbuf->rp, rp_adj),
                lirbuf->state, offsetof(InterpState, rp));
    }
    /* Invoke the inner tree. */
    LIns* args[] = { lir->insImmPtr(inner), lirbuf->state }; /* reverse order */
    LIns* ret = lir->insCall(F_CallTree, args);
    /* Make a note that we now depend on that tree. */
    ti->dependentTrees.addUnique(fragment);
    /* Read back all registers, in case the called tree changed any of them. */
    SideExit* exit = lr->exit;
    import(ti, inner_sp, exit->numGlobalSlots, exit->calldepth,
           exit->typeMap, exit->typeMap + exit->numGlobalSlots);
    /* Store the guard pointer in case we exit on an unexpected guard */
    lir->insStorei(lir->insImmPtr(lr), lirbuf->state, offsetof(InterpState, nestedExit));
    /* Guard that we come out of the inner tree along the same side exit we came out when
       we called the inner tree at recording time. */
    guard(true, lir->ins2(LIR_eq, ret, lir->insImmPtr(lr)), NESTED_EXIT);
    /* Restore sp and rp to their original values (we still have them in a register). */
    if (callDepth > 0) {
        lir->insStorei(lirbuf->sp, lirbuf->state, offsetof(InterpState, sp));
        lir->insStorei(lirbuf->rp, lirbuf->state, offsetof(InterpState, rp));
    }
}

int
nanojit::StackFilter::getTop(LInsp guard)
{
    if (sp == frag->lirbuf->sp)
        return guard->exit()->sp_adj;
    JS_ASSERT(sp == frag->lirbuf->rp);
    return guard->exit()->rp_adj;
}

#if defined NJ_VERBOSE
void
nanojit::LirNameMap::formatGuard(LIns *i, char *out)
{
    uint32_t ip;
    SideExit *x;

    x = (SideExit *)i->exit();
    ip = intptr_t(x->from->ip) + x->ip_adj;
    sprintf(out,
        "%s: %s %s -> %s sp%+ld rp%+ld",
        formatRef(i),
        lirNames[i->opcode()],
        i->oprnd1()->isCond() ? formatRef(i->oprnd1()) : "",
        labels->format((void *)ip),
        x->sp_adj,
        x->rp_adj
        );
}
#endif

void
nanojit::Assembler::initGuardRecord(LIns *guard, GuardRecord *rec)
{
    SideExit *exit;

    exit = guard->exit();
    rec->guard = guard;
    rec->calldepth = exit->calldepth;
    rec->exit = exit;
    verbose_only(rec->sid = exit->sid);
}

void
nanojit::Assembler::asm_bailout(LIns *guard, Register state)
{
    /* we adjust ip/sp/rp when exiting from the tree in the recovery code */
}

void
nanojit::Fragment::onDestroy()
{
    if (root == this) {
        delete mergeCounts;
        delete lirbuf;
    }
    delete (TreeInfo *)vmprivate;
}

void
js_DeleteRecorder(JSContext* cx)
{
    JSTraceMonitor* tm = &JS_TRACE_MONITOR(cx);
    delete tm->recorder;
    tm->recorder = NULL;
}

static bool
js_StartRecorder(JSContext* cx, GuardRecord* anchor, Fragment* f, TreeInfo* ti,
        unsigned ngslots, uint8* globalTypeMap, uint8* stackTypeMap)
{
    /* start recording if no exception during construction */
    JS_TRACE_MONITOR(cx).recorder = new (&gc) TraceRecorder(cx, anchor, f, ti,
            ngslots, globalTypeMap, stackTypeMap);
    if (cx->throwing) {
        js_AbortRecording(cx, NULL, "setting up recorder failed");
        return false;
    }
    /* clear any leftover error state */
    JS_TRACE_MONITOR(cx).fragmento->assm()->setError(None);
    return true;
}

static void
js_TrashTree(JSContext* cx, Fragment* f)
{
    JS_ASSERT((!f->code()) == (!f->vmprivate));
    if (!f->code())
        return;
    AUDIT(treesTrashed);
    debug_only(printf("Trashing tree info.\n");)
    Fragmento* fragmento = JS_TRACE_MONITOR(cx).fragmento;
    TreeInfo* ti = (TreeInfo*)f->vmprivate;
    /* trash the code of all dependent trees */
    unsigned length = ti->dependentTrees.length();
    Fragment** data = ti->dependentTrees.data();
    while (length-- > 0) {
        debug_only(printf("Trashing dependent tree.\n");)
        Fragment* d = *data++;
        JS_ASSERT((!d->code()) == (!d->vmprivate));
        if (d->code()) {
            delete (TreeInfo*)d->vmprivate;
            d->vmprivate = NULL;
            d->releaseCode(fragmento);
        }
    }
    /* now we can kill the tree info object */
    delete ti;
    f->vmprivate = NULL;
    f->releaseCode(fragmento);
}

static JSInlineFrame*
js_SynthesizeFrame(JSContext* cx, const FrameInfo& fi)
{
    JS_ASSERT(HAS_FUNCTION_CLASS(fi.callee));

    JSFunction* fun = GET_FUNCTION_PRIVATE(cx, fi.callee);
    JS_ASSERT(FUN_INTERPRETED(fun));

    JSArena* a = cx->stackPool.current;
    void* newmark = (void*) a->avail;
    JSScript* script = fun->u.i.script;

    // Assert that we have a correct sp distance from cx->fp->slots in fi.
    JS_ASSERT(js_ReconstructStackDepth(cx, cx->fp->script, fi.callpc) ==
              uintN(fi.s.spdist -
                    ((fun->nargs > fi.s.argc) ? fun->nargs - fi.s.argc : 0) -
                    cx->fp->script->nfixed));

    uintN nframeslots = JS_HOWMANY(sizeof(JSInlineFrame), sizeof(jsval));
    size_t nbytes = (nframeslots + script->nslots) * sizeof(jsval);

    /* Allocate the inline frame with its vars and operands. */
    jsval* newsp;
    if (a->avail + nbytes <= a->limit) {
        newsp = (jsval *) a->avail;
        a->avail += nbytes;
    } else {
        JS_ARENA_ALLOCATE_CAST(newsp, jsval *, &cx->stackPool, nbytes);
        if (!newsp) {
            js_ReportOutOfScriptQuota(cx);
            return NULL;
        }
    }

    /* Claim space for the stack frame and initialize it. */
    JSInlineFrame* newifp = (JSInlineFrame *) newsp;
    newsp += nframeslots;

    newifp->frame.callobj = NULL;
    newifp->frame.argsobj = NULL;
    newifp->frame.varobj = NULL;
    newifp->frame.script = script;
    newifp->frame.callee = fi.callee;
    newifp->frame.fun = fun;

    newifp->frame.argc = fi.s.argc;
    newifp->callerRegs.pc = fi.callpc;
    newifp->callerRegs.sp = cx->fp->slots + fi.s.spdist;
    newifp->frame.argv = newifp->callerRegs.sp - JS_MAX(fun->nargs, fi.s.argc);
    JS_ASSERT(newifp->frame.argv >= StackBase(cx->fp));

    newifp->frame.rval = JSVAL_VOID;
    newifp->frame.down = cx->fp;
    newifp->frame.annotation = NULL;
    newifp->frame.scopeChain = OBJ_GET_PARENT(cx, fi.callee);
    newifp->frame.sharpDepth = 0;
    newifp->frame.sharpArray = NULL;
    newifp->frame.flags = 0;
    newifp->frame.dormantNext = NULL;
    newifp->frame.xmlNamespace = NULL;
    newifp->frame.blockChain = NULL;
    newifp->mark = newmark;
    newifp->frame.thisp = NULL; // will be set by js_ExecuteTree -> FlushNativeStackFrame

    newifp->frame.regs = cx->fp->regs;
    newifp->frame.regs->pc = script->code;
    newifp->frame.regs->sp = newsp + script->nfixed;
    newifp->frame.slots = newsp;
#ifdef DEBUG
    newifp->frame.pcDisabledSave = 0;
#endif

    cx->fp->regs = &newifp->callerRegs;
    cx->fp = &newifp->frame;
    return newifp;
}

bool
js_RecordTree(JSContext* cx, JSTraceMonitor* tm, Fragment* f)
{
    AUDIT(recorderStarted);

    /* Try to find an unused peer fragment, or allocate a new one. */
    while (f->code() && f->peer)
        f = f->peer;
    if (f->code())
        f = JS_TRACE_MONITOR(cx).fragmento->newLoop(f->ip);

    f->calldepth = 0;
    f->root = f;
    /* allocate space to store the LIR for this tree */
    if (!f->lirbuf) {
        f->lirbuf = new (&gc) LirBuffer(tm->fragmento, builtins);
#ifdef DEBUG
        f->lirbuf->names = new (&gc) LirNameMap(&gc, builtins, tm->fragmento->labels);
#endif
    }

    JS_ASSERT(!f->code() && !f->vmprivate);

    /* setup the VM-private treeInfo structure for this fragment */
    TreeInfo* ti = new (&gc) TreeInfo(f);

    /* we shouldn't have any interned globals for a new tree */
    JS_ASSERT(!ti->globalSlots.length());

    /* capture the coerced type of each active slot in the stack type map */
    ti->stackTypeMap.captureStackTypes(cx, 0/*callDepth*/);

    /* determine the native frame layout at the entry point */
    unsigned entryNativeStackSlots = ti->stackTypeMap.length();
    JS_ASSERT(entryNativeStackSlots == nativeStackSlots(cx, 0/*callDepth*/));
    ti->nativeStackBase = (entryNativeStackSlots -
            (cx->fp->regs->sp - StackBase(cx->fp))) * sizeof(double);
    ti->maxNativeStackSlots = entryNativeStackSlots;
    ti->maxCallDepth = 0;

    /* recording primary trace */
    return js_StartRecorder(cx, NULL, f, ti,
            ti->globalSlots.length(), ti->globalTypeMap.data(), ti->stackTypeMap.data());
}

static bool
js_AttemptToExtendTree(JSContext* cx, GuardRecord* lr, Fragment* f)
{
    JS_ASSERT(lr->from->root == f && f->vmprivate);

    debug_only(printf("trying to attach another branch to the tree\n");)

    Fragment* c;
    if (!(c = lr->target)) {
        c = JS_TRACE_MONITOR(cx).fragmento->createBranch(lr, lr->exit);
        c->spawnedFrom = lr->guard;
        c->parent = f;
        lr->exit->target = c;
        lr->target = c;
        c->root = f;
    }

    if (++c->hits() >= HOTEXIT) {
        /* start tracing secondary trace from this point */
        c->lirbuf = f->lirbuf;
        SideExit* e = lr->exit;
        unsigned ngslots = e->numGlobalSlots;
        uint8* globalTypeMap = e->typeMap;
        uint8* stackTypeMap = globalTypeMap + ngslots;
        return js_StartRecorder(cx, lr, c, (TreeInfo*)f->vmprivate,
                                ngslots, globalTypeMap, stackTypeMap);
    }
    return false;
}

static GuardRecord*
js_ExecuteTree(JSContext* cx, Fragment** treep, uintN& inlineCallCount);

bool
js_ContinueRecording(JSContext* cx, TraceRecorder* r, jsbytecode* oldpc, uintN& inlineCallCount)
{
#ifdef JS_THREADSAFE
    if (OBJ_SCOPE(JS_GetGlobalForObject(cx, cx->fp->scopeChain))->title.ownercx != cx) {
#ifdef DEBUG
        printf("Global object not owned by this context.\n");
#endif
        return false; /* we stay away from shared global objects */
    }
#endif
    Fragmento* fragmento = JS_TRACE_MONITOR(cx).fragmento;
    if (r->isLoopHeader(cx)) { /* did we hit the start point? */
        if (fragmento->assm()->error()) {
            /* error during recording, blacklist the fragment we were recording */
            r->blacklist();
            /* if we ran out of memory, flush the cache */
            if (fragmento->assm()->error() == OutOMem)
                js_FlushJITCache(cx);
            return false; /* we are done recording */
        }
        AUDIT(traceCompleted);
        r->closeLoop(fragmento);
        js_DeleteRecorder(cx);
        return false; /* done recording */
    }
    /* does this branch go to an inner loop? */
    Fragment* f = fragmento->getLoop(cx->fp->regs->pc);
    if (nesting_enabled && f && f->code() && !((TreeInfo*)f->vmprivate)->globalSlots.length()) {
        /* call the inner tree */
        GuardRecord* lr = js_ExecuteTree(cx, &f, inlineCallCount);
        if (!lr) {
            js_AbortRecording(cx, oldpc, "Couldn't call inner tree");
            return false;
        }
        switch (lr->exit->exitType) {
        case LOOP_EXIT:
            /* emit a call to the inner tree and continue recording the outer tree trace */
            r->emitTreeCall(f, lr);
            return true;
        case BRANCH_EXIT:
            /* abort recording the outer tree, extend the inner tree */
            js_AbortRecording(cx, oldpc, "Inner tree is trying to grow, abort outer recording");
            return js_AttemptToExtendTree(cx, lr, lr->from);
        default:
            debug_only(printf("exit_type=%d\n", lr->exit->exitType);)
            js_AbortRecording(cx, oldpc, "Inner tree not suitable for calling");
            return false;
        }
    }
    /* not returning to our own loop header, not an inner loop we can call, abort trace */
    AUDIT(returnToDifferentLoopHeader);
    debug_only(printf("loop edge %d -> %d, header %d\n",
            oldpc - cx->fp->script->code,
            cx->fp->regs->pc - cx->fp->script->code,
            (jsbytecode*)r->getFragment()->root->ip - cx->fp->script->code));
    js_AbortRecording(cx, oldpc, "Loop edge does not return to header");
    return false; /* done recording */
}

static inline GuardRecord*
js_ExecuteTree(JSContext* cx, Fragment** treep, uintN& inlineCallCount)
{
    Fragment* f = *treep;

    /* if we don't have a compiled tree available for this location, bail out */
    if (!f->code()) {
        JS_ASSERT(!f->vmprivate);
        return NULL;
    }
    JS_ASSERT(f->vmprivate);

    AUDIT(traceTriggered);

    /* execute previously recorded trace */
    TreeInfo* ti = (TreeInfo*)f->vmprivate;

#ifdef DEBUG
    printf("entering trace at %s:%u@%u, native stack slots: %u\n",
           cx->fp->script->filename, js_PCToLineNumber(cx, cx->fp->script, cx->fp->regs->pc),
           cx->fp->regs->pc - cx->fp->script->code, ti->maxNativeStackSlots);
#endif

    unsigned ngslots = ti->globalSlots.length();
    uint16* gslots = ti->globalSlots.data();
    JSObject* globalObj = JS_GetGlobalForObject(cx, cx->fp->scopeChain);
    unsigned globalFrameSize = STOBJ_NSLOTS(globalObj);
    double* global = (double*)alloca((globalFrameSize+1) * sizeof(double));
    debug_only(*(uint64*)&global[globalFrameSize] = 0xdeadbeefdeadbeefLL;)
    double* stack = (double*)alloca(MAX_NATIVE_STACK_SLOTS * sizeof(double));

    if (ngslots) {
        /* If the global scope changed in the meantime, we have to re-record. */
        if (OBJ_SCOPE(globalObj)->shape != ti->globalShape) {
            AUDIT(globalShapeMismatchAtEntry);
            debug_only(printf("global shape mismatch, flushing tree.\n"));
            js_TrashTree(cx, f);
            f->blacklist();
            return NULL;
        }
    }

    if (!BuildNativeGlobalFrame(cx, ngslots, gslots, ti->globalTypeMap.data(), global) ||
        !BuildNativeStackFrame(cx, 0/*callDepth*/, ti->stackTypeMap.data(), stack)) {
        AUDIT(typeMapMismatchAtEntry);
        debug_only(printf("type-map mismatch.\n");)
        if (++ti->mismatchCount > MAX_MISMATCH) {
            debug_only(printf("excessive mismatches, flushing tree.\n"));
            js_TrashTree(cx, f);
            f->blacklist();
        }
        return NULL;
    }

    ti->mismatchCount = 0;

    double* entry_sp = &stack[ti->nativeStackBase/sizeof(double)];
    FrameInfo* callstack = (FrameInfo*) alloca(MAX_CALL_STACK_ENTRIES * sizeof(FrameInfo));

    InterpState state;
    state.sp = (void*)entry_sp;
    state.eos = ((double*)state.sp) + MAX_NATIVE_STACK_SLOTS;
    state.rp = callstack;
    state.eor = callstack + MAX_CALL_STACK_ENTRIES;
    state.gp = global;
    state.cx = cx;
    union { NIns *code; GuardRecord* (FASTCALL *func)(InterpState*, Fragment*); } u;
    u.code = f->code();

#if defined(DEBUG) && defined(NANOJIT_IA32)
    uint64 start = rdtsc();
#endif

    JS_ASSERT(!cx->gcDontBlock);
    cx->gcDontBlock = JS_TRUE;
    GuardRecord* lr = u.func(&state, NULL);
    cx->gcDontBlock = JS_FALSE;

    /* If we bail out on a nested exit, the compiled code returns the outermost nesting
       guard but what we are really interested in is the innermost guard that we hit
       instead of the guard we were expecting there. */
    if (lr->exit->exitType == NESTED_EXIT) {
        /* Unwind all frames held by nested outer trees (since the innermost tree's frame which
           we restore below doesn't contain such frames. */
        while (lr->exit->exitType == NESTED_EXIT) {
            debug_only(printf("processing tree call guard %p, calldepth=%d\n", lr, lr->calldepth);)
            unsigned calldepth = lr->calldepth;
            if (calldepth > 0) {
                /* We found a nesting guard that holds a frame, write it back. */
                for (unsigned i = 0; i < calldepth; ++i)
                    js_SynthesizeFrame(cx, callstack[i]);
                /* Restore the native stack excluding the current frame, which the next tree
                   call guard or the innermost tree exit guard will restore. */
                unsigned slots = FlushNativeStackFrame(cx, calldepth,
                        lr->exit->typeMap + lr->exit->numGlobalSlots,
                        stack, &cx->fp->argv[-2]);
                callstack += calldepth;
                inlineCallCount += calldepth;
                stack += slots;
            }
            JS_ASSERT(lr->guard->oprnd1()->oprnd2()->isconstp());
            lr = (GuardRecord*)lr->guard->oprnd1()->oprnd2()->constvalp();
        }
        /* We restored the nested frames, now we just need to deal with the innermost guard. */
        lr = state.nestedExit;
    }
    /* At this point we have processed any outer frames around the innermost guard so
       rp and callstack should match. */
    JS_ASSERT(state.rp == callstack);

    /* sp_adj and ip_adj are relative to the tree we exit out of, not the tree we
       entered into (which might be different in the presence of nested trees). */
    ti = (TreeInfo*)lr->from->root->vmprivate;

    /* We already synthesized the frames around the innermost guard. Here we just deal
       with additional frames inside the tree we are bailing out from. */
    unsigned calldepth = lr->calldepth;
    for (unsigned n = 0; n < calldepth; ++n)
        js_SynthesizeFrame(cx, callstack[n]);

    /* Adjust sp and pc relative to the tree we exited from (not the tree we entered
       into). These are our final values for sp and pc since js_SynthesizeFrame has
       already taken care of all frames in between. */
    SideExit* e = lr->exit;
    JSStackFrame* fp = cx->fp;
    /* If we are not exiting from an inlined frame the state->sp is spbase, otherwise spbase
       is whatever slots frames around us consume. */
    fp->regs->pc = (jsbytecode*)lr->from->root->ip + e->ip_adj;
    fp->regs->sp = StackBase(fp) +
        ((calldepth == 0)
         ? (e->sp_adj/sizeof(double))
         : js_ReconstructStackDepth(cx, fp->script, fp->regs->pc));

#if defined(DEBUG) && defined(NANOJIT_IA32)
    printf("leaving trace at %s:%u@%u, exitType=%d, sp=%d, ip=%p, cycles=%llu\n",
           fp->script->filename, js_PCToLineNumber(cx, fp->script, fp->regs->pc),
           fp->regs->pc - fp->script->code,
           lr->exit->exitType,
           fp->regs->sp - StackBase(fp), lr->jmp,
           (rdtsc() - start));
#endif

    /* If this trace is part of a tree, later branches might have added additional globals for
       with we don't have any type information available in the side exit. We merge in this
       information from the entry type-map. See also comment in the constructor of TraceRecorder
       why this is always safe to do. */
    unsigned exit_gslots = e->numGlobalSlots;
    unsigned tree_gslots = ti->globalTypeMap.length();
    JS_ASSERT(tree_gslots >= exit_gslots);
    uint8* globalTypeMap = e->typeMap;
    if (exit_gslots < tree_gslots)
        mergeTypeMaps(&globalTypeMap, &exit_gslots, ti->globalTypeMap.data(), tree_gslots,
                      (uint8*)alloca(sizeof(uint8) * tree_gslots));
    JS_ASSERT(tree_gslots == ti->globalTypeMap.length());

    /* write back interned globals */
    FlushNativeGlobalFrame(cx, exit_gslots, ti->globalSlots.data(), globalTypeMap, global);
    JS_ASSERT(globalFrameSize == STOBJ_NSLOTS(globalObj));
    JS_ASSERT(*(uint64*)&global[globalFrameSize] == 0xdeadbeefdeadbeefLL);

    /* write back native stack frame */
    debug_only(unsigned slots =)
    FlushNativeStackFrame(cx, e->calldepth, e->typeMap + e->numGlobalSlots, stack, NULL);
    JS_ASSERT(slots == e->numStackSlots);

    AUDIT(sideExitIntoInterpreter);

    if (!lr) /* did the tree actually execute? */
        return NULL;

    /* Adjust inlineCallCount (we already compensated for any outer nested frames). */
    inlineCallCount += lr->calldepth;

    return lr;
}

bool
js_LoopEdge(JSContext* cx, jsbytecode* oldpc, uintN& inlineCallCount)
{
    JSTraceMonitor* tm = &JS_TRACE_MONITOR(cx);

    /* is the recorder currently active? */
    if (tm->recorder) {
        if (js_ContinueRecording(cx, tm->recorder, oldpc, inlineCallCount))
            return true;
        /* recording was aborted, treat like a regular loop edge hit */
    }

    /* check if our quick cache has an entry for this ip, otherwise ask fragmento. */
    jsbytecode* pc = cx->fp->regs->pc;
    Fragment* f;
    JSFragmentCacheEntry* cacheEntry = &tm->fcache[jsuword(pc) & JS_FRAGMENT_CACHE_MASK];
    if (cacheEntry->pc == pc) {
        f = cacheEntry->fragment;
    } else {
        f = tm->fragmento->getLoop(pc);
        if (!f)
            f = tm->fragmento->newLoop(pc);
        cacheEntry->pc = pc;
        cacheEntry->fragment = f;
    }

    /* If there is a chance that js_ExecuteTree will actually succeed, invoke it (either the
       first fragment must contain some code, or at least it must have a peer fragment). */
    GuardRecord* lr = NULL;
    if (f->code() || f->peer)
        lr = js_ExecuteTree(cx, &f, inlineCallCount);
    if (!lr) {
        JS_ASSERT(!tm->recorder);
        /* If we don't have compiled code for this entry point (none recorded or we trashed it),
           count the number of hits and trigger the recorder if appropriate. */
        if (!f->code() && (++f->hits() >= HOTLOOP))
            return js_RecordTree(cx, tm, f);
        return false;
    }
    /* We successfully executed a trace, see if we should grow the tree. */
    if ((lr->from->root == f) && (lr->exit->exitType == BRANCH_EXIT))
        return js_AttemptToExtendTree(cx, lr, f);
    /* No, this was either a loop exit or an unusual exit (i.e. out of memory/GC), so just
       resume interpretation. */
    return false;
}

void
js_AbortRecording(JSContext* cx, jsbytecode* abortpc, const char* reason)
{
    AUDIT(recorderAborted);
    if (cx->fp) {
        debug_only(if (!abortpc) abortpc = cx->fp->regs->pc;
                   printf("Abort recording (line %d, pc %d): %s.\n",
                          js_PCToLineNumber(cx, cx->fp->script, abortpc),
                          abortpc - cx->fp->script->code, reason);)
    }
    JS_ASSERT(JS_TRACE_MONITOR(cx).recorder != NULL);
    Fragment* f = JS_TRACE_MONITOR(cx).recorder->getFragment();
    JS_ASSERT(!f->vmprivate);
    f->blacklist();
    js_DeleteRecorder(cx);
    if (f->root == f) {
        /* we are recording a primary trace */
        js_TrashTree(cx, f);
    }
}

extern void
js_InitJIT(JSTraceMonitor *tm)
{
    if (!tm->fragmento) {
        JS_ASSERT(!tm->slotList);
        Fragmento* fragmento = new (&gc) Fragmento(core, 24);
        verbose_only(fragmento->labels = new (&gc) LabelMap(core, NULL);)
        fragmento->assm()->setCallTable(builtins);
        fragmento->pageFree(fragmento->pageAlloc()); // FIXME: prime page cache
        tm->fragmento = fragmento;
        tm->slotList = new SlotList();
    }
#if !defined XP_WIN
    debug_only(memset(&stat, 0, sizeof(stat)));
#endif
}

extern void
js_FinishJIT(JSTraceMonitor *tm)
{
#ifdef DEBUG
    printf("recorder: started(%llu), aborted(%llu), completed(%llu), different header(%llu), "
           "trees trashed(%llu), slot promoted(%llu), "
           "unstable loop variable(%llu), global in inner tree rejected(%llu)\n",
           stat.recorderStarted, stat.recorderAborted,
           stat.traceCompleted, stat.returnToDifferentLoopHeader, stat.treesTrashed,
           stat.slotPromoted, stat.unstableLoopVariable, stat.globalInInnerTree);
    printf("monitor: triggered(%llu), exits (%llu), type mismatch(%llu), "
           "global mismatch(%llu)\n", stat.traceTriggered, stat.sideExitIntoInterpreter,
           stat.typeMapMismatchAtEntry, stat.globalShapeMismatchAtEntry);
#endif
    if (tm->fragmento != NULL) {
        JS_ASSERT(tm->slotList);
        verbose_only(delete tm->fragmento->labels;)
        delete tm->fragmento;
        tm->fragmento = NULL;
        delete tm->slotList;
        tm->slotList = NULL;
    }
}

extern void
js_FlushJITCache(JSContext* cx)
{
#ifdef DEBUG
    printf("Flushing cache.\n");
#endif
    JSTraceMonitor* tm = &JS_TRACE_MONITOR(cx);
    if (tm->recorder)
        js_AbortRecording(cx, NULL, "flush cache");
    Fragmento* fragmento = tm->fragmento;
    if (fragmento) {
        fragmento->clearFrags();
#ifdef DEBUG
        JS_ASSERT(fragmento->labels);
        delete fragmento->labels;
        fragmento->labels = new (&gc) LabelMap(core, NULL);
#endif
    }
    memset(&tm->fcache, 0, sizeof(tm->fcache));
}

jsval&
TraceRecorder::argval(unsigned n) const
{
    JS_ASSERT(n < cx->fp->fun->nargs);
    return cx->fp->argv[n];
}

jsval&
TraceRecorder::varval(unsigned n) const
{
    JS_ASSERT(n < cx->fp->script->nslots);
    return cx->fp->slots[n];
}

jsval&
TraceRecorder::stackval(int n) const
{
    jsval* sp = cx->fp->regs->sp;
    JS_ASSERT(size_t((sp + n) - StackBase(cx->fp)) < StackDepth(cx->fp->script));
    return sp[n];
}

LIns*
TraceRecorder::arg(unsigned n)
{
    return get(&argval(n));
}

void
TraceRecorder::arg(unsigned n, LIns* i)
{
    set(&argval(n), i);
}

LIns*
TraceRecorder::var(unsigned n)
{
    return get(&varval(n));
}

void
TraceRecorder::var(unsigned n, LIns* i)
{
    set(&varval(n), i);
}

LIns*
TraceRecorder::stack(int n)
{
    return get(&stackval(n));
}

void
TraceRecorder::stack(int n, LIns* i)
{
    set(&stackval(n), i, n >= 0);
}

LIns* TraceRecorder::f2i(LIns* f)
{
    return lir->insCall(F_DoubleToInt32, &f);
}

bool
TraceRecorder::ifop()
{
    jsval& v = stackval(-1);
    if (JSVAL_TAG(v) == JSVAL_BOOLEAN) {
        guard(JSVAL_TO_BOOLEAN(v) != 1,
              lir->ins_eq0(lir->ins2(LIR_eq, get(&v), lir->insImm(1))),
              BRANCH_EXIT);
    } else if (JSVAL_IS_OBJECT(v)) {
        guard(JSVAL_IS_NULL(v), lir->ins_eq0(get(&v)), BRANCH_EXIT);
    } else if (isNumber(v)) {
        jsdouble d = asNumber(v);
        jsdpun u;
        u.d = 0;
        guard((d == 0 || JSDOUBLE_IS_NaN(d)), lir->ins2(LIR_feq, get(&v), lir->insImmq(u.u64)), BRANCH_EXIT);
    } else if (JSVAL_IS_STRING(v)) {
        guard(JSSTRING_LENGTH(JSVAL_TO_STRING(v)) == 0,
              lir->ins_eq0(lir->ins2(LIR_and,
                                     lir->insLoadi(get(&v), offsetof(JSString, length)),
                                     INS_CONST(JSSTRING_LENGTH_MASK))),
              BRANCH_EXIT);
    } else {
        JS_NOT_REACHED("ifop");
    }
    return true;
}

bool
TraceRecorder::inc(jsval& v, jsint incr, bool pre)
{
    LIns* v_ins = get(&v);
    if (!inc(v, v_ins, incr, pre))
        return false;
    set(&v, v_ins);
    return true;
}

/*
 * On exit, v_ins is the incremented unboxed value, and the appropriate
 * value (pre- or post-increment as described by pre) is stacked.
 */
bool
TraceRecorder::inc(jsval& v, LIns*& v_ins, jsint incr, bool pre)
{
    if (!isNumber(v))
        ABORT_TRACE("can only inc numbers");

    jsdpun u;
    u.d = jsdouble(incr);

    LIns* v_after = lir->ins2(LIR_fadd, v_ins, lir->insImmq(u.u64));

    const JSCodeSpec& cs = js_CodeSpec[*cx->fp->regs->pc];
    JS_ASSERT(cs.ndefs == 1);
    stack(-cs.nuses, pre ? v_after : v_ins);
    v_ins = v_after;
    return true;
}

bool
TraceRecorder::incProp(jsint incr, bool pre)
{
    jsval& l = stackval(-1);
    if (JSVAL_IS_PRIMITIVE(l))
        ABORT_TRACE("incProp on primitive");

    JSObject* obj = JSVAL_TO_OBJECT(l);
    LIns* obj_ins = get(&l);

    uint32 slot;
    LIns* v_ins;
    if (!prop(obj, obj_ins, slot, v_ins))
        return false;

    jsval& v = STOBJ_GET_SLOT(obj, slot);
    if (!inc(v, v_ins, incr, pre))
        return false;

    if (!box_jsval(v, v_ins))
        return false;

    LIns* dslots_ins = NULL;
    stobj_set_slot(obj_ins, slot, dslots_ins, v_ins);
    return true;
}

bool
TraceRecorder::incElem(jsint incr, bool pre)
{
    jsval& r = stackval(-1);
    jsval& l = stackval(-2);
    jsval* vp;
    LIns* v_ins;
    LIns* addr_ins;
    if (!elem(l, r, vp, v_ins, addr_ins))
        return false;
    if (!inc(*vp, v_ins, incr, pre))
        return false;
    if (!box_jsval(*vp, v_ins))
        return false;
    lir->insStorei(v_ins, addr_ins, 0);
    return true;
}

bool
TraceRecorder::cmp(LOpcode op, bool negate)
{
    jsval& r = stackval(-1);
    jsval& l = stackval(-2);
    LIns* x;
    bool cond;
    if (JSVAL_IS_STRING(l) && JSVAL_IS_STRING(r)) {
        LIns* args[] = { get(&r), get(&l) };
        x = lir->ins1(LIR_i2f, lir->insCall(F_CompareStrings, args));
        x = lir->ins2i(op, x, 0);
        jsint result = js_CompareStrings(JSVAL_TO_STRING(l), JSVAL_TO_STRING(r));
        switch (op) {
          case LIR_flt:
            cond = result < 0;
            break;
          case LIR_fgt:
            cond = result > 0;
            break;
          case LIR_fle:
            cond = result <= 0;
            break;
          case LIR_fge:
            cond = result >= 0;
            break;
          default:
            JS_NOT_REACHED("unexpected comparison op for strings");
            return false;
        }
    } else if (isNumber(l) || isNumber(r)) {
        jsval tmp[2] = {l, r};
        JSAutoTempValueRooter tvr(cx, 2, tmp);

        // TODO: coerce non-numbers to numbers if it's not string-on-string above
        LIns* l_ins = get(&l);
        LIns* r_ins = get(&r);
        jsdouble lnum;
        jsdouble rnum;
        LIns* args[] = { get(&l), cx_ins };
        if (JSVAL_IS_STRING(l)) {
            l_ins = lir->insCall(F_StringToNumber, args);
        } else if (JSVAL_TAG(l) == JSVAL_BOOLEAN) {
            /*
             * What I really want here is for undefined to be type-specialized
             * differently from real booleans.  Failing that, I want to be able
             * to cmov on quads.  Failing that, I want to have small forward
             * branched.  Failing that, I want to be able to ins_choose on quads
             * without cmov.  Failing that, eat flaming builtin!
             */
            l_ins = lir->insCall(F_BooleanToNumber, args);
        } else if (!isNumber(l)) {
            ABORT_TRACE("unsupported LHS type for cmp vs number");
        }
        lnum = js_ValueToNumber(cx, &tmp[0]);

        args[0] = get(&r);
        if (JSVAL_IS_STRING(r)) {
            r_ins = lir->insCall(F_StringToNumber, args);
        } else if (JSVAL_TAG(r) == JSVAL_BOOLEAN) {
            // See above for the sob story.
            r_ins = lir->insCall(F_BooleanToNumber, args);
        } else if (!isNumber(r)) {
            ABORT_TRACE("unsupported RHS type for cmp vs number");
        }
        rnum = js_ValueToNumber(cx, &tmp[1]);

        x = lir->ins2(op, l_ins, r_ins);

        if (negate)
            x = lir->ins_eq0(x);
        switch (op) {
          case LIR_flt:
            cond = lnum < rnum;
            break;
          case LIR_fgt:
            cond = lnum > rnum;
            break;
          case LIR_fle:
            cond = lnum <= rnum;
            break;
          case LIR_fge:
            cond = lnum >= rnum;
            break;
          default:
            JS_ASSERT(op == LIR_feq);
            cond = (lnum == rnum) ^ negate;
            break;
        }
    } else {
        ABORT_TRACE("unsupported operand types for cmp");
    }

    /* The interpreter fuses comparisons and the following branch,
       so we have to do that here as well. */
    if (cx->fp->regs->pc[1] == JSOP_IFEQ || cx->fp->regs->pc[1] == JSOP_IFNE)
        guard(cond, x, BRANCH_EXIT);

    /* We update the stack after the guard. This is safe since
       the guard bails out at the comparison and the interpreter
       will this re-execute the comparison. This way the
       value of the condition doesn't have to be calculated and
       saved on the stack in most cases. */
    set(&l, x);
    return true;
}

bool
TraceRecorder::unary(LOpcode op)
{
    jsval& v = stackval(-1);
    bool intop = !(op & LIR64);
    if (isNumber(v)) {
        LIns* a = get(&v);
        if (intop)
            a = f2i(a);
        a = lir->ins1(op, a);
        if (intop)
            a = lir->ins1(LIR_i2f, a);
        set(&v, a);
        return true;
    }
    return false;
}

bool
TraceRecorder::binary(LOpcode op)
{
    jsval& r = stackval(-1);
    jsval& l = stackval(-2);
    bool intop = !(op & LIR64);
    LIns* a = get(&l);
    LIns* b = get(&r);
    bool leftNumber = isNumber(l), rightNumber = isNumber(r);
    if ((op >= LIR_sub && op <= LIR_ush) ||  // sub, mul, (callh), or, xor, (not,) lsh, rsh, ush
        (op >= LIR_fsub && op <= LIR_fdiv)) { // fsub, fmul, fdiv
        LIns* args[] = { NULL, cx_ins };
        JS_ASSERT(op != LIR_callh);
        if (JSVAL_IS_STRING(l)) {
            args[0] = a;
            a = lir->insCall(F_StringToNumber, args);
            leftNumber = true;
        }
        if (JSVAL_IS_STRING(r)) {
            args[0] = b;
            b = lir->insCall(F_StringToNumber, args);
            rightNumber = true;
        }
    }
    if (leftNumber && rightNumber) {
        if (intop) {
            a = lir->insCall(op == LIR_ush ? F_DoubleToUint32 : F_DoubleToInt32, &a);
            b = f2i(b);
        }
        a = lir->ins2(op, a, b);
        if (intop)
            a = lir->ins1(op == LIR_ush ? LIR_u2f : LIR_i2f, a);
        set(&l, a);
        return true;
    }
    return false;
}

JS_STATIC_ASSERT(offsetof(JSObjectOps, newObjectMap) == 0);

bool
TraceRecorder::map_is_native(JSObjectMap* map, LIns* map_ins, LIns*& ops_ins, size_t op_offset)
{
    ops_ins = addName(lir->insLoad(LIR_ldp, map_ins, offsetof(JSObjectMap, ops)), "ops");
    LIns* n = lir->insLoad(LIR_ldp, ops_ins, op_offset);

#define OP(ops) (*(JSObjectOp*) ((char*)(ops) + op_offset))

    if (OP(map->ops) == OP(&js_ObjectOps)) {
        guard(true, addName(lir->ins2(LIR_eq, n, lir->insImmPtr((void*) OP(&js_ObjectOps))),
                            "guard(native-map)"),
              MISMATCH_EXIT);
        return true;
    }

#undef OP
    ABORT_TRACE("non-native map");
}

bool
TraceRecorder::test_property_cache(JSObject* obj, LIns* obj_ins, JSObject*& obj2, jsuword& pcval)
{
    // Mimic JSOP_CALLPROP's special case to skip up from a dense array to find
    // Array.prototype methods.
    JSObject* aobj = obj;
    if (OBJ_IS_DENSE_ARRAY(cx, obj)) {
        aobj = OBJ_GET_PROTO(cx, obj);
        obj_ins = stobj_get_fslot(obj_ins, JSSLOT_PROTO);
    }

    LIns* map_ins = lir->insLoad(LIR_ldp, obj_ins, (int)offsetof(JSObject, map));
    LIns* ops_ins;

    // Interpreter calls to PROPERTY_CACHE_TEST guard on native object ops
    // (newObjectMap == js_ObjectOps.newObjectMap) which is required to use
    // native objects (those whose maps are scopes), or even more narrow
    // conditions required because the cache miss case will call a particular
    // object-op (js_GetProperty, js_SetProperty).
    //
    // We parameterize using offsetof and guard on match against the hook at
    // the given offset in js_ObjectOps. TraceRecorder::record_JSOP_SETPROP
    // guards the js_SetProperty case.
    uint32 format = js_CodeSpec[*cx->fp->regs->pc].format;
    uint32 mode = JOF_MODE(format);
    size_t op_offset = 0;
    if (mode == JOF_PROP || mode == JOF_VARPROP) {
        JS_ASSERT(!(format & JOF_SET));
        op_offset = offsetof(JSObjectOps, getProperty);
    } else {
        JS_ASSERT(mode == JOF_NAME);
    }

    if (!map_is_native(aobj->map, map_ins, ops_ins, op_offset))
        return false;

    JSAtom* atom;
    JSPropCacheEntry* entry;
    PROPERTY_CACHE_TEST(cx, cx->fp->regs->pc, aobj, obj2, entry, atom);
    if (!atom) {
        pcval = entry->vword;
        return true;
    }

    // FIXME: suppressed exceptions from js_FindPropertyHelper and js_LookupPropertyWithFlags
    JSProperty* prop;
    JSScopeProperty* sprop;
    jsid id = ATOM_TO_JSID(atom);
    if (JOF_OPMODE(*cx->fp->regs->pc) == JOF_NAME) {
        JS_ASSERT(aobj == obj);
        if (js_FindPropertyHelper(cx, id, &obj, &obj2, &prop, &entry) < 0)
            ABORT_TRACE("failed to find name");
    } else {
        int protoIndex = js_LookupPropertyWithFlags(cx, aobj, id, 0, &obj2, &prop);
        if (protoIndex < 0)
            ABORT_TRACE("failed to lookup property");

        if (prop) {
            sprop = (JSScopeProperty*) prop;
            js_FillPropertyCache(cx, aobj, OBJ_SCOPE(aobj)->shape, 0, protoIndex, obj2, sprop,
                                 &entry);
        }
    }

    if (!prop) {
        // Propagate obj from js_FindPropertyHelper to record_JSOP_BINDNAME
        // via our obj2 out-parameter.
        obj2 = obj;
        pcval = PCVAL_NULL;
        return true;
    }

    if (!entry) {
        OBJ_DROP_PROPERTY(cx, obj2, prop);
        ABORT_TRACE("failed to fill property cache");
    }

    if (PCVCAP_TAG(entry->vcap) <= 1) {
        if (aobj != globalObj) {
            LIns* shape_ins = addName(lir->insLoad(LIR_ldp, map_ins, offsetof(JSScope, shape)), "shape");
            guard(true, addName(lir->ins2i(LIR_eq, shape_ins, entry->kshape), "guard(shape)"),
                  MISMATCH_EXIT);
        }
    } else {
        JS_ASSERT(entry->kpc == (jsbytecode*) atom);
        JS_ASSERT(entry->kshape == jsuword(aobj));
    }

    if (PCVCAP_TAG(entry->vcap) >= 1) {
        JS_ASSERT(OBJ_SCOPE(obj2)->shape == PCVCAP_SHAPE(entry->vcap));

        LIns* obj2_ins = stobj_get_fslot(obj_ins, JSSLOT_PROTO);
        map_ins = lir->insLoad(LIR_ldp, obj2_ins, (int)offsetof(JSObject, map));
        LIns* ops_ins;
        if (!map_is_native(obj2->map, map_ins, ops_ins)) {
            OBJ_DROP_PROPERTY(cx, obj2, prop);
            return false;
        }

        LIns* shape_ins = addName(lir->insLoad(LIR_ldp, map_ins, offsetof(JSScope, shape)), "shape");
        guard(true,
              addName(lir->ins2i(LIR_eq, shape_ins, PCVCAP_SHAPE(entry->vcap)),
                      "guard(vcap_shape)"),
              MISMATCH_EXIT);
    }

    sprop = (JSScopeProperty*) prop;
    JSScope* scope = OBJ_SCOPE(obj2);

    jsval v;

    if (format & JOF_CALLOP) {
        if (SPROP_HAS_STUB_GETTER(sprop) && SPROP_HAS_VALID_SLOT(sprop, scope) &&
            VALUE_IS_FUNCTION(cx, (v = STOBJ_GET_SLOT(obj2, sprop->slot))) &&
            SCOPE_IS_BRANDED(scope)) {
            /* Call op, "pure" sprop, function value, branded scope: cache method. */
            pcval = JSVAL_OBJECT_TO_PCVAL(v);
            OBJ_DROP_PROPERTY(cx, obj2, prop);
            return true;
        }

        OBJ_DROP_PROPERTY(cx, obj2, prop);
        ABORT_TRACE("can't fast method value for call op");
    }

    if ((((format & JOF_SET) && SPROP_HAS_STUB_SETTER(sprop)) ||
         SPROP_HAS_STUB_GETTER(sprop)) &&
        SPROP_HAS_VALID_SLOT(sprop, scope)) {
        /* Stub accessor of appropriate form and valid slot: cache slot. */
        pcval = SLOT_TO_PCVAL(sprop->slot);
        OBJ_DROP_PROPERTY(cx, obj2, prop);
        return true;
    }

    ABORT_TRACE("no cacheable property found");
}

bool
TraceRecorder::test_property_cache_direct_slot(JSObject* obj, LIns* obj_ins, uint32& slot)
{
    JSObject* obj2;
    jsuword pcval;

    /*
     * Property cache ensures that we are dealing with an existing property,
     * and guards the shape for us.
     */
    if (!test_property_cache(obj, obj_ins, obj2, pcval))
        return false;

    /* No such property means invalid slot, which callers must check for first. */
    if (PCVAL_IS_NULL(pcval)) {
        slot = SPROP_INVALID_SLOT;
        return true;
    }

    /* Insist if setting on obj being the directly addressed object. */
    uint32 setflags = (js_CodeSpec[*cx->fp->regs->pc].format & (JOF_SET | JOF_INCDEC));
    if (setflags && obj2 != obj)
        ABORT_TRACE("JOF_SET opcode hit prototype chain");

    /* Don't trace getter or setter calls, our caller wants a direct slot. */
    if (PCVAL_IS_SPROP(pcval)) {
        JSScopeProperty* sprop = PCVAL_TO_SPROP(pcval);

        if (setflags && !SPROP_HAS_STUB_SETTER(sprop))
            ABORT_TRACE("non-stub setter");
        if (setflags != JOF_SET && !SPROP_HAS_STUB_GETTER(sprop))
            ABORT_TRACE("non-stub getter");
        if (!SPROP_HAS_VALID_SLOT(sprop, OBJ_SCOPE(obj)))
            ABORT_TRACE("no valid slot");
        slot = sprop->slot;
    } else {
        if (!PCVAL_IS_SLOT(pcval))
            ABORT_TRACE("PCE is not a slot");
        slot = PCVAL_TO_SLOT(pcval);
    }
    return true;
}

void
TraceRecorder::stobj_set_slot(LIns* obj_ins, unsigned slot, LIns*& dslots_ins, LIns* v_ins)
{
    if (slot < JS_INITIAL_NSLOTS) {
        addName(lir->insStorei(v_ins, obj_ins,
                               offsetof(JSObject, fslots) + slot * sizeof(jsval)),
                "set_slot(fslots)");
    } else {
        if (!dslots_ins)
            dslots_ins = lir->insLoad(LIR_ldp, obj_ins, offsetof(JSObject, dslots));
        addName(lir->insStorei(v_ins, dslots_ins,
                               (slot - JS_INITIAL_NSLOTS) * sizeof(jsval)),
                "set_slot(dslots");
    }
}

LIns*
TraceRecorder::stobj_get_fslot(LIns* obj_ins, unsigned slot)
{
    JS_ASSERT(slot < JS_INITIAL_NSLOTS);
    return lir->insLoad(LIR_ldp, obj_ins, offsetof(JSObject, fslots) + slot * sizeof(jsval));
}

LIns*
TraceRecorder::stobj_get_slot(LIns* obj_ins, unsigned slot, LIns*& dslots_ins)
{
    if (slot < JS_INITIAL_NSLOTS)
        return stobj_get_fslot(obj_ins, slot);

    if (!dslots_ins)
        dslots_ins = lir->insLoad(LIR_ldp, obj_ins, offsetof(JSObject, dslots));
    return lir->insLoad(LIR_ldp, dslots_ins, (slot - JS_INITIAL_NSLOTS) * sizeof(jsval));
}

bool
TraceRecorder::native_set(LIns* obj_ins, JSScopeProperty* sprop, LIns*& dslots_ins, LIns* v_ins)
{
    if (SPROP_HAS_STUB_SETTER(sprop) && sprop->slot != SPROP_INVALID_SLOT) {
        stobj_set_slot(obj_ins, sprop->slot, dslots_ins, v_ins);
        return true;
    }
    ABORT_TRACE("unallocated or non-stub sprop");
}

bool
TraceRecorder::native_get(LIns* obj_ins, LIns* pobj_ins, JSScopeProperty* sprop,
        LIns*& dslots_ins, LIns*& v_ins)
{
    if (!SPROP_HAS_STUB_GETTER(sprop))
        return false;

    if (sprop->slot != SPROP_INVALID_SLOT)
        v_ins = stobj_get_slot(pobj_ins, sprop->slot, dslots_ins);
    else
        v_ins = lir->insImm(JSVAL_TO_BOOLEAN(JSVAL_VOID));
    return true;
}

// So box_jsval can emit no LIR_or at all to tag an object jsval.
JS_STATIC_ASSERT(JSVAL_OBJECT == 0);

bool
TraceRecorder::box_jsval(jsval v, LIns*& v_ins)
{
    if (isNumber(v)) {
        LIns* args[] = { v_ins, cx_ins };
        v_ins = lir->insCall(F_BoxDouble, args);
        guard(false, lir->ins2(LIR_eq, v_ins, INS_CONSTPTR(JSVAL_ERROR_COOKIE)),
              OOM_EXIT);
        return true;
    }
    switch (JSVAL_TAG(v)) {
      case JSVAL_BOOLEAN:
        v_ins = lir->ins2i(LIR_or, lir->ins2i(LIR_pilsh, v_ins, JSVAL_TAGBITS), JSVAL_BOOLEAN);
        return true;
      case JSVAL_OBJECT:
        return true;
      case JSVAL_STRING:
        v_ins = lir->ins2(LIR_or, v_ins, INS_CONST(JSVAL_STRING));
        return true;
    }
    return false;
}

bool
TraceRecorder::unbox_jsval(jsval v, LIns*& v_ins)
{
    if (isNumber(v)) {
        // JSVAL_IS_NUMBER(v)
        guard(false,
              lir->ins_eq0(lir->ins2(LIR_or,
                                     lir->ins2(LIR_piand, v_ins, INS_CONSTPTR(JSVAL_INT)),
                                     lir->ins2i(LIR_eq,
                                                lir->ins2(LIR_piand, v_ins,
                                                          INS_CONSTPTR(JSVAL_TAGMASK)),
                                                JSVAL_DOUBLE))),
              MISMATCH_EXIT);
        v_ins = lir->insCall(F_UnboxDouble, &v_ins);
        return true;
    }
    switch (JSVAL_TAG(v)) {
      case JSVAL_BOOLEAN:
        guard(true,
              lir->ins2i(LIR_eq,
                         lir->ins2(LIR_piand, v_ins, INS_CONSTPTR(JSVAL_TAGMASK)),
                         JSVAL_BOOLEAN),
              MISMATCH_EXIT);
         v_ins = lir->ins2i(LIR_ush, v_ins, JSVAL_TAGBITS);
         return true;
       case JSVAL_OBJECT:
        guard(true,
              lir->ins2i(LIR_eq,
                         lir->ins2(LIR_piand, v_ins, INS_CONSTPTR(JSVAL_TAGMASK)),
                         JSVAL_OBJECT),
              MISMATCH_EXIT);
        return true;
      case JSVAL_STRING:
        guard(true,
              lir->ins2i(LIR_eq,
                        lir->ins2(LIR_piand, v_ins, INS_CONSTPTR(JSVAL_TAGMASK)),
                        JSVAL_STRING),
              MISMATCH_EXIT);
        v_ins = lir->ins2(LIR_piand, v_ins, INS_CONSTPTR(~JSVAL_TAGMASK));
        return true;
    }
    return false;
}

bool
TraceRecorder::getThis(LIns*& this_ins)
{
    if (cx->fp->callee) { /* in a function */
        if (JSVAL_IS_NULL(cx->fp->argv[-1]))
            return false;
        this_ins = get(&cx->fp->argv[-1]);
        guard(false, lir->ins_eq0(this_ins), MISMATCH_EXIT);
    } else { /* in global code */
        JS_ASSERT(!JSVAL_IS_NULL(cx->fp->argv[-1]));
        this_ins = lir->insLoad(LIR_ldp, lir->insLoad(LIR_ldp, cx_ins, offsetof(JSContext, fp)),
                offsetof(JSStackFrame, thisp));
    }
    return true;
}

bool
TraceRecorder::guardClass(JSObject* obj, LIns* obj_ins, JSClass* clasp)
{
    if (STOBJ_GET_CLASS(obj) != clasp)
        return false;

    LIns* class_ins = stobj_get_fslot(obj_ins, JSSLOT_CLASS);
    class_ins = lir->ins2(LIR_piand, class_ins, lir->insImmPtr((void*)~3));

    char namebuf[32];
    JS_snprintf(namebuf, sizeof namebuf, "guard(class is %s)", clasp->name);
    guard(true, addName(lir->ins2(LIR_eq, class_ins, lir->insImmPtr(clasp)), namebuf),
            MISMATCH_EXIT);
    return true;
}

bool
TraceRecorder::guardDenseArray(JSObject* obj, LIns* obj_ins)
{
    return guardClass(obj, obj_ins, &js_ArrayClass);
}

bool
TraceRecorder::guardDenseArrayIndex(JSObject* obj, jsint idx, LIns* obj_ins,
                                    LIns* dslots_ins, LIns* idx_ins)
{
    jsuint length = ARRAY_DENSE_LENGTH(obj);
    if (!((jsuint)idx < length && idx < obj->fslots[JSSLOT_ARRAY_LENGTH]))
        return false;

    LIns* length_ins = stobj_get_fslot(obj_ins, JSSLOT_ARRAY_LENGTH);

    // guard(index >= 0)
    guard(true, lir->ins2i(LIR_ge, idx_ins, 0), MISMATCH_EXIT);

    // guard(index < length)
    guard(true, lir->ins2(LIR_lt, idx_ins, length_ins), MISMATCH_EXIT);

    // guard(index < capacity)
    guard(false, lir->ins_eq0(dslots_ins), MISMATCH_EXIT);
    guard(true,
          lir->ins2(LIR_lt, idx_ins, lir->insLoad(LIR_ldp, dslots_ins, 0 - sizeof(jsval))),
          MISMATCH_EXIT);
    return true;
}

void
TraceRecorder::clearFrameSlotsFromCache()
{
    /* Clear out all slots of this frame in the nativeFrameTracker. Different locations on the
       VM stack might map to different locations on the native stack depending on the
       number of arguments (i.e.) of the next call, so we have to make sure we map
       those in to the cache with the right offsets. */
    JSStackFrame* fp = cx->fp;
    jsval* vp;
    jsval* vpstop;
    if (fp->callee) {
        vp = &fp->argv[-2];
        vpstop = &fp->argv[JS_MAX(fp->fun->nargs,fp->argc)];
        while (vp < vpstop)
            nativeFrameTracker.set(vp++, (LIns*)0);
    }
    vp = &fp->slots[0];
    vpstop = &fp->slots[fp->script->nslots];
    while (vp < vpstop)
        nativeFrameTracker.set(vp++, (LIns*)0);
}

bool
TraceRecorder::record_EnterFrame()
{
    if (++callDepth >= MAX_CALLDEPTH)
        ABORT_TRACE("exceeded maximum call depth");
#ifdef DEBUG
    printf("EnterFrame %s, callDepth=%d\n",
           js_AtomToPrintableString(cx, cx->fp->fun->atom),
           callDepth);
#endif
    JSStackFrame* fp = cx->fp;
    LIns* void_ins = lir->insImm(JSVAL_TO_BOOLEAN(JSVAL_VOID));

    jsval* vp = &fp->argv[fp->argc];
    jsval* vpstop = vp + (fp->fun->nargs - fp->argc);
    while (vp < vpstop) {
        if (vp >= fp->down->regs->sp)
            nativeFrameTracker.set(vp, (LIns*)0);
        set(vp++, void_ins, true);
    }

    vp = &fp->slots[0];
    vpstop = vp + fp->script->nfixed;
    while (vp < vpstop)
        set(vp++, void_ins, true);
    return true;
}

bool
TraceRecorder::record_LeaveFrame()
{
#ifdef DEBUG
    if (cx->fp->fun)
        printf("LeaveFrame (back to %s), callDepth=%d\n",
               js_AtomToPrintableString(cx, cx->fp->fun->atom),
               callDepth);
#endif
    if (callDepth-- <= 0)
        return false;

    // LeaveFrame gets called after the interpreter popped the frame and
    // stored rval, so cx->fp not cx->fp->down, and -1 not 0.
    atoms = cx->fp->script->atomMap.vector;
    set(&stackval(-1), rval_ins, true);
    return true;
}

bool TraceRecorder::record_JSOP_INTERRUPT()
{
    return false;
}

bool
TraceRecorder::record_JSOP_PUSH()
{
    stack(0, lir->insImm(JSVAL_TO_BOOLEAN(JSVAL_VOID)));
    return true;
}

bool
TraceRecorder::record_JSOP_POPV()
{
    // We should not have to implement JSOP_POPV or JSOP_STOP's rval setting.
    return false;
}

bool TraceRecorder::record_JSOP_ENTERWITH()
{
    return false;
}
bool TraceRecorder::record_JSOP_LEAVEWITH()
{
    return false;
}

bool
TraceRecorder::record_JSOP_RETURN()
{
    jsval& rval = stackval(-1);
    if (cx->fp->flags & JSFRAME_CONSTRUCTING) {
        // guard JSVAL_IS_PRIMITIVE(rval)
    }
    rval_ins = get(&rval);
    clearFrameSlotsFromCache();
    return true;
}

bool
TraceRecorder::record_JSOP_GOTO()
{
    return true;
}

bool
TraceRecorder::record_JSOP_IFEQ()
{
    return ifop();
}

bool
TraceRecorder::record_JSOP_IFNE()
{
    return ifop();
}

bool
TraceRecorder::record_JSOP_ARGUMENTS()
{
    return false;
}

bool
TraceRecorder::record_JSOP_DUP()
{
    stack(0, get(&stackval(-1)));
    return true;
}

bool
TraceRecorder::record_JSOP_DUP2()
{
    stack(0, get(&stackval(-2)));
    stack(1, get(&stackval(-1)));
    return true;
}

bool
TraceRecorder::record_JSOP_SETCONST()
{
    return false;
}

bool
TraceRecorder::record_JSOP_BITOR()
{
    return binary(LIR_or);
}

bool
TraceRecorder::record_JSOP_BITXOR()
{
    return binary(LIR_xor);
}

bool
TraceRecorder::record_JSOP_BITAND()
{
    return binary(LIR_and);
}

// See FIXME for JSOP_STRICTEQ before evolving JSOP_EQ to handle mixed types.
bool
TraceRecorder::record_JSOP_EQ()
{
    jsval& r = stackval(-1);
    jsval& l = stackval(-2);
    if (JSVAL_IS_STRING(l) && JSVAL_IS_STRING(r)) {
        LIns* args[] = { get(&r), get(&l) };
        bool cond = js_EqualStrings(JSVAL_TO_STRING(l), JSVAL_TO_STRING(r));
        LIns* x = lir->ins_eq0(lir->ins_eq0(lir->insCall(F_EqualStrings, args)));
        /* The interpreter fuses comparisons and the following branch,
           so we have to do that here as well. */
        if (cx->fp->regs->pc[1] == JSOP_IFEQ || cx->fp->regs->pc[1] == JSOP_IFNE)
            guard(cond, x, BRANCH_EXIT);

        /* We update the stack after the guard. This is safe since
           the guard bails out at the comparison and the interpreter
           will this re-execute the comparison. This way the
           value of the condition doesn't have to be calculated and
           saved on the stack in most cases. */
        set(&l, x);
        return true;
    }
    if (JSVAL_IS_OBJECT(l) && JSVAL_IS_OBJECT(r)) {
        bool cond = (l == r);
        LIns* x = lir->ins2(LIR_eq, get(&l), get(&r));
        /* The interpreter fuses comparisons and the following branch,
           so we have to do that here as well. */
        if (cx->fp->regs->pc[1] == JSOP_IFEQ || cx->fp->regs->pc[1] == JSOP_IFNE)
            guard(cond, x, BRANCH_EXIT);

        /* We update the stack after the guard. This is safe since
           the guard bails out at the comparison and the interpreter
           will this re-execute the comparison. This way the
           value of the condition doesn't have to be calculated and
           saved on the stack in most cases. */
        set(&l, x);
        return true;
    }
    return cmp(LIR_feq);
}

// See FIXME for JSOP_STRICTNE before evolving JSOP_NE to handle mixed types.
bool
TraceRecorder::record_JSOP_NE()
{
    jsval& r = stackval(-1);
    jsval& l = stackval(-2);
    if (JSVAL_IS_STRING(l) && JSVAL_IS_STRING(r)) {
        LIns* args[] = { get(&r), get(&l) };
        bool cond = !js_EqualStrings(JSVAL_TO_STRING(l), JSVAL_TO_STRING(r));
        LIns* x = lir->ins_eq0(lir->insCall(F_EqualStrings, args));
        /* The interpreter fuses comparisons and the following branch,
           so we have to do that here as well. */
        if (cx->fp->regs->pc[1] == JSOP_IFEQ || cx->fp->regs->pc[1] == JSOP_IFNE)
            guard(cond, x, BRANCH_EXIT);

        /* We update the stack after the guard. This is safe since
           the guard bails out at the comparison and the interpreter
           will this re-execute the comparison. This way the
           value of the condition doesn't have to be calculated and
           saved on the stack in most cases. */
        set(&l, x);
        return true;
    }
    if (JSVAL_IS_OBJECT(l) && JSVAL_IS_OBJECT(r)) {
        bool cond = (l != r);
        LIns* x = lir->ins_eq0(lir->ins2(LIR_eq, get(&l), get(&r)));
        /* The interpreter fuses comparisons and the following branch,
           so we have to do that here as well. */
        if (cx->fp->regs->pc[1] == JSOP_IFEQ || cx->fp->regs->pc[1] == JSOP_IFNE)
            guard(cond, x, BRANCH_EXIT);

        /* We update the stack after the guard. This is safe since
           the guard bails out at the comparison and the interpreter
           will this re-execute the comparison. This way the
           value of the condition doesn't have to be calculated and
           saved on the stack in most cases. */
        set(&l, x);
        return true;
    }
    return cmp(LIR_feq, true);
}

bool
TraceRecorder::record_JSOP_LT()
{
    return cmp(LIR_flt);
}

bool
TraceRecorder::record_JSOP_LE()
{
    return cmp(LIR_fle);
}

bool
TraceRecorder::record_JSOP_GT()
{
    return cmp(LIR_fgt);
}

bool
TraceRecorder::record_JSOP_GE()
{
    return cmp(LIR_fge);
}

bool
TraceRecorder::record_JSOP_LSH()
{
    return binary(LIR_lsh);
}

bool
TraceRecorder::record_JSOP_RSH()
{
    return binary(LIR_rsh);
}

bool
TraceRecorder::record_JSOP_URSH()
{
    return binary(LIR_ush);
}

bool
TraceRecorder::record_JSOP_ADD()
{
    jsval& r = stackval(-1);
    jsval& l = stackval(-2);
    if (JSVAL_IS_STRING(l)) {
        LIns* args[] = { NULL, get(&l), cx_ins };
        if (JSVAL_IS_STRING(r)) {
            args[0] = get(&r);
        } else if (JSVAL_IS_NUMBER(r)) {
            LIns* args2[] = { get(&r), cx_ins };
            args[0] = lir->insCall(F_NumberToString, args2);
        } else {
            ABORT_TRACE("untraceable right operand to string-JSOP_ADD");
        }
        LIns* concat = lir->insCall(F_ConcatStrings, args);
        guard(false, lir->ins_eq0(concat), OOM_EXIT);
        set(&l, concat);
        return true;
    }
    return binary(LIR_fadd);
}

bool
TraceRecorder::record_JSOP_SUB()
{
    return binary(LIR_fsub);
}

bool
TraceRecorder::record_JSOP_MUL()
{
    return binary(LIR_fmul);
}

bool
TraceRecorder::record_JSOP_DIV()
{
    return binary(LIR_fdiv);
}

bool
TraceRecorder::record_JSOP_MOD()
{
    jsval& r = stackval(-1);
    jsval& l = stackval(-2);
    if (isNumber(l) && isNumber(r)) {
        LIns* args[] = { get(&r), get(&l) };
        set(&l, lir->insCall(F_dmod, args));
        return true;
    }
    return false;
}

bool
TraceRecorder::record_JSOP_NOT()
{
    jsval& v = stackval(-1);
    if (JSVAL_IS_BOOLEAN(v) || JSVAL_IS_OBJECT(v)) {
        set(&v, lir->ins_eq0(get(&v)));
        return true;
    }
    return false;
}

bool
TraceRecorder::record_JSOP_BITNOT()
{
    return unary(LIR_not);
}

bool
TraceRecorder::record_JSOP_NEG()
{
    return unary(LIR_fneg);
}

bool
TraceRecorder::record_JSOP_NEW()
{
    /* Get immediate argc and find the constructor function. */
    unsigned argc = GET_ARGC(cx->fp->regs->pc);
    jsval& v = stackval(0 - (2 + argc));
    JS_ASSERT(&v >= StackBase(cx->fp));

    /*
     * Require that the callee be a function object, to avoid guarding on its
     * class here. We know if the callee and this were pushed by JSOP_CALLNAME
     * or JSOP_CALLPROP that callee is a *particular* function, since these hit
     * the property cache and guard on the object (this) in which the callee
     * was found. So it's sufficient to test here that the particular function
     * is interpreted, not guard on that condition.
     *
     * Bytecode sequences that push shapeless callees must guard on the callee
     * class being Function and the function being interpreted.
     */
    JS_ASSERT(VALUE_IS_FUNCTION(cx, v));
    JSFunction *fun = GET_FUNCTION_PRIVATE(cx, JSVAL_TO_OBJECT(v));

    if (FUN_INTERPRETED(fun)) {
        LIns* args[] = { get(&v), cx_ins };
        LIns* tv_ins = lir->insCall(F_FastNewObject, args);
        guard(false, lir->ins_eq0(tv_ins), OOM_EXIT);
        jsval& tv = stackval(0 - (1 + argc));
        set(&tv, tv_ins);
        return interpretedFunctionCall(v, fun, argc);
    }

    if (fun->u.n.clasp)
        ABORT_TRACE("can't trace native constructor");

    ABORT_TRACE("can't trace unknown constructor");
}

bool
TraceRecorder::record_JSOP_DELNAME()
{
    return false;
}

bool
TraceRecorder::record_JSOP_DELPROP()
{
    return false;
}

bool
TraceRecorder::record_JSOP_DELELEM()
{
    return false;
}

bool
TraceRecorder::record_JSOP_TYPEOF()
{
    jsval& r = stackval(-1);
    LIns* type;
    if (JSVAL_IS_STRING(r)) {
        type = lir->insImmPtr((void*)cx->runtime->atomState.typeAtoms[JSTYPE_STRING]);
    } else if (isNumber(r)) {
        type = lir->insImmPtr((void*)cx->runtime->atomState.typeAtoms[JSTYPE_NUMBER]);
    } else {
        LIns* args[] = { get(&r), cx_ins };
        if (JSVAL_TAG(r) == JSVAL_BOOLEAN) {
            // We specialize identically for boolean and undefined. We must not have a hole here.
            // Pass the unboxed type here, since TypeOfBoolean knows how to handle it.
            JS_ASSERT(JSVAL_TO_BOOLEAN(r) <= 2);
            type = lir->insCall(F_TypeOfBoolean, args);
        } else {
            JS_ASSERT(JSVAL_IS_OBJECT(r));
            type = lir->insCall(F_TypeOfObject, args);
        }
    }
    set(&r, type);
    return true;
}

bool
TraceRecorder::record_JSOP_VOID()
{
    stack(0, lir->insImm(JSVAL_TO_BOOLEAN(JSVAL_VOID)));
    return true;
}

JSBool
js_num_parseFloat(JSContext* cx, uintN argc, jsval* vp);

JSBool
js_num_parseInt(JSContext* cx, uintN argc, jsval* vp);

bool
TraceRecorder::record_JSOP_INCNAME()
{
    return incName(1);
}

bool
TraceRecorder::record_JSOP_INCPROP()
{
    return incProp(1);
}

bool
TraceRecorder::record_JSOP_INCELEM()
{
    return incElem(1);
}

bool
TraceRecorder::record_JSOP_DECNAME()
{
    return incName(-1);
}

bool
TraceRecorder::record_JSOP_DECPROP()
{
    return incProp(-1);
}

bool
TraceRecorder::record_JSOP_DECELEM()
{
    return incElem(-1);
}

bool
TraceRecorder::incName(jsint incr, bool pre)
{
    jsval* vp;
    if (!name(vp))
        return false;
    LIns* v_ins = get(vp);
    if (!inc(*vp, v_ins, incr, pre))
        return false;
    set(vp, v_ins);
    return true;
}

bool
TraceRecorder::record_JSOP_NAMEINC()
{
    return incName(1, false);
}

bool
TraceRecorder::record_JSOP_PROPINC()
{
    return incProp(1, false);
}

// XXX consolidate with record_JSOP_GETELEM code...
bool
TraceRecorder::record_JSOP_ELEMINC()
{
    return incElem(1, false);
}

bool
TraceRecorder::record_JSOP_NAMEDEC()
{
    return incName(-1, true);
}

bool
TraceRecorder::record_JSOP_PROPDEC()
{
    return incProp(-1, false);
}

bool
TraceRecorder::record_JSOP_ELEMDEC()
{
    return incElem(-1, false);
}

bool
TraceRecorder::record_JSOP_GETPROP()
{
    return getProp(stackval(-1));
}

bool
TraceRecorder::record_JSOP_SETPROP()
{
    jsval& r = stackval(-1);
    jsval& l = stackval(-2);

    if (JSVAL_IS_PRIMITIVE(l))
        ABORT_TRACE("primitive this for SETPROP");

    JSObject* obj = JSVAL_TO_OBJECT(l);

    if (obj->map->ops->setProperty != js_SetProperty)
        ABORT_TRACE("non-native setProperty");

    LIns* obj_ins = get(&l);

    JSPropertyCache* cache = &JS_PROPERTY_CACHE(cx);
    uint32 kshape = OBJ_SCOPE(obj)->shape;
    jsbytecode* pc = cx->fp->regs->pc;

    JSPropCacheEntry* entry = &cache->table[PROPERTY_CACHE_HASH_PC(pc, kshape)];
    if (entry->kpc != pc || entry->kshape != kshape)
        ABORT_TRACE("cache miss");
    if (!PCVAL_IS_SPROP(entry->vword))
        ABORT_TRACE("hit non-sprop cache value");

    LIns* map_ins = lir->insLoad(LIR_ldp, obj_ins, (int)offsetof(JSObject, map));
    LIns* ops_ins;
    if (!map_is_native(obj->map, map_ins, ops_ins, offsetof(JSObjectOps, setProperty)))
        return false;

    // The global object's shape is guarded at trace entry.
    if (obj != globalObj) {
<<<<<<< HEAD
        LIns* shape_ins = addName(lir->insLoad(LIR_ldp, map_ins, offsetof(JSScope, shape)), "shape");
        guard(true, addName(lir->ins2i(LIR_eq, shape_ins, kshape), "guard(shape)"), 
=======
        LIns* shape_ins = addName(lir->insLoadi(map_ins, offsetof(JSScope, shape)), "shape");
        guard(true, addName(lir->ins2i(LIR_eq, shape_ins, kshape), "guard(shape)"),
>>>>>>> 72820a39
                MISMATCH_EXIT);
    }

    JSScope* scope = OBJ_SCOPE(obj);
    JSScopeProperty* sprop = PCVAL_TO_SPROP(entry->vword);
    if (scope->object != obj || !SCOPE_HAS_PROPERTY(scope, sprop)) {
        LIns* args[] = { lir->insImmPtr(sprop), obj_ins, cx_ins };
        LIns* ok_ins = lir->insCall(F_AddProperty, args);
        guard(false, lir->ins_eq0(ok_ins), MISMATCH_EXIT);
    }

    LIns* dslots_ins = NULL;
    LIns* v_ins = get(&r);
    LIns* boxed_ins = v_ins;
    if (!box_jsval(r, boxed_ins))
        return false;
    if (!native_set(obj_ins, sprop, dslots_ins, boxed_ins))
        return false;
    if (*pc == JSOP_SETPROP && pc[JSOP_SETPROP_LENGTH] != JSOP_POP)
        stack(-2, v_ins);
    return true;
}

bool
TraceRecorder::record_JSOP_GETELEM()
{
    jsval& r = stackval(-1);
    jsval& l = stackval(-2);

    if (JSVAL_IS_STRING(l) && JSVAL_IS_INT(r)) {
        LIns* args[] = { f2i(get(&r)), get(&l), cx_ins };
        LIns* unitstr_ins = lir->insCall(F_String_getelem, args);
        guard(false, lir->ins_eq0(unitstr_ins), MISMATCH_EXIT);
        set(&l, unitstr_ins);
        return true;
    }

    if (!JSVAL_IS_PRIMITIVE(l) && JSVAL_IS_STRING(r)) {
        jsval v;
        jsid id;

        if (!js_ValueToStringId(cx, r, &id))
            return false;
        r = ID_TO_VALUE(id);
        if (!OBJ_GET_PROPERTY(cx, JSVAL_TO_OBJECT(l), id, &v))
            return false;

        LIns* args[] = { get(&r), get(&l), cx_ins };
        LIns* v_ins = lir->insCall(F_Any_getelem, args);
        guard(false, lir->ins2(LIR_eq, v_ins, INS_CONSTPTR(JSVAL_ERROR_COOKIE)),
              MISMATCH_EXIT);
        if (!unbox_jsval(v, v_ins))
            ABORT_TRACE("JSOP_GETELEM");
        set(&l, v_ins);
        return true;
    }

    jsval* vp;
    LIns* v_ins;
    LIns* addr_ins;
    if (!elem(l, r, vp, v_ins, addr_ins))
        return false;
    set(&l, v_ins);
    return true;
}

bool
TraceRecorder::record_JSOP_SETELEM()
{
    jsval& v = stackval(-1);
    jsval& r = stackval(-2);
    jsval& l = stackval(-3);

    /* no guards for type checks, trace specialized this already */
    if (JSVAL_IS_PRIMITIVE(l))
        ABORT_TRACE("left JSOP_SETELEM operand is not an object");
    JSObject* obj = JSVAL_TO_OBJECT(l);
    LIns* obj_ins = get(&l);

    if (JSVAL_IS_STRING(r)) {
        LIns* v_ins = get(&v);
        LIns* unboxed_v_ins = v_ins;
        if (!box_jsval(v, v_ins))
            ABORT_TRACE("boxing string-indexed JSOP_SETELEM value");
        LIns* args[] = { v_ins, get(&r), get(&l), cx_ins };
        LIns* ok_ins = lir->insCall(F_Any_setelem, args);
        guard(false, lir->ins_eq0(ok_ins), MISMATCH_EXIT);
        set(&l, unboxed_v_ins);
        return true;
    }
    if (!JSVAL_IS_INT(r))
        ABORT_TRACE("non-string, non-int JSOP_SETELEM index");

    /* make sure the object is actually a dense array */
    if (!guardDenseArray(obj, obj_ins))
        ABORT_TRACE("not a dense array");

    /* check that the index is within bounds */
    LIns* idx_ins = f2i(get(&r));

    /* we have to check that its really an integer, but this check will to go away
       once we peel the loop type down to integer for this slot */
    guard(true, lir->ins2(LIR_feq, get(&r), lir->ins1(LIR_i2f, idx_ins)), MISMATCH_EXIT);
    /* ok, box the value we are storing, store it and we are done */
    LIns* v_ins = get(&v);
    LIns* boxed_ins = v_ins;
    if (!box_jsval(v, boxed_ins))
        ABORT_TRACE("boxing failed");
    LIns* args[] = { boxed_ins, idx_ins, obj_ins, cx_ins };
    LIns* res_ins = lir->insCall(F_Array_dense_setelem, args);
    guard(false, lir->ins_eq0(res_ins), MISMATCH_EXIT);

    jsbytecode* pc = cx->fp->regs->pc;
    if (*pc == JSOP_SETELEM && pc[JSOP_SETELEM_LENGTH] != JSOP_POP)
        set(&l, v_ins);
    return true;
}

bool
TraceRecorder::record_JSOP_CALLNAME()
{
    JSObject* obj = cx->fp->scopeChain;
    if (obj != globalObj)
        ABORT_TRACE("fp->scopeChain is not global object");

    LIns* obj_ins = lir->insLoad(LIR_ldp, lir->insLoad(LIR_ldp, cx_ins, offsetof(JSContext, fp)),
                                  offsetof(JSStackFrame, scopeChain));
    JSObject* obj2;
    jsuword pcval;
    if (!test_property_cache(obj, obj_ins, obj2, pcval))
        return false;

    if (PCVAL_IS_NULL(pcval) || !PCVAL_IS_OBJECT(pcval))
        ABORT_TRACE("callee is not an object");
    JS_ASSERT(HAS_FUNCTION_CLASS(PCVAL_TO_OBJECT(pcval)));

    stack(0, lir->insImmPtr(PCVAL_TO_OBJECT(pcval)));
    stack(1, obj_ins);
    return true;
}

bool
TraceRecorder::guardShapelessCallee(jsval& callee)
{
    if (!VALUE_IS_FUNCTION(cx, callee))
        ABORT_TRACE("shapeless callee is not a function");

    guard(true,
          addName(lir->ins2(LIR_eq, get(&callee), INS_CONSTPTR(JSVAL_TO_OBJECT(callee))),
                  "guard(shapeless callee)"),
          MISMATCH_EXIT);
    return true;
}

bool
TraceRecorder::interpretedFunctionCall(jsval& fval, JSFunction* fun, uintN argc)
{
    JSStackFrame* fp = cx->fp;

    // TODO: track the copying via the tracker...
    if (argc < fun->nargs &&
        jsuword(fp->regs->sp + (fun->nargs - argc)) > cx->stackPool.current->limit) {
        ABORT_TRACE("can't trace calls with too few args requiring argv move");
    }

    FrameInfo fi = {
        JSVAL_TO_OBJECT(fval),
        fp->regs->pc,
        fp->regs->sp + (fun->nargs - argc) - fp->slots,
        argc
    };

    unsigned callDepth = getCallDepth();
    if (callDepth >= treeInfo->maxCallDepth)
        treeInfo->maxCallDepth = callDepth + 1;

    lir->insStorei(lir->insImmPtr(fi.callee), lirbuf->rp,
                   callDepth * sizeof(FrameInfo) + offsetof(FrameInfo, callee));
    lir->insStorei(lir->insImmPtr(fi.callpc), lirbuf->rp,
                   callDepth * sizeof(FrameInfo) + offsetof(FrameInfo, callpc));
    lir->insStorei(lir->insImm(fi.word), lirbuf->rp,
                   callDepth * sizeof(FrameInfo) + offsetof(FrameInfo, word));

    atoms = fun->u.i.script->atomMap.vector;
    return true;
}

JSBool
js_math_sin(JSContext* cx, uintN argc, jsval* vp);

JSBool
js_math_cos(JSContext* cx, uintN argc, jsval* vp);

JSBool
js_math_pow(JSContext* cx, uintN argc, jsval* vp);

JSBool
js_math_sqrt(JSContext* cx, uintN argc, jsval* vp);

JSBool
js_str_substring(JSContext* cx, uintN argc, jsval* vp);

JSBool
js_str_fromCharCode(JSContext* cx, uintN argc, jsval* vp);

JSBool
js_str_charCodeAt(JSContext* cx, uintN argc, jsval* vp);

JSBool
js_str_charAt(JSContext* cx, uintN argc, jsval* vp);

JSBool
js_str_concat(JSContext* cx, uintN argc, jsval* vp);

JSBool
js_math_random(JSContext* cx, uintN argc, jsval* vp);

JSBool
js_math_floor(JSContext* cx, uintN argc, jsval* vp);

bool
TraceRecorder::record_JSOP_CALL()
{
    jsbytecode *pc = cx->fp->regs->pc;
    uintN argc = GET_ARGC(pc);
    jsval& fval = stackval(0 - (argc + 2));

    /*
     * Require that the callee be a function object, to avoid guarding on its
     * class here. We know if the callee and this were pushed by JSOP_CALLNAME
     * or JSOP_CALLPROP that callee is a *particular* function, since these hit
     * the property cache and guard on the object (this) in which the callee
     * was found. So it's sufficient to test here that the particular function
     * is interpreted, not guard on that condition.
     *
     * Bytecode sequences that push shapeless callees must guard on the callee
     * class being Function and the function being interpreted.
     */
    JS_ASSERT(VALUE_IS_FUNCTION(cx, fval));
    JSFunction* fun = GET_FUNCTION_PRIVATE(cx, JSVAL_TO_OBJECT(fval));

    if (FUN_INTERPRETED(fun))
        return interpretedFunctionCall(fval, fun, argc);

    // XXXbe need to guard this condition
    if (FUN_SLOW_NATIVE(fun))
        ABORT_TRACE("slow native");

    enum JSTNErrType { INFALLIBLE, FAIL_NULL, FAIL_NEG, FAIL_VOID };
    static struct JSTraceableNative {
        JSFastNative native;
        int          builtin;
        const char  *prefix;
        const char  *argtypes;
        JSTNErrType  errtype;
        JSClass     *tclasp;
    } knownNatives[] = {
        { js_math_sin,                 F_Math_sin,             "",    "d",    INFALLIBLE,  NULL },
        { js_math_cos,                 F_Math_cos,             "",    "d",    INFALLIBLE,  NULL },
        { js_math_pow,                 F_Math_pow,             "",   "dd",    INFALLIBLE,  NULL },
        { js_math_sqrt,                F_Math_sqrt,            "",    "d",    INFALLIBLE,  NULL },
        { js_math_floor,               F_Math_floor,           "",    "d",    INFALLIBLE,  NULL },
        { js_str_substring,            F_String_p_substring,   "TC", "ii",    FAIL_NULL,   NULL },
        { js_str_substring,            F_String_p_substring_1, "TC",  "i",    FAIL_NULL,   NULL },
        { js_str_fromCharCode,         F_String_fromCharCode,  "C",   "i",    FAIL_NULL,   NULL },
        { js_str_charCodeAt,           F_String_p_charCodeAt,  "T",   "i",    FAIL_NEG,    NULL },
        { js_str_charAt,               F_String_getelem,       "TC",  "i",    FAIL_NULL,   NULL },
        { js_str_match,                F_String_p_match,       "PTC", "r",    FAIL_VOID,   NULL },
        { js_str_replace,              F_String_p_replace_str3,"TC","sss",    FAIL_NULL,   NULL },
        { js_str_replace,              F_String_p_replace_str, "TC", "sr",    FAIL_NULL,   NULL },
        { js_str_replace,              F_String_p_replace_fun, "TC", "fr",    FAIL_NULL,   NULL },
        { js_math_random,              F_Math_random,          "R",    "",    INFALLIBLE,  NULL },
        { js_str_concat,               F_String_p_concat_1int, "TC",  "i",    FAIL_NULL,   NULL },
        { js_array_join,               F_Array_p_join,         "TC",  "s",    FAIL_NULL,   NULL },
        { js_obj_hasOwnProperty,       F_Object_p_hasOwnProperty,
                                                               "TC",  "s",    FAIL_VOID,   NULL },
        { js_obj_propertyIsEnumerable, F_Object_p_propertyIsEnumerable,
                                                               "TC",  "s",    FAIL_VOID,   NULL },
        { js_num_parseInt,             F_ParseInt,             "C",   "s",    INFALLIBLE,  NULL },
        { js_num_parseFloat,           F_ParseFloat,           "C",   "s",    INFALLIBLE,  NULL },
    };

    for (uintN i = 0; i < JS_ARRAY_LENGTH(knownNatives); i++) {
        JSTraceableNative* known = &knownNatives[i];
        if ((JSFastNative)fun->u.n.native != known->native)
            continue;

        uintN knownargc = strlen(known->argtypes);
        if (argc != knownargc)
            continue;

        intN prefixc = strlen(known->prefix);
        LIns* args[5];
        LIns** argp = &args[argc + prefixc - 1];
        char argtype;

#if defined _DEBUG
        memset(args, 0xCD, sizeof(args));
#endif

        jsval& thisval = stackval(0 - (argc + 1));
        LIns* thisval_ins = get(&thisval);
        if (known->tclasp &&
            !JSVAL_IS_PRIMITIVE(thisval) &&
            !guardClass(JSVAL_TO_OBJECT(thisval), thisval_ins, known->tclasp)) {
            continue; /* might have another specialization for |this| */
        }

#define HANDLE_PREFIX(i)                                                       \
    JS_BEGIN_MACRO                                                             \
        argtype = known->prefix[i];                                            \
        if (argtype == 'C') {                                                  \
            *argp = cx_ins;                                                    \
        } else if (argtype == 'T') {                                           \
            *argp = thisval_ins;                                               \
        } else if (argtype == 'R') {                                           \
            *argp = lir->insImmPtr((void*)cx->runtime);                        \
        } else if (argtype == 'P') {                                           \
            *argp = lir->insImmPtr(pc);                                        \
        } else {                                                               \
            JS_NOT_REACHED("unknown prefix arg type");                         \
        }                                                                      \
        argp--;                                                                \
    JS_END_MACRO

        switch (prefixc) {
          case 3:
            HANDLE_PREFIX(2);
            /* FALL THROUGH */
          case 2:
            HANDLE_PREFIX(1);
            /* FALL THROUGH */
          case 1:
            HANDLE_PREFIX(0);
            /* FALL THROUGH */
          case 0:
            break;
          default:
            JS_NOT_REACHED("illegal number of prefix args");
        }

#undef HANDLE_PREFIX

#define HANDLE_ARG(i)                                                          \
    {                                                                          \
        jsval& arg = stackval(-(i + 1));                                       \
        argtype = known->argtypes[i];                                          \
        if (argtype == 'd' || argtype == 'i') {                                \
            if (!isNumber(arg))                                                \
                continue; /* might have another specialization for arg */      \
            *argp = get(&arg);                                                 \
            if (argtype == 'i')                                                \
                *argp = f2i(*argp);                                            \
        } else if (argtype == 's') {                                           \
            if (!JSVAL_IS_STRING(arg))                                         \
                continue; /* might have another specialization for arg */      \
            *argp = get(&arg);                                                 \
        } else if (argtype == 'r') {                                           \
            if (!VALUE_IS_REGEXP(cx, arg))                                     \
                continue; /* might have another specialization for arg */      \
            *argp = get(&arg);                                                 \
        } else if (argtype == 'f') {                                           \
            if (!VALUE_IS_FUNCTION(cx, arg))                                   \
                continue; /* might have another specialization for arg */      \
            *argp = get(&arg);                                                 \
        } else {                                                               \
            continue;     /* might have another specialization for arg */      \
        }                                                                      \
        argp--;                                                                \
    }

        switch (strlen(known->argtypes)) {
          case 4:
            HANDLE_ARG(3);
            /* FALL THROUGH */
          case 3:
            HANDLE_ARG(2);
            /* FALL THROUGH */
          case 2:
            HANDLE_ARG(1);
            /* FALL THROUGH */
          case 1:
            HANDLE_ARG(0);
            /* FALL THROUGH */
          case 0:
            break;
          default:
            JS_NOT_REACHED("illegal number of args to traceable native");
        }

#undef HANDLE_ARG

#if defined _DEBUG
        JS_ASSERT(args[0] != (LIns *)0xcdcdcdcd);
#endif

        LIns* res_ins = lir->insCall(known->builtin, args);
        switch (known->errtype) {
          case FAIL_NULL:
            guard(false, lir->ins_eq0(res_ins), OOM_EXIT);
            break;
          case FAIL_NEG:
          {
            res_ins = lir->ins1(LIR_i2f, res_ins);
            jsdpun u;
            u.d = 0.0;
            guard(false, lir->ins2(LIR_flt, res_ins, lir->insImmq(u.u64)), OOM_EXIT);
            break;
          }
          case FAIL_VOID:
            guard(false, lir->ins2i(LIR_eq, res_ins, 2), OOM_EXIT);
            break;
          default:;
        }
        set(&fval, res_ins);
        return true;
    }

    /* Didn't find it. */
    ABORT_TRACE("unknown native");
}

bool
TraceRecorder::name(jsval*& vp)
{
    JSObject* obj = cx->fp->scopeChain;
    if (obj != globalObj)
        ABORT_TRACE("fp->scopeChain is not global object");

    LIns* obj_ins = lir->insLoad(LIR_ldp, lir->insLoad(LIR_ldp, cx_ins, offsetof(JSContext, fp)),
                                  offsetof(JSStackFrame, scopeChain));

    /* Can't use prop here, because we don't want unboxing from global slots. */
    uint32 slot;
    if (!test_property_cache_direct_slot(obj, obj_ins, slot))
        return false;

    if (slot == SPROP_INVALID_SLOT)
        ABORT_TRACE("name op can't find named property");

    if (!lazilyImportGlobalSlot(slot))
        ABORT_TRACE("lazy import of global slot failed");

    vp = &STOBJ_GET_SLOT(obj, slot);
    return true;
}

bool
TraceRecorder::prop(JSObject* obj, LIns* obj_ins, uint32& slot, LIns*& v_ins)
{
    /*
     * Can't specialize to assert obj != global, must guard to avoid aliasing
     * stale homes of stacked global variables.
     */
    if (obj == globalObj)
        ABORT_TRACE("prop op aliases global");
    guard(false, lir->ins2(LIR_eq, obj_ins, lir->insImmPtr((void*)globalObj)), MISMATCH_EXIT);

    /*
     * Property cache ensures that we are dealing with an existing property,
     * and guards the shape for us.
     */
    JSObject* obj2;
    jsuword pcval;
    if (!test_property_cache(obj, obj_ins, obj2, pcval))
        return false;

    /* Check for non-existent property reference, which results in undefined. */
    const JSCodeSpec& cs = js_CodeSpec[*cx->fp->regs->pc];
    if (PCVAL_IS_NULL(pcval)) {
        v_ins = lir->insImm(JSVAL_TO_BOOLEAN(JSVAL_VOID));
        JS_ASSERT(cs.ndefs == 1);
        stack(-cs.nuses, v_ins);
        return true;
    }

    /* Insist if setting on obj being the directly addressed object. */
    uint32 setflags = (cs.format & (JOF_SET | JOF_INCDEC));
    LIns* dslots_ins = NULL;
    if (obj2 != obj) {
        if (setflags)
            ABORT_TRACE("JOF_SET opcode hit prototype chain");

        /*
         * We're getting a proto-property. Walk up the prototype chain emitting
         * proto slot loads, updating obj as we go, leaving obj set to obj2 with
         * obj_ins the last proto-load.
         */
        while (obj != obj2) {
            obj_ins = stobj_get_slot(obj_ins, JSSLOT_PROTO, dslots_ins);
            obj = STOBJ_GET_PROTO(obj);
        }
    }

    /* Don't trace getter or setter calls, our caller wants a direct slot. */
    if (PCVAL_IS_SPROP(pcval)) {
        JSScopeProperty* sprop = PCVAL_TO_SPROP(pcval);

        if (setflags && !SPROP_HAS_STUB_SETTER(sprop))
            ABORT_TRACE("non-stub setter");
        if (setflags != JOF_SET && !SPROP_HAS_STUB_GETTER(sprop)) {
            // FIXME 450335: generalize this away from regexp built-in getters.
            if (setflags == 0 &&
                sprop->getter == js_RegExpClass.getProperty &&
                sprop->shortid < 0) {
                LIns* args[] = { INS_CONSTPTR(sprop), obj_ins, cx_ins };
                v_ins = lir->insCall(F_CallGetter, args);
                if (!unbox_jsval((sprop->shortid == REGEXP_SOURCE) ? JSVAL_STRING : JSVAL_FALSE,
                                 v_ins)) {
                    ABORT_TRACE("unboxing");
                }
                JS_ASSERT(cs.ndefs == 1);
                stack(-cs.nuses, v_ins);
                return true;
            }
            ABORT_TRACE("non-stub getter");
        }
        if (!SPROP_HAS_VALID_SLOT(sprop, OBJ_SCOPE(obj)))
            ABORT_TRACE("no valid slot");
        slot = sprop->slot;
    } else {
        if (!PCVAL_IS_SLOT(pcval))
            ABORT_TRACE("PCE is not a slot");
        slot = PCVAL_TO_SLOT(pcval);
    }

    v_ins = stobj_get_slot(obj_ins, slot, dslots_ins);
    if (!unbox_jsval(STOBJ_GET_SLOT(obj, slot), v_ins))
        ABORT_TRACE("unboxing");
    return true;
}

bool
TraceRecorder::elem(jsval& l, jsval& r, jsval*& vp, LIns*& v_ins, LIns*& addr_ins)
{
    /* no guards for type checks, trace specialized this already */
    if (!JSVAL_IS_INT(r) || JSVAL_IS_PRIMITIVE(l))
        return false;

    /*
     * Can't specialize to assert obj != global, must guard to avoid aliasing
     * stale homes of stacked global variables.
     */
    JSObject* obj = JSVAL_TO_OBJECT(l);
    if (obj == globalObj)
        ABORT_TRACE("elem op aliases global");
    LIns* obj_ins = get(&l);
    guard(false, lir->ins2(LIR_eq, obj_ins, lir->insImmPtr((void*)globalObj)), MISMATCH_EXIT);

    /* make sure the object is actually a dense array */
    if (!guardDenseArray(obj, obj_ins))
        return false;

    /* check that the index is within bounds */
    jsint idx = JSVAL_TO_INT(r);
    LIns* idx_ins = f2i(get(&r));

    /* we have to check that its really an integer, but this check will to go away
       once we peel the loop type down to integer for this slot */
    guard(true, lir->ins2(LIR_feq, get(&r), lir->ins1(LIR_i2f, idx_ins)), MISMATCH_EXIT);

    LIns* dslots_ins = lir->insLoad(LIR_ldp, obj_ins, offsetof(JSObject, dslots));
    if (!guardDenseArrayIndex(obj, idx, obj_ins, dslots_ins, idx_ins))
        return false;
    vp = &obj->dslots[idx];

    addr_ins = lir->ins2(LIR_piadd, dslots_ins,
                         lir->ins2i(LIR_pilsh, idx_ins, (sizeof(jsval) == 4) ? 2 : 3));

    /* load the value, check the type (need to check JSVAL_HOLE only for booleans) */
    v_ins = lir->insLoad(LIR_ldp, addr_ins, 0);
    return unbox_jsval(*vp, v_ins);
}

bool
TraceRecorder::getProp(JSObject* obj, LIns* obj_ins)
{
    uint32 slot;
    LIns* v_ins;
    if (!prop(obj, obj_ins, slot, v_ins))
        return false;

    const JSCodeSpec& cs = js_CodeSpec[*cx->fp->regs->pc];
    JS_ASSERT(cs.ndefs == 1);
    stack(-cs.nuses, v_ins);
    return true;
}

bool
TraceRecorder::getProp(jsval& v)
{
    if (JSVAL_IS_PRIMITIVE(v))
        ABORT_TRACE("primitive lhs");

    return getProp(JSVAL_TO_OBJECT(v), get(&v));
}

bool
TraceRecorder::record_JSOP_NAME()
{
    jsval* vp;
    if (!name(vp))
        return false;
    stack(0, get(vp));
    return true;
}

bool
TraceRecorder::record_JSOP_DOUBLE()
{
    jsval v = jsval(atoms[GET_INDEX(cx->fp->regs->pc)]);
    jsdpun u;
    u.d = *JSVAL_TO_DOUBLE(v);
    stack(0, lir->insImmq(u.u64));
    return true;
}

bool
TraceRecorder::record_JSOP_STRING()
{
    JSAtom* atom = atoms[GET_INDEX(cx->fp->regs->pc)];
    JS_ASSERT(ATOM_IS_STRING(atom));
    stack(0, lir->insImmPtr((void*)ATOM_TO_STRING(atom)));
    return true;
}

bool
TraceRecorder::record_JSOP_ZERO()
{
    jsdpun u;
    u.d = 0.0;
    stack(0, lir->insImmq(u.u64));
    return true;
}

bool
TraceRecorder::record_JSOP_ONE()
{
    jsdpun u;
    u.d = 1.0;
    stack(0, lir->insImmq(u.u64));
    return true;
}

bool
TraceRecorder::record_JSOP_NULL()
{
    stack(0, lir->insImmPtr(NULL));
    return true;
}

bool
TraceRecorder::record_JSOP_THIS()
{
    LIns* this_ins;
    if (!getThis(this_ins))
        return false;
    stack(0, this_ins);
    return true;
}

bool
TraceRecorder::record_JSOP_FALSE()
{
    stack(0, lir->insImm(0));
    return true;
}

bool
TraceRecorder::record_JSOP_TRUE()
{
    stack(0, lir->insImm(1));
    return true;
}

bool
TraceRecorder::record_JSOP_OR()
{
    return ifop();
}

bool
TraceRecorder::record_JSOP_AND()
{
    return ifop();
}

bool
TraceRecorder::record_JSOP_TABLESWITCH()
{
    return false;
}

bool
TraceRecorder::record_JSOP_LOOKUPSWITCH()
{
    jsval& v = stackval(-1);
    if (isNumber(v)) {
        jsdouble d = asNumber(v);
        jsdpun u;
        u.d = d;
        guard(true,
              addName(lir->ins2(LIR_feq, get(&v), lir->insImmq(u.u64)),
                      "guard(lookupswitch numeric)"),
              BRANCH_EXIT);
    } else if (JSVAL_IS_STRING(v)) {
        LIns* args[] = { get(&v), INS_CONSTPTR(JSVAL_TO_STRING(v)) };
        guard(true,
              addName(lir->ins_eq0(lir->ins_eq0(lir->insCall(F_EqualStrings, args))),
                      "guard(lookupswitch string)"),
              BRANCH_EXIT);
    } else if (JSVAL_IS_BOOLEAN(v)) {
        guard(true,
              addName(lir->ins2(LIR_eq, get(&v), lir->insImm(JSVAL_TO_BOOLEAN(v))),
                      "guard(lookupswitch boolean)"),
              BRANCH_EXIT);
    } else {
        ABORT_TRACE("lookupswitch on object, null, or undefined");
    }
    return true;
}

bool
TraceRecorder::record_JSOP_STRICTEQ()
{
    // FIXME: JSOP_EQ currently compares only like operand types; if it evolves
    // to handle conversions we must insist on like "types" here (care required
    // for 0 == -1, e.g.).
    return record_JSOP_EQ();
}

bool
TraceRecorder::record_JSOP_STRICTNE()
{
    // FIXME: JSOP_NE currently compares only like operand types; if it evolves
    // to handle conversions we must insist on like "types" here (care required
    // for 0 == -1, e.g.).
    return record_JSOP_NE();
}

bool
TraceRecorder::record_JSOP_CLOSURE()
{
    return false;
}

bool
TraceRecorder::record_JSOP_OBJECT()
{
    JSStackFrame* fp = cx->fp;
    JSScript* script = fp->script;
    unsigned index = atoms - script->atomMap.vector + GET_INDEX(fp->regs->pc);

    JSObject* obj;
    JS_GET_SCRIPT_OBJECT(script, index, obj);
    stack(0, lir->insImmPtr((void*) obj));
    return true;
}

bool
TraceRecorder::record_JSOP_POP()
{
    return true;
}

bool
TraceRecorder::record_JSOP_POS()
{
    jsval& r = stackval(-1);
    return isNumber(r);
}

bool
TraceRecorder::record_JSOP_TRAP()
{
    return false;
}

bool
TraceRecorder::record_JSOP_GETARG()
{
    stack(0, arg(GET_ARGNO(cx->fp->regs->pc)));
    return true;
}

bool
TraceRecorder::record_JSOP_SETARG()
{
    arg(GET_ARGNO(cx->fp->regs->pc), stack(-1));
    return true;
}

bool
TraceRecorder::record_JSOP_GETLOCAL()
{
    stack(0, var(GET_SLOTNO(cx->fp->regs->pc)));
    return true;
}

bool
TraceRecorder::record_JSOP_SETLOCAL()
{
    var(GET_SLOTNO(cx->fp->regs->pc), stack(-1));
    return true;
}

bool
TraceRecorder::record_JSOP_UINT16()
{
    jsdpun u;
    u.d = (jsdouble)GET_UINT16(cx->fp->regs->pc);
    stack(0, lir->insImmq(u.u64));
    return true;
}

bool
TraceRecorder::record_JSOP_NEWINIT()
{
    JSObject* ctor;
    JSProtoKey key = JSProtoKey(GET_INT8(cx->fp->regs->pc));
    if (!js_GetClassObject(cx, globalObj, key, &ctor))
        return false;
    LIns* args[] = { lir->insImmPtr((void*) ctor), cx_ins };
    LIns* v_ins = lir->insCall(F_FastNewObject, args);
    guard(false, lir->ins_eq0(v_ins), OOM_EXIT);
    stack(0, v_ins);
    return true;
}

bool
TraceRecorder::record_JSOP_ENDINIT()
{
    return true;
}

bool
TraceRecorder::record_JSOP_INITPROP()
{
    // The common code avoids stacking the RHS if op is not JSOP_SETPROP.
    return record_JSOP_SETPROP();
}

bool
TraceRecorder::record_JSOP_INITELEM()
{
    return record_JSOP_SETELEM();
}

bool
TraceRecorder::record_JSOP_DEFSHARP()
{
    return false;
}

bool
TraceRecorder::record_JSOP_USESHARP()
{
    return false;
}

bool
TraceRecorder::record_JSOP_INCARG()
{
    return inc(argval(GET_ARGNO(cx->fp->regs->pc)), 1);
}

bool
TraceRecorder::record_JSOP_INCLOCAL()
{
    return inc(varval(GET_SLOTNO(cx->fp->regs->pc)), 1);
}

bool
TraceRecorder::record_JSOP_DECARG()
{
    return inc(argval(GET_ARGNO(cx->fp->regs->pc)), -1);
}

bool
TraceRecorder::record_JSOP_DECLOCAL()
{
    return inc(varval(GET_SLOTNO(cx->fp->regs->pc)), -1);
}

bool
TraceRecorder::record_JSOP_ARGINC()
{
    return inc(argval(GET_ARGNO(cx->fp->regs->pc)), 1, false);
}

bool
TraceRecorder::record_JSOP_LOCALINC()
{
    return inc(varval(GET_SLOTNO(cx->fp->regs->pc)), 1, false);
}

bool
TraceRecorder::record_JSOP_ARGDEC()
{
    return inc(argval(GET_ARGNO(cx->fp->regs->pc)), -1, false);
}

bool
TraceRecorder::record_JSOP_LOCALDEC()
{
    return inc(varval(GET_SLOTNO(cx->fp->regs->pc)), -1, false);
}

bool
TraceRecorder::record_JSOP_ITER()
{
    jsval& v = stackval(-1);
    if (!JSVAL_IS_PRIMITIVE(v)) {
        jsuint flags = cx->fp->regs->pc[1];
        LIns* args[] = { get(&v), INS_CONST(flags), cx_ins };
        LIns* v_ins = lir->insCall(F_FastValueToIterator, args);
        guard(false, lir->ins_eq0(v_ins), MISMATCH_EXIT);
        set(&v, v_ins);
        return true;
    }

    ABORT_TRACE("for-in on a primitive value");
}

bool
TraceRecorder::forInLoop(jsval* vp)
{
    jsval& iterobj_val = stackval(-1);
    if (!JSVAL_IS_PRIMITIVE(iterobj_val)) {
        LIns* args[] = { get(&iterobj_val), cx_ins };
        LIns* v_ins = lir->insCall(F_FastCallIteratorNext, args);
        guard(false, lir->ins2(LIR_eq, v_ins, INS_CONSTPTR(JSVAL_ERROR_COOKIE)), OOM_EXIT);

        LIns* flag_ins = lir->ins_eq0(lir->ins2(LIR_eq, v_ins, INS_CONSTPTR(JSVAL_HOLE)));
        LIns* iter_ins = get(vp);
        if (!box_jsval(JSVAL_STRING, iter_ins))
            return false;
        iter_ins = lir->ins_choose(flag_ins, v_ins, iter_ins, true);
        if (!unbox_jsval(JSVAL_STRING, iter_ins))
            return false;
        set(vp, iter_ins);
        stack(0, flag_ins);
        return true;
    }

    ABORT_TRACE("for-in on a primitive value");
}

bool
TraceRecorder::record_JSOP_ENDITER()
{
    LIns* args[] = { stack(-1), cx_ins };
    LIns* ok_ins = lir->insCall(F_CloseIterator, args);
    guard(false, lir->ins_eq0(ok_ins), MISMATCH_EXIT);
    return true;
}

bool
TraceRecorder::record_JSOP_FORNAME()
{
    jsval* vp;
    return name(vp) && forInLoop(vp);
}

bool
TraceRecorder::record_JSOP_FORPROP()
{
    return false;
}

bool
TraceRecorder::record_JSOP_FORELEM()
{
    return false;
}

bool
TraceRecorder::record_JSOP_FORARG()
{
    return forInLoop(&argval(GET_ARGNO(cx->fp->regs->pc)));
}

bool
TraceRecorder::record_JSOP_FORLOCAL()
{
    return forInLoop(&varval(GET_SLOTNO(cx->fp->regs->pc)));
}

bool
TraceRecorder::record_JSOP_FORCONST()
{
    return false;
}

bool
TraceRecorder::record_JSOP_POPN()
{
    return true;
}

bool
TraceRecorder::record_JSOP_BINDNAME()
{
    JSObject* obj = cx->fp->scopeChain;
    if (obj != globalObj)
        ABORT_TRACE("JSOP_BINDNAME crosses global scopes");

    LIns* obj_ins = lir->insLoad(LIR_ldp, lir->insLoad(LIR_ldp, cx_ins, offsetof(JSContext, fp)),
                                  offsetof(JSStackFrame, scopeChain));
    JSObject* obj2;
    jsuword pcval;
    if (!test_property_cache(obj, obj_ins, obj2, pcval))
        return false;
    JS_ASSERT(obj2 == obj);

    stack(0, obj_ins);
    return true;
}

bool
TraceRecorder::record_JSOP_SETNAME()
{
    jsval& r = stackval(-1);
    jsval& l = stackval(-2);
    JS_ASSERT(!JSVAL_IS_PRIMITIVE(l));

    /*
     * Trace cases that are global code or in lightweight functions scoped by
     * the global object only.
     */
    JSObject* obj = JSVAL_TO_OBJECT(l);
    if (obj != cx->fp->scopeChain || obj != globalObj)
        return false;

    jsval* vp;
    if (!name(vp))
        return false;
    LIns* r_ins = get(&r);
    set(vp, r_ins);

    if (cx->fp->regs->pc[JSOP_SETNAME_LENGTH] != JSOP_POP)
        stack(-2, r_ins);
    return true;
}

bool
TraceRecorder::record_JSOP_THROW()
{
    return false;
}

bool
TraceRecorder::record_JSOP_IN()
{
    return false;
}

bool
TraceRecorder::record_JSOP_INSTANCEOF()
{
    return false;
}

bool
TraceRecorder::record_JSOP_DEBUGGER()
{
    return false;
}

bool
TraceRecorder::record_JSOP_GOSUB()
{
    return false;
}

bool
TraceRecorder::record_JSOP_RETSUB()
{
    return false;
}

bool
TraceRecorder::record_JSOP_EXCEPTION()
{
    return false;
}

bool
TraceRecorder::record_JSOP_LINENO()
{
    return true;
}

bool
TraceRecorder::record_JSOP_CONDSWITCH()
{
    return true;
}

bool
TraceRecorder::record_JSOP_CASE()
{
    return false;
}

bool
TraceRecorder::record_JSOP_DEFAULT()
{
    return false;
}

bool
TraceRecorder::record_JSOP_EVAL()
{
    return false;
}

bool
TraceRecorder::record_JSOP_ENUMELEM()
{
    return false;
}

bool
TraceRecorder::record_JSOP_GETTER()
{
    return false;
}

bool
TraceRecorder::record_JSOP_SETTER()
{
    return false;
}

bool
TraceRecorder::record_JSOP_DEFFUN()
{
    return false;
}

bool
TraceRecorder::record_JSOP_DEFCONST()
{
    return false;
}

bool
TraceRecorder::record_JSOP_DEFVAR()
{
    return false;
}

/*
 * XXX could hoist out to jsinterp.h and share with jsinterp.cpp, but
 * XXX jsopcode.cpp has different definitions of same-named macros.
 */
#define GET_FULL_INDEX(PCOFF)                                                 \
    (atoms - script->atomMap.vector + GET_INDEX(regs.pc + PCOFF))

#define LOAD_FUNCTION(PCOFF)                                                  \
    JS_GET_SCRIPT_FUNCTION(script, GET_FULL_INDEX(PCOFF), fun)

bool
TraceRecorder::record_JSOP_ANONFUNOBJ()
{
    JSFunction* fun;
    JSFrameRegs& regs = *cx->fp->regs;
    JSScript* script = cx->fp->script;
    LOAD_FUNCTION(0); // needs script, regs, fun

    JSObject* obj = FUN_OBJECT(fun);
    if (OBJ_GET_PARENT(cx, obj) != cx->fp->scopeChain)
        ABORT_TRACE("can't trace with activation object on scopeChain");

    stack(0, lir->insImmPtr(obj));
    return true;
}

bool
TraceRecorder::record_JSOP_NAMEDFUNOBJ()
{
    return false;
}

bool
TraceRecorder::record_JSOP_SETLOCALPOP()
{
    return false;
}

bool
TraceRecorder::record_JSOP_GROUP()
{
    return true; // no-op
}

bool
TraceRecorder::record_JSOP_SETCALL()
{
    return false;
}

bool
TraceRecorder::record_JSOP_TRY()
{
    return true;
}

bool
TraceRecorder::record_JSOP_FINALLY()
{
    return true;
}

bool
TraceRecorder::record_JSOP_NOP()
{
    return true;
}

bool
TraceRecorder::record_JSOP_ARGSUB()
{
    return false;
}

bool
TraceRecorder::record_JSOP_ARGCNT()
{
    return false;
}

bool
TraceRecorder::record_JSOP_DEFLOCALFUN()
{
    JSFunction* fun;
    JSFrameRegs& regs = *cx->fp->regs;
    JSScript* script = cx->fp->script;
    LOAD_FUNCTION(SLOTNO_LEN); // needs script, regs, fun

    JSObject* obj = FUN_OBJECT(fun);
    if (OBJ_GET_PARENT(cx, obj) != cx->fp->scopeChain)
        ABORT_TRACE("can't trace with activation object on scopeChain");

    var(GET_SLOTNO(regs.pc), lir->insImmPtr(obj));
    return true;
}

bool
TraceRecorder::record_JSOP_GOTOX()
{
    return false;
}

bool
TraceRecorder::record_JSOP_IFEQX()
{
    return record_JSOP_IFEQ();
}

bool
TraceRecorder::record_JSOP_IFNEX()
{
    return record_JSOP_IFNE();
}

bool
TraceRecorder::record_JSOP_ORX()
{
    return record_JSOP_OR();
}

bool
TraceRecorder::record_JSOP_ANDX()
{
    return record_JSOP_AND();
}

bool
TraceRecorder::record_JSOP_GOSUBX()
{
    return record_JSOP_GOSUB();
}

bool
TraceRecorder::record_JSOP_CASEX()
{
    return record_JSOP_CASE();
}

bool
TraceRecorder::record_JSOP_DEFAULTX()
{
    return record_JSOP_DEFAULT();
}

bool
TraceRecorder::record_JSOP_TABLESWITCHX()
{
    return record_JSOP_TABLESWITCH();
}

bool
TraceRecorder::record_JSOP_LOOKUPSWITCHX()
{
    return record_JSOP_LOOKUPSWITCH();
}

bool
TraceRecorder::record_JSOP_BACKPATCH()
{
    return true;
}

bool
TraceRecorder::record_JSOP_BACKPATCH_POP()
{
    return true;
}

bool
TraceRecorder::record_JSOP_THROWING()
{
    return false;
}

bool
TraceRecorder::record_JSOP_SETRVAL()
{
    // If we implement this, we need to update JSOP_STOP.
    return false;
}

bool
TraceRecorder::record_JSOP_RETRVAL()
{
    return false;
}

bool
TraceRecorder::record_JSOP_GETGVAR()
{
    jsval slotval = cx->fp->slots[GET_SLOTNO(cx->fp->regs->pc)];
    if (JSVAL_IS_NULL(slotval))
        return true; // We will see JSOP_NAME from the interpreter's jump, so no-op here.

    uint32 slot = JSVAL_TO_INT(slotval);

    if (!lazilyImportGlobalSlot(slot))
         ABORT_TRACE("lazy import of global slot failed");

    stack(0, get(&STOBJ_GET_SLOT(cx->fp->scopeChain, slot)));
    return true;
}

bool
TraceRecorder::record_JSOP_SETGVAR()
{
    jsval slotval = cx->fp->slots[GET_SLOTNO(cx->fp->regs->pc)];
    if (JSVAL_IS_NULL(slotval))
        return true; // We will see JSOP_NAME from the interpreter's jump, so no-op here.

    uint32 slot = JSVAL_TO_INT(slotval);

    if (!lazilyImportGlobalSlot(slot))
         ABORT_TRACE("lazy import of global slot failed");

    set(&STOBJ_GET_SLOT(cx->fp->scopeChain, slot), stack(-1));
    return true;
}

bool
TraceRecorder::record_JSOP_INCGVAR()
{
    jsval slotval = cx->fp->slots[GET_SLOTNO(cx->fp->regs->pc)];
    if (JSVAL_IS_NULL(slotval))
        return true; // We will see JSOP_INCNAME from the interpreter's jump, so no-op here.

    uint32 slot = JSVAL_TO_INT(slotval);

    if (!lazilyImportGlobalSlot(slot))
         ABORT_TRACE("lazy import of global slot failed");

    return inc(STOBJ_GET_SLOT(cx->fp->scopeChain, slot), 1);
}

bool
TraceRecorder::record_JSOP_DECGVAR()
{
    jsval slotval = cx->fp->slots[GET_SLOTNO(cx->fp->regs->pc)];
    if (JSVAL_IS_NULL(slotval))
        return true; // We will see JSOP_INCNAME from the interpreter's jump, so no-op here.

    uint32 slot = JSVAL_TO_INT(slotval);

    if (!lazilyImportGlobalSlot(slot))
         ABORT_TRACE("lazy import of global slot failed");

    return inc(STOBJ_GET_SLOT(cx->fp->scopeChain, slot), -1);
}

bool
TraceRecorder::record_JSOP_GVARINC()
{
    jsval slotval = cx->fp->slots[GET_SLOTNO(cx->fp->regs->pc)];
    if (JSVAL_IS_NULL(slotval))
        return true; // We will see JSOP_INCNAME from the interpreter's jump, so no-op here.

    uint32 slot = JSVAL_TO_INT(slotval);

    if (!lazilyImportGlobalSlot(slot))
         ABORT_TRACE("lazy import of global slot failed");

    return inc(STOBJ_GET_SLOT(cx->fp->scopeChain, slot), 1, false);
}

bool
TraceRecorder::record_JSOP_GVARDEC()
{
    jsval slotval = cx->fp->slots[GET_SLOTNO(cx->fp->regs->pc)];
    if (JSVAL_IS_NULL(slotval))
        return true; // We will see JSOP_INCNAME from the interpreter's jump, so no-op here.

    uint32 slot = JSVAL_TO_INT(slotval);

    if (!lazilyImportGlobalSlot(slot))
         ABORT_TRACE("lazy import of global slot failed");

    return inc(STOBJ_GET_SLOT(cx->fp->scopeChain, slot), -1, false);
}

bool
TraceRecorder::record_JSOP_REGEXP()
{
    return false;
}

// begin JS_HAS_XML_SUPPORT

bool
TraceRecorder::record_JSOP_DEFXMLNS()
{
    return false;
}

bool
TraceRecorder::record_JSOP_ANYNAME()
{
    return false;
}

bool
TraceRecorder::record_JSOP_QNAMEPART()
{
    return false;
}

bool
TraceRecorder::record_JSOP_QNAMECONST()
{
    return false;
}

bool
TraceRecorder::record_JSOP_QNAME()
{
    return false;
}

bool
TraceRecorder::record_JSOP_TOATTRNAME()
{
    return false;
}

bool
TraceRecorder::record_JSOP_TOATTRVAL()
{
    return false;
}

bool
TraceRecorder::record_JSOP_ADDATTRNAME()
{
    return false;
}

bool
TraceRecorder::record_JSOP_ADDATTRVAL()
{
    return false;
}

bool
TraceRecorder::record_JSOP_BINDXMLNAME()
{
    return false;
}

bool
TraceRecorder::record_JSOP_SETXMLNAME()
{
    return false;
}

bool
TraceRecorder::record_JSOP_XMLNAME()
{
    return false;
}

bool
TraceRecorder::record_JSOP_DESCENDANTS()
{
    return false;
}

bool
TraceRecorder::record_JSOP_FILTER()
{
    return false;
}

bool
TraceRecorder::record_JSOP_ENDFILTER()
{
    return false;
}

bool
TraceRecorder::record_JSOP_TOXML()
{
    return false;
}

bool
TraceRecorder::record_JSOP_TOXMLLIST()
{
    return false;
}

bool
TraceRecorder::record_JSOP_XMLTAGEXPR()
{
    return false;
}

bool
TraceRecorder::record_JSOP_XMLELTEXPR()
{
    return false;
}

bool
TraceRecorder::record_JSOP_XMLOBJECT()
{
    return false;
}

bool
TraceRecorder::record_JSOP_XMLCDATA()
{
    return false;
}

bool
TraceRecorder::record_JSOP_XMLCOMMENT()
{
    return false;
}

bool
TraceRecorder::record_JSOP_XMLPI()
{
    return false;
}

bool
TraceRecorder::record_JSOP_GETFUNNS()
{
    return false;
}

bool
TraceRecorder::record_JSOP_STARTXML()
{
    return false;
}

bool
TraceRecorder::record_JSOP_STARTXMLEXPR()
{
    return false;
}

// end JS_HAS_XML_SUPPORT

bool
TraceRecorder::record_JSOP_CALLPROP()
{
    jsval& l = stackval(-1);
    JSObject* obj;
    LIns* obj_ins;
    if (!JSVAL_IS_PRIMITIVE(l)) {
        obj = JSVAL_TO_OBJECT(l);
        obj_ins = get(&l);
        stack(0, obj_ins); // |this| for subsequent call
    } else {
        jsint i;
        debug_only(const char* protoname = NULL;)
        if (JSVAL_IS_STRING(l)) {
            i = JSProto_String;
            debug_only(protoname = "String.prototype";)
        } else if (JSVAL_IS_NUMBER(l)) {
            i = JSProto_Number;
            debug_only(protoname = "Number.prototype";)
        } else if (JSVAL_IS_BOOLEAN(l)) {
            i = JSProto_Boolean;
            debug_only(protoname = "Boolean.prototype";)
        } else {
            JS_ASSERT(JSVAL_IS_NULL(l) || JSVAL_IS_VOID(l));
            ABORT_TRACE("callprop on null or void");
        }

        if (!js_GetClassPrototype(cx, NULL, INT_TO_JSID(i), &obj))
            ABORT_TRACE("GetClassPrototype failed!");

        obj_ins = lir->insImmPtr((void*)obj);
        debug_only(obj_ins = addName(obj_ins, protoname);)
        stack(0, get(&l)); // use primitive as |this|
    }

    JSObject* obj2;
    jsuword pcval;
    if (!test_property_cache(obj, obj_ins, obj2, pcval))
        return false;

    if (PCVAL_IS_NULL(pcval) || !PCVAL_IS_OBJECT(pcval))
        ABORT_TRACE("callee is not an object");
    JS_ASSERT(HAS_FUNCTION_CLASS(PCVAL_TO_OBJECT(pcval)));

    stack(-1, lir->insImmPtr(PCVAL_TO_OBJECT(pcval)));
    return true;
}

bool
TraceRecorder::record_JSOP_DELDESC()
{
    return false;
}

bool
TraceRecorder::record_JSOP_UINT24()
{
    jsdpun u;
    u.d = (jsdouble)GET_UINT24(cx->fp->regs->pc);
    stack(0, lir->insImmq(u.u64));
    return true;
}

bool
TraceRecorder::record_JSOP_INDEXBASE()
{
    atoms += GET_INDEXBASE(cx->fp->regs->pc);
    return true;
}

bool
TraceRecorder::record_JSOP_RESETBASE()
{
    atoms = cx->fp->script->atomMap.vector;
    return true;
}

bool
TraceRecorder::record_JSOP_RESETBASE0()
{
    atoms = cx->fp->script->atomMap.vector;
    return true;
}

bool
TraceRecorder::record_JSOP_CALLELEM()
{
    return false;
}

bool
TraceRecorder::record_JSOP_STOP()
{
    /*
     * We know falling off the end of a constructor returns the new object that
     * was passed in via fp->argv[-1], while falling off the end of a function
     * returns undefined.
     *
     * NB: we do not support script rval (eval, API users who want the result
     * of the last expression-statement, debugger API calls).
     */
    JSStackFrame *fp = cx->fp;
    if (fp->flags & JSFRAME_CONSTRUCTING) {
        JS_ASSERT(OBJECT_TO_JSVAL(fp->thisp) == fp->argv[-1]);
        rval_ins = get(&fp->argv[-1]);
    } else {
        rval_ins = lir->insImm(JSVAL_TO_BOOLEAN(JSVAL_VOID));
    }
    clearFrameSlotsFromCache();
    return true;
}

bool
TraceRecorder::record_JSOP_GETXPROP()
{
    jsval& l = stackval(-1);
    if (JSVAL_IS_PRIMITIVE(l))
        ABORT_TRACE("primitive-this for GETXPROP?");

    JSObject* obj = JSVAL_TO_OBJECT(l);
    if (obj != cx->fp->scopeChain || obj != globalObj)
        return false;

    jsval* vp;
    if (!name(vp))
        return false;
    stack(-1, get(vp));
    return true;
}

bool
TraceRecorder::record_JSOP_CALLXMLNAME()
{
    return false;
}

bool
TraceRecorder::record_JSOP_TYPEOFEXPR()
{
    return record_JSOP_TYPEOF();
}

bool
TraceRecorder::record_JSOP_ENTERBLOCK()
{
    return false;
}

bool
TraceRecorder::record_JSOP_LEAVEBLOCK()
{
    return false;
}

bool
TraceRecorder::record_JSOP_GENERATOR()
{
    return false;
}

bool
TraceRecorder::record_JSOP_YIELD()
{
    return false;
}

bool
TraceRecorder::record_JSOP_ARRAYPUSH()
{
    return false;
}

bool
TraceRecorder::record_JSOP_ENUMCONSTELEM()
{
    return false;
}

bool
TraceRecorder::record_JSOP_LEAVEBLOCKEXPR()
{
    return false;
}

bool
TraceRecorder::record_JSOP_GETTHISPROP()
{
    LIns* this_ins;

    /* its safe to just use cx->fp->thisp here because getThis() returns false if thisp
       is not available */
    return getThis(this_ins) && getProp(cx->fp->thisp, this_ins);
}

bool
TraceRecorder::record_JSOP_GETARGPROP()
{
    return getProp(argval(GET_ARGNO(cx->fp->regs->pc)));
}

bool
TraceRecorder::record_JSOP_GETLOCALPROP()
{
    return getProp(varval(GET_SLOTNO(cx->fp->regs->pc)));
}

bool
TraceRecorder::record_JSOP_INDEXBASE1()
{
    atoms += 1 << 16;
    return true;
}

bool
TraceRecorder::record_JSOP_INDEXBASE2()
{
    atoms += 2 << 16;
    return true;
}

bool
TraceRecorder::record_JSOP_INDEXBASE3()
{
    atoms += 3 << 16;
    return true;
}

bool
TraceRecorder::record_JSOP_CALLGVAR()
{
    jsval slotval = cx->fp->slots[GET_SLOTNO(cx->fp->regs->pc)];
    if (JSVAL_IS_NULL(slotval))
        return true; // We will see JSOP_CALLNAME from the interpreter's jump, so no-op here.

    uint32 slot = JSVAL_TO_INT(slotval);

    if (!lazilyImportGlobalSlot(slot))
         ABORT_TRACE("lazy import of global slot failed");

    jsval& v = STOBJ_GET_SLOT(cx->fp->scopeChain, slot);
    stack(0, get(&v));
    stack(1, lir->insImmPtr(NULL));
    return guardShapelessCallee(v);
}

bool
TraceRecorder::record_JSOP_CALLLOCAL()
{
    uintN slot = GET_SLOTNO(cx->fp->regs->pc);
    stack(0, var(slot));
    stack(1, lir->insImmPtr(NULL));
    return guardShapelessCallee(varval(slot));
}

bool
TraceRecorder::record_JSOP_CALLARG()
{
    uintN slot = GET_ARGNO(cx->fp->regs->pc);
    stack(0, arg(slot));
    stack(1, lir->insImmPtr(NULL));
    return guardShapelessCallee(argval(slot));
}

bool
TraceRecorder::record_JSOP_NULLTHIS()
{
    stack(0, lir->insImmPtr(NULL));
    return guardShapelessCallee(stackval(-1));
}

bool
TraceRecorder::record_JSOP_INT8()
{
    jsdpun u;
    u.d = (jsdouble)GET_INT8(cx->fp->regs->pc);
    stack(0, lir->insImmq(u.u64));
    return true;
}

bool
TraceRecorder::record_JSOP_INT32()
{
    jsdpun u;
    u.d = (jsdouble)GET_INT32(cx->fp->regs->pc);
    stack(0, lir->insImmq(u.u64));
    return true;
}

bool
TraceRecorder::record_JSOP_LENGTH()
{
    jsval& l = stackval(-1);
    if (JSVAL_IS_PRIMITIVE(l)) {
        if (!JSVAL_IS_STRING(l))
            ABORT_TRACE("non-string primitives unsupported");
        LIns* str_ins = get(&l);
        LIns* len_ins = lir->insLoadi(str_ins, offsetof(JSString, length));

        LIns* masked_len_ins = lir->ins2(LIR_and,
                                         len_ins,
                                         INS_CONST(JSSTRING_LENGTH_MASK));

        LIns *choose_len_ins =
            lir->ins_choose(lir->ins_eq0(lir->ins2(LIR_piand,
                                                   len_ins,
                                                   INS_CONSTPTR(JSSTRFLAG_DEPENDENT))),
                            masked_len_ins,
                            lir->ins_choose(lir->ins_eq0(lir->ins2(LIR_piand,
                                                                   len_ins,
                                                                   INS_CONSTPTR(JSSTRFLAG_PREFIX))),
                                            lir->ins2(LIR_piand,
                                                      len_ins,
                                                      INS_CONSTPTR(JSSTRDEP_LENGTH_MASK)),
                                            masked_len_ins,
                                            true),
                            true);

        set(&l, lir->ins1(LIR_i2f, choose_len_ins));
        return true;
    }

    JSObject* obj = JSVAL_TO_OBJECT(l);
    if (!OBJ_IS_DENSE_ARRAY(cx, obj))
        ABORT_TRACE("only dense arrays supported");
    if (!guardDenseArray(obj, get(&l)))
        ABORT_TRACE("OBJ_IS_DENSE_ARRAY but not?!?");
    LIns* v_ins = lir->ins1(LIR_i2f, stobj_get_fslot(get(&l), JSSLOT_ARRAY_LENGTH));
    set(&l, v_ins);
    return true;
}

bool
TraceRecorder::record_JSOP_NEWARRAY()
{
    return false;
}

bool
TraceRecorder::record_JSOP_HOLE()
{
    stack(0, lir->insImm(JSVAL_TO_BOOLEAN(JSVAL_HOLE)));
    return true;
}

#define UNUSED(op) bool TraceRecorder::record_##op() { return false; }

UNUSED(JSOP_UNUSED76)
UNUSED(JSOP_UNUSED77)
UNUSED(JSOP_UNUSED78)
UNUSED(JSOP_UNUSED79)
UNUSED(JSOP_UNUSED186)
UNUSED(JSOP_UNUSED201)
UNUSED(JSOP_UNUSED202)
UNUSED(JSOP_UNUSED203)
UNUSED(JSOP_UNUSED204)
UNUSED(JSOP_UNUSED205)
UNUSED(JSOP_UNUSED206)
UNUSED(JSOP_UNUSED207)
UNUSED(JSOP_UNUSED213)
UNUSED(JSOP_UNUSED219)
UNUSED(JSOP_UNUSED226)<|MERGE_RESOLUTION|>--- conflicted
+++ resolved
@@ -1447,21 +1447,13 @@
            of the new value for sp. */
         debug_only(printf("sp_adj=%d outer=%d inner=%d\n",
                    sp_adj, treeInfo->nativeStackBase, ti->nativeStackBase));
-<<<<<<< HEAD
-        LIns* sp_top = lir->ins2i(LIR_piadd, lirbuf->sp, 
-=======
-        LIns* sp_top = lir->ins2i(LIR_add, lirbuf->sp,
->>>>>>> 72820a39
+        LIns* sp_top = lir->ins2i(LIR_piadd, lirbuf->sp,
                 - treeInfo->nativeStackBase /* rebase sp to beginning of outer tree's stack */
                 + sp_adj /* adjust for stack in outer frame inner tree can't see */
                 + ti->maxNativeStackSlots * sizeof(double)); /* plus the inner tree's stack */
         guard(true, lir->ins2(LIR_lt, sp_top, eos_ins), OOM_EXIT);
         /* Guard that we have enough call stack space. */
-<<<<<<< HEAD
-        LIns* rp_top = lir->ins2i(LIR_piadd, lirbuf->rp, rp_adj + 
-=======
-        LIns* rp_top = lir->ins2i(LIR_add, lirbuf->rp, rp_adj +
->>>>>>> 72820a39
+        LIns* rp_top = lir->ins2i(LIR_piadd, lirbuf->rp, rp_adj +
                 ti->maxCallDepth * sizeof(FrameInfo));
         guard(true, lir->ins2(LIR_lt, rp_top, eor_ins), OOM_EXIT);
         /* We have enough space, so adjust sp and rp to their new level. */
@@ -3439,13 +3431,8 @@
 
     // The global object's shape is guarded at trace entry.
     if (obj != globalObj) {
-<<<<<<< HEAD
         LIns* shape_ins = addName(lir->insLoad(LIR_ldp, map_ins, offsetof(JSScope, shape)), "shape");
-        guard(true, addName(lir->ins2i(LIR_eq, shape_ins, kshape), "guard(shape)"), 
-=======
-        LIns* shape_ins = addName(lir->insLoadi(map_ins, offsetof(JSScope, shape)), "shape");
         guard(true, addName(lir->ins2i(LIR_eq, shape_ins, kshape), "guard(shape)"),
->>>>>>> 72820a39
                 MISMATCH_EXIT);
     }
 
