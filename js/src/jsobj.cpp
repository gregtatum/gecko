--- conflicted
+++ resolved
@@ -237,40 +237,6 @@
     return js_SetProtoOrParent(cx, obj, slot, pobj, JS_TRUE);
 }
 
-<<<<<<< HEAD
-=======
-static JSBool
-obj_getCount(JSContext *cx, JSObject *obj, jsval id, jsval *vp)
-{
-    jsval iter_state;
-    jsid num_properties;
-    JSBool ok;
-
-    if (JS_HAS_STRICT_OPTION(cx) && !ReportStrictSlot(cx, JSSLOT_COUNT))
-        return JS_FALSE;
-
-    iter_state = JSVAL_NULL;
-    JSAutoEnumStateRooter tvr(cx, obj, &iter_state);
-
-    /* Get the number of properties to enumerate. */
-    ok = obj->enumerate(cx, JSENUMERATE_INIT, &iter_state, &num_properties);
-    if (!ok)
-        goto out;
-
-    if (!JSVAL_IS_INT(num_properties)) {
-        JS_ASSERT(0);
-        *vp = JSVAL_ZERO;
-        goto out;
-    }
-    *vp = num_properties;
-
-out:
-    if (!JSVAL_IS_NULL(iter_state))
-        ok &= obj->enumerate(cx, JSENUMERATE_DESTROY, &iter_state, 0);
-    return ok;
-}
-
->>>>>>> 11a554dd
 #else  /* !JS_HAS_OBJ_PROTO_PROP */
 
 #define object_props NULL
@@ -661,13 +627,13 @@
 #endif
     jsval *val;
     jsval localroot[4] = {JSVAL_NULL, JSVAL_NULL, JSVAL_NULL, JSVAL_NULL};
-    JSTempValueRooter tvr;
     JSString *gsopold[2];
     JSString *gsop[2];
     JSString *idstr, *valstr, *str;
 
     JS_CHECK_RECURSION(cx, return JS_FALSE);
 
+    JSTempValueRooter tvr;
     MUST_FLOW_THROUGH("out");
     JS_PUSH_TEMP_ROOT(cx, 4, localroot, &tvr);
 
@@ -1719,7 +1685,7 @@
              * owned, or indirectly delegated.
              */
             JSScopeProperty *sprop = reinterpret_cast<JSScopeProperty *>(*propp);
-            if (sprop->isSharedPermanent())
+            if (!sprop->isSharedPermanent())
                 return true;
         }
 
@@ -1983,20 +1949,6 @@
 JSBool
 js_GetOwnPropertyDescriptor(JSContext *cx, JSObject *obj, jsid id, jsval *vp)
 {
-<<<<<<< HEAD
-=======
-    if (argc == 0 || JSVAL_IS_PRIMITIVE(vp[2])) {
-        JS_ReportErrorNumber(cx, js_GetErrorMessage, NULL, JSMSG_NOT_NONNULL_OBJECT);
-        return JS_FALSE;
-    }
-
-    JSObject *obj = JSVAL_TO_OBJECT(vp[2]);
-
-    JSAutoTempIdRooter nameidr(cx);
-    if (!JS_ValueToId(cx, argc >= 2 ? vp[3] : JSVAL_VOID, nameidr.addr()))
-        return JS_FALSE;
-
->>>>>>> 11a554dd
     JSObject *pobj;
     JSProperty *prop;
     if (!js_HasOwnProperty(cx, obj->map->ops->lookupProperty, obj, id, &pobj, &prop))
@@ -2013,7 +1965,7 @@
     }
 
     jsval roots[] = { JSVAL_VOID, JSVAL_VOID };
-    JSAutoTempValueRooter tvr(cx, JS_ARRAY_LENGTH(roots), roots);
+    AutoArrayRooter tvr(cx, JS_ARRAY_LENGTH(roots), roots);
     if (attrs & (JSPROP_GETTER | JSPROP_SETTER)) {
         if (OBJ_IS_NATIVE(obj)) {
             JSScopeProperty *sprop = reinterpret_cast<JSScopeProperty *>(prop);
@@ -2072,7 +2024,7 @@
         return false;
     }
     JSObject *obj = JSVAL_TO_OBJECT(vp[2]);
-    AutoIdRooter nameidr(cx);
+    JSAutoTempIdRooter nameidr(cx);
     if (!JS_ValueToId(cx, argc >= 2 ? vp[3] : JSVAL_VOID, nameidr.addr()))
         return JS_FALSE;
     return js_GetOwnPropertyDescriptor(cx, obj, nameidr.id(), vp);
@@ -2666,7 +2618,6 @@
 {
     AutoDescriptorArray descs(cx);
     PropertyDescriptor *desc = descs.append();
-
     if (!desc || !desc->initialize(cx, id, descriptor))
         return false;
 
@@ -2691,7 +2642,7 @@
     JSObject* obj = JSVAL_TO_OBJECT(*vp);
 
     /* 15.2.3.6 step 2. */
-    JSAutoTempIdRooter nameidr(cx);
+    AutoIdRooter nameidr(cx);
     if (!JS_ValueToId(cx, argc >= 2 ? vp[3] : JSVAL_VOID, nameidr.addr()))
         return JS_FALSE;
 
@@ -3756,7 +3707,6 @@
     JSAtom *atom;
     JSProtoKey key;
     JSObject *proto, *ctor;
-    JSTempValueRooter tvr;
     jsval cval, rval;
     JSBool named;
     JSFunction *fun;
@@ -3791,8 +3741,10 @@
     if (!proto)
         return NULL;
 
-    /* After this point, control must exit via label bad or out. */
+    /* After this point, control must exit via label out or out. */
+    JSTempValueRooter tvr;
     JS_PUSH_TEMP_ROOT_OBJECT(cx, proto, &tvr);
+    MUST_FLOW_THROUGH("out");
 
     if (!constructor) {
         /*
@@ -4998,8 +4950,6 @@
     JSScope *scope;
     uint32 slot;
     int32 sample;
-    JSTempValueRooter tvr, tvr2;
-    JSBool ok;
 
     JS_ASSERT(OBJ_IS_NATIVE(pobj));
     JS_ASSERT(JS_IS_OBJ_LOCKED(cx, pobj));
@@ -5019,15 +4969,14 @@
 
     sample = cx->runtime->propertyRemovals;
     JS_UNLOCK_SCOPE(cx, scope);
-    JS_PUSH_TEMP_ROOT_SPROP(cx, sprop, &tvr);
-    JS_PUSH_TEMP_ROOT_OBJECT(cx, pobj, &tvr2);
-    ok = sprop->get(cx, obj, pobj, vp);
-    JS_POP_TEMP_ROOT(cx, &tvr2);
-    JS_POP_TEMP_ROOT(cx, &tvr);
-    if (!ok)
-        return false;
-
+    {
+        JSAutoTempValueRooter tvr(cx, sprop);
+        JSAutoTempValueRooter tvr2(cx, pobj);
+        if (!sprop->get(cx, obj, pobj, vp))
+            return false;
+    }
     JS_LOCK_SCOPE(cx, scope);
+
     if (SLOT_IN_SCOPE(slot, scope) &&
         (JS_LIKELY(cx->runtime->propertyRemovals == sample) ||
          scope->hasProperty(sprop))) {
@@ -5051,8 +5000,6 @@
     JSScope *scope;
     uint32 slot;
     int32 sample;
-    JSTempValueRooter tvr;
-    JSBool ok;
 
     JS_ASSERT(OBJ_IS_NATIVE(obj));
     JS_ASSERT(JS_IS_OBJ_LOCKED(cx, obj));
@@ -5084,11 +5031,11 @@
 
     sample = cx->runtime->propertyRemovals;
     JS_UNLOCK_SCOPE(cx, scope);
-    JS_PUSH_TEMP_ROOT_SPROP(cx, sprop, &tvr);
-    ok = sprop->set(cx, obj, vp);
-    JS_POP_TEMP_ROOT(cx, &tvr);
-    if (!ok)
-        return false;
+    {
+        JSAutoTempValueRooter tvr(cx, sprop);
+        if (!sprop->set(cx, obj, vp))
+            return false;
+    }
 
     JS_LOCK_SCOPE(cx, scope);
     if (SLOT_IN_SCOPE(slot, scope) &&
