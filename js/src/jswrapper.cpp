--- conflicted
+++ resolved
@@ -436,18 +436,10 @@
     if (origin != destination) {
         LeaveTrace(context);
 
-<<<<<<< HEAD
-        context->setCompartment(destination);
-=======
->>>>>>> 0572cb9f
         JSObject *scopeChain = target->getGlobal();
         JS_ASSERT(scopeChain->isNative());
 
         frame.construct();
-<<<<<<< HEAD
-        if (!context->stack.pushDummyFrame(context, *scopeChain, &frame.ref())) {
-            context->setCompartment(origin);
-=======
 
         /*
          * Set the compartment eagerly so that pushDummyFrame associates the
@@ -457,11 +449,10 @@
          * if an exception is thrown, we need it to be in origin's compartment
          * so be careful to only report after restoring.
          */
-        context->compartment = destination;
+        context->setCompartment(destination);
         if (!context->stack.pushDummyFrame(context, DONT_REPORT_ERROR, *scopeChain, &frame.ref())) {
-            context->compartment = origin;
+            context->setCompartment(origin);
             js_ReportOverRecursed(context);
->>>>>>> 0572cb9f
             return false;
         }
 
