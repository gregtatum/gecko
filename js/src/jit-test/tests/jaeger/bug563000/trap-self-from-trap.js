// |jit-test| debug
setDebug(true);
x = "notset";

function doNothing() { }

function myparent(nested) {
  if (nested) {
    /* JSOP_CALL to doNothing in myparent with nested = true. */
<<<<<<< HEAD
    trap(myparent, 33, "success()");
=======
    trap(myparent, 36, "success()");
>>>>>>> bdb90cf1
    doNothing();
  } else {
    doNothing();
  }
}
/* JSOP_CALL to doNothing in myparent with nested = false. */
<<<<<<< HEAD
trap(myparent, 47, "myparent(true)");
=======
trap(myparent, 51, "myparent(true)");
>>>>>>> bdb90cf1

function success() {
  x = "success";
}

myparent(false);
assertEq(x, "success");<|MERGE_RESOLUTION|>--- conflicted
+++ resolved
@@ -7,22 +7,14 @@
 function myparent(nested) {
   if (nested) {
     /* JSOP_CALL to doNothing in myparent with nested = true. */
-<<<<<<< HEAD
-    trap(myparent, 33, "success()");
-=======
-    trap(myparent, 36, "success()");
->>>>>>> bdb90cf1
+    trap(myparent, 41, "success()");
     doNothing();
   } else {
     doNothing();
   }
 }
 /* JSOP_CALL to doNothing in myparent with nested = false. */
-<<<<<<< HEAD
-trap(myparent, 47, "myparent(true)");
-=======
-trap(myparent, 51, "myparent(true)");
->>>>>>> bdb90cf1
+trap(myparent, 57, "myparent(true)");
 
 function success() {
   x = "success";
