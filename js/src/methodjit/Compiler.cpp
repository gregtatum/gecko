/* -*- Mode: C++; tab-width: 4; indent-tabs-mode: nil; c-basic-offset: 4 -*-
 * vim: set ts=4 sw=4 et tw=99:
 *
 * ***** BEGIN LICENSE BLOCK *****
 * Version: MPL 1.1/GPL 2.0/LGPL 2.1
 *
 * The contents of this file are subject to the Mozilla Public License Version
 * 1.1 (the "License"); you may not use this file except in compliance with
 * the License. You may obtain a copy of the License at
 * http://www.mozilla.org/MPL/
 *
 * Software distributed under the License is distributed on an "AS IS" basis,
 * WITHOUT WARRANTY OF ANY KIND, either express or implied. See the License
 * for the specific language governing rights and limitations under the
 * License.
 *
 * The Original Code is Mozilla SpiderMonkey JavaScript 1.9 code, released
 * May 28, 2008.
 *
 * The Initial Developer of the Original Code is
 *   Brendan Eich <brendan@mozilla.org>
 *
 * Contributor(s):
 *   David Anderson <danderson@mozilla.com>
 *   David Mandelin <dmandelin@mozilla.com>
 *   Jan de Mooij <jandemooij@gmail.com>
 *
 * Alternatively, the contents of this file may be used under the terms of
 * either of the GNU General Public License Version 2 or later (the "GPL"),
 * or the GNU Lesser General Public License Version 2.1 or later (the "LGPL"),
 * in which case the provisions of the GPL or the LGPL are applicable instead
 * of those above. If you wish to allow use of your version of this file only
 * under the terms of either the GPL or the LGPL, and not to allow others to
 * use your version of this file under the terms of the MPL, indicate your
 * decision by deleting the provisions above and replace them with the notice
 * and other provisions required by the GPL or the LGPL. If you do not delete
 * the provisions above, a recipient may use your version of this file under
 * the terms of any one of the MPL, the GPL or the LGPL.
 *
 * ***** END LICENSE BLOCK ***** */

#include "MethodJIT.h"
#include "jsnum.h"
#include "jsbool.h"
#include "jsemit.h"
#include "jsiter.h"
#include "Compiler.h"
#include "StubCalls.h"
#include "MonoIC.h"
#include "PolyIC.h"
#include "Retcon.h"
#include "assembler/jit/ExecutableAllocator.h"
#include "assembler/assembler/LinkBuffer.h"
#include "FrameState-inl.h"
#include "jsobjinlines.h"
#include "jsscriptinlines.h"
#include "InlineFrameAssembler.h"
#include "jscompartment.h"
#include "jsobjinlines.h"
#include "jsopcodeinlines.h"

#include "jsautooplen.h"

using namespace js;
using namespace js::mjit;
#if defined(JS_POLYIC) || defined(JS_MONOIC)
using namespace js::mjit::ic;
#endif

#define RETURN_IF_OOM(retval)                                   \
    JS_BEGIN_MACRO                                              \
        if (oomInVector || masm.oom() || stubcc.masm.oom()) {   \
            js_ReportOutOfMemory(cx);                           \
            return retval;                                      \
        }                                                       \
    JS_END_MACRO

#if defined(JS_METHODJIT_SPEW)
static const char *OpcodeNames[] = {
# define OPDEF(op,val,name,token,length,nuses,ndefs,prec,format) #name,
# include "jsopcode.tbl"
# undef OPDEF
};
#endif

mjit::Compiler::Compiler(JSContext *cx, JSStackFrame *fp)
  : BaseCompiler(cx),
    fp(fp),
    script(fp->script()),
    scopeChain(&fp->scopeChain()),
    globalObj(scopeChain->getGlobal()),
    fun(fp->isFunctionFrame() && !fp->isEvalFrame()
        ? fp->fun()
        : NULL),
    isConstructing(fp->isConstructing()),
    analysis(NULL), jumpMap(NULL), savedTraps(NULL),
    frame(cx, script, fun, *this, masm, stubcc, liveness),
    branchPatches(CompilerAllocPolicy(cx, *thisFromCtor())),
#if defined JS_MONOIC
    mics(CompilerAllocPolicy(cx, *thisFromCtor())),
    callICs(CompilerAllocPolicy(cx, *thisFromCtor())),
    equalityICs(CompilerAllocPolicy(cx, *thisFromCtor())),
    traceICs(CompilerAllocPolicy(cx, *thisFromCtor())),
#endif
#if defined JS_POLYIC
    pics(CompilerAllocPolicy(cx, *thisFromCtor())), 
    getElemICs(CompilerAllocPolicy(cx, *thisFromCtor())),
    setElemICs(CompilerAllocPolicy(cx, *thisFromCtor())),
#endif
    callPatches(CompilerAllocPolicy(cx, *thisFromCtor())),
    callSites(CompilerAllocPolicy(cx, *thisFromCtor())), 
    stubcc(cx, *thisFromCtor(), frame, script),
    debugMode_(cx->compartment->debugMode),
#if defined JS_TRACER
    addTraceHints(cx->traceJitEnabled),
#else
    addTraceHints(false),
#endif
    recompiling(false),
#if defined JS_TYPE_INFERENCE
    hasThisType(false),
    thisType(JSVAL_TYPE_UNKNOWN),
    argumentTypes(ContextAllocPolicy(cx)),
    localTypes(ContextAllocPolicy(cx)),
#endif
    oomInVector(false),
    applyTricks(NoApplyTricks)
{
}

CompileStatus
mjit::Compiler::compile()
{
    JS_ASSERT_IF(isConstructing, !script->jitCtor);
    JS_ASSERT_IF(!isConstructing, !script->jitNormal);

    JITScript **jit = isConstructing ? &script->jitCtor : &script->jitNormal;
    void **checkAddr = isConstructing
                       ? &script->jitArityCheckCtor
                       : &script->jitArityCheckNormal;

    CompileStatus status = performCompilation(jit);
    if (status == Compile_Okay) {
        // Global scripts don't have an arity check entry. That's okay, we
        // just need a pointer so the VM can quickly decide whether this
        // method can be JIT'd or not. Global scripts cannot be IC'd, since
        // they have no functions, so there is no danger.
        *checkAddr = (*jit)->arityCheckEntry
                     ? (*jit)->arityCheckEntry
                     : (*jit)->invokeEntry;
    } else {
        *checkAddr = JS_UNJITTABLE_SCRIPT;
    }

    return status;
}

#define CHECK_STATUS(expr)              \
    JS_BEGIN_MACRO                      \
        CompileStatus status_ = (expr); \
        if (status_ != Compile_Okay)    \
            return status_;             \
    JS_END_MACRO

CompileStatus
mjit::Compiler::performCompilation(JITScript **jitp)
{
    JaegerSpew(JSpew_Scripts, "compiling script (file \"%s\") (line \"%d\") (length \"%d\")\n",
               script->filename, script->lineno, script->length);

#ifdef JS_TYPE_INFERENCE
    this->analysis = script->analyze(cx);

    /* Fill in known types of arguments and locals. */

    uint32 nargs = fun ? fun->nargs : 0;
    if (!argumentTypes.reserve(nargs))
        return Compile_Error;
    for (unsigned i = 0; i < nargs; i++)
        argumentTypes.append(analysis->knownArgumentTypeTag(cx, script, i));

    if (!localTypes.reserve(script->nfixed))
        return Compile_Error;
    for (unsigned i = 0; i < script->nfixed; i++)
        localTypes.append(analysis->knownLocalTypeTag(cx, script, i));

#else /* JS_TYPE_INFERENCE */

    analyze::Script analysis_;
    PodZero(&analysis_);
    analysis_.init(script);
    analysis_.analyze(cx);

    this->analysis = &analysis_;

#endif /* JS_TYPE_INFERENCE */

    if (analysis->OOM())
        return Compile_Error;
    if (analysis->failed()) {
        JaegerSpew(JSpew_Abort, "couldn't analyze bytecode; probably switchX or OOM\n");
        return Compile_Abort;
    }
    frame.setAnalysis(analysis);

    if (!liveness.analyze(cx, analysis, script, fun)) {
        js_ReportOutOfMemory(cx);
        return Compile_Error;
    }

#ifdef JS_METHODJIT_SPEW
    if (IsJaegerSpewChannelActive(JSpew_Regalloc)) {
        for (unsigned i = 0; i < script->nfixed; i++) {
            if (!analysis->localEscapes(i)) {
                JaegerSpew(JSpew_Regalloc, "Local %u:", i);
                liveness.dumpLocal(i);
            }
        }
        for (unsigned i = 0; fun && i < fun->nargs; i++) {
            if (!analysis->argEscapes(i)) {
                JaegerSpew(JSpew_Regalloc, "Argument %u:", i);
                liveness.dumpArg(i);
            }
        }
    }
#endif

    if (!frame.init())
        return Compile_Abort;

    jumpMap = (Label *)cx->malloc(sizeof(Label) * script->length);
    if (!jumpMap)
        return Compile_Error;
#ifdef DEBUG
    for (uint32 i = 0; i < script->length; i++)
        jumpMap[i] = Label();
#endif

#ifdef JS_METHODJIT_SPEW
    Profiler prof;
    prof.start();
#endif

    /* Initialize PC early so stub calls in the prologue can be fallible. */
    PC = script->code;

#ifdef JS_METHODJIT
    script->debugMode = debugMode();
#endif

    for (uint32 i = 0; i < script->nClosedVars; i++)
        frame.setClosedVar(script->getClosedVar(i));
    for (uint32 i = 0; i < script->nClosedArgs; i++)
        frame.setClosedArg(script->getClosedArg(i));

    CHECK_STATUS(generatePrologue());
    CHECK_STATUS(generateMethod());
    CHECK_STATUS(generateEpilogue());
    CHECK_STATUS(finishThisUp(jitp));

#ifdef JS_METHODJIT_SPEW
    prof.stop();
    JaegerSpew(JSpew_Prof, "compilation took %d us\n", prof.time_us());
#endif

    JaegerSpew(JSpew_Scripts, "successfully compiled (code \"%p\") (size \"%ld\")\n",
               (*jitp)->code.m_code.executableAddress(), (*jitp)->code.m_size);

    return Compile_Okay;
}

#undef CHECK_STATUS

mjit::Compiler::~Compiler()
{
    cx->free(jumpMap);
    cx->free(savedTraps);
}

CompileStatus JS_NEVER_INLINE
mjit::TryCompile(JSContext *cx, JSStackFrame *fp)
{
    JS_ASSERT(cx->fp() == fp);

#if JS_HAS_SHARP_VARS
    if (fp->script()->hasSharps)
        return Compile_Abort;
#endif

    // Ensure that constructors have at least one slot.
    if (fp->isConstructing() && !fp->script()->nslots)
        fp->script()->nslots++;

    // If there are static overflows in the function, try recompiling it a few
    // times, using a limit to handle scripts with many static overflows.
    CompileStatus status = Compile_Overflow;
    for (unsigned i = 0; status == Compile_Overflow && i < 5; i++) {
        Compiler cc(cx, fp);
        status = cc.compile();
    }

    return status;
}

bool
mjit::Compiler::loadOldTraps(const Vector<CallSite> &sites)
{
    recompiling = true;

    savedTraps = (bool *)cx->calloc(sizeof(bool) * script->length);
    if (!savedTraps)
        return false;
    
    for (size_t i = 0; i < sites.length(); i++) {
        const CallSite &site = sites[i];
        if (site.isTrap())
            savedTraps[site.pcOffset] = true;
    }

    return true;
}

CompileStatus
mjit::Compiler::generatePrologue()
{
    invokeLabel = masm.label();

    /*
     * If there is no function, then this can only be called via JaegerShot(),
     * which expects an existing frame to be initialized like the interpreter.
     */
    if (fun) {
        Jump j = masm.jump();

        /*
         * Entry point #2: The caller has partially constructed a frame, and
         * either argc >= nargs or the arity check has corrected the frame.
         */
        invokeLabel = masm.label();

        Label fastPath = masm.label();

        /* Store this early on so slow paths can access it. */
        masm.storePtr(ImmPtr(fun), Address(JSFrameReg, JSStackFrame::offsetOfExec()));

        {
            /*
             * Entry point #3: The caller has partially constructed a frame,
             * but argc might be != nargs, so an arity check might be called.
             *
             * This loops back to entry point #2.
             */
            arityLabel = stubcc.masm.label();
            Jump argMatch = stubcc.masm.branch32(Assembler::Equal, JSParamReg_Argc,
                                                 Imm32(fun->nargs));
            stubcc.crossJump(argMatch, fastPath);

            if (JSParamReg_Argc != Registers::ArgReg1)
                stubcc.masm.move(JSParamReg_Argc, Registers::ArgReg1);

            /* Slow path - call the arity check function. Returns new fp. */
            stubcc.masm.storePtr(ImmPtr(fun), Address(JSFrameReg, JSStackFrame::offsetOfExec()));
            stubcc.masm.storePtr(JSFrameReg, FrameAddress(offsetof(VMFrame, regs.fp)));
            OOL_STUBCALL(stubs::FixupArity);
            stubcc.masm.move(Registers::ReturnReg, JSFrameReg);
            stubcc.crossJump(stubcc.masm.jump(), fastPath);
        }

        /*
         * Guard that there is enough stack space. Note we include the size of
         * a second frame, to ensure we can create a frame from call sites.
         */
        masm.addPtr(Imm32((script->nslots + VALUES_PER_STACK_FRAME * 2) * sizeof(Value)),
                    JSFrameReg,
                    Registers::ReturnReg);
        Jump stackCheck = masm.branchPtr(Assembler::AboveOrEqual, Registers::ReturnReg,
                                         FrameAddress(offsetof(VMFrame, stackLimit)));

        /* If the stack check fails... */
        {
            stubcc.linkExitDirect(stackCheck, stubcc.masm.label());
            OOL_STUBCALL(stubs::HitStackQuota);
            stubcc.crossJump(stubcc.masm.jump(), masm.label());
        }

        /*
         * Set locals to undefined, as in initCallFrameLatePrologue.
         * Skip locals which aren't closed and are known to be defined before used,
         * :FIXME: bug 604541: write undefined if we might be using the tracer, so it works.
         */
        for (uint32 i = 0; i < script->nfixed; i++) {
            if (analysis->localHasUseBeforeDef(i) || addTraceHints) {
                Address local(JSFrameReg, sizeof(JSStackFrame) + i * sizeof(Value));
                masm.storeValue(UndefinedValue(), local);
            }
        }

        /* Create the call object. */
        if (fun->isHeavyweight()) {
            prepareStubCall(Uses(0));
            INLINE_STUBCALL(stubs::GetCallObject);
        }

        j.linkTo(masm.label(), &masm);

        if (analysis->usesScopeChain() && !fun->isHeavyweight()) {
            /*
             * Load the scope chain into the frame if necessary.  The scope chain
             * is always set for global and eval frames, and will have been set by
             * GetCallObject for heavyweight function frames.
             */
            RegisterID t0 = Registers::ReturnReg;
            Jump hasScope = masm.branchTest32(Assembler::NonZero,
                                              FrameFlagsAddress(), Imm32(JSFRAME_HAS_SCOPECHAIN));
            masm.loadPayload(Address(JSFrameReg, JSStackFrame::offsetOfCallee(fun)), t0);
            masm.loadPtr(Address(t0, offsetof(JSObject, parent)), t0);
            masm.storePtr(t0, Address(JSFrameReg, JSStackFrame::offsetOfScopeChain()));
            hasScope.linkTo(masm.label(), &masm);
        }
    }

    if (isConstructing)
        constructThis();

    if (debugMode() || Probes::callTrackingActive(cx))
        INLINE_STUBCALL(stubs::EnterScript);

    /*
     * Set initial types of locals with known type.  These will stay synced
     * through the rest of the script.
     */
    for (uint32 i = 0; i < script->nfixed; i++) {
        JSValueType type = knownLocalType(i);
        if (type != JSVAL_TYPE_UNKNOWN) {
            JS_ASSERT(!analysis->localHasUseBeforeDef(i));
            /* Doubles will be written entirely when syncing. */
            if (type != JSVAL_TYPE_DOUBLE) {
                Address local(JSFrameReg, sizeof(JSStackFrame) + i * sizeof(Value));
                masm.storeTypeTag(ImmType(type), local);
            }
            frame.learnType(frame.getLocal(i), type, false);
        }
    }

    /*
     * Learn types of arguments with known type, and make sure double arguments
     * are actually doubles and not ints.
     */
    for (uint32 i = 0; fun && i < fun->nargs; i++) {
        JSValueType type = knownArgumentType(i);
        if (type != JSVAL_TYPE_UNKNOWN) {
            if (type == JSVAL_TYPE_DOUBLE)
                frame.ensureDouble(frame.getArg(i));
            else
                frame.learnType(frame.getArg(i), type, false);
        }
    }

    return Compile_Okay;
}

CompileStatus
mjit::Compiler::generateEpilogue()
{
    return Compile_Okay;
}

CompileStatus
mjit::Compiler::finishThisUp(JITScript **jitp)
{
    RETURN_IF_OOM(Compile_Error);

    for (size_t i = 0; i < branchPatches.length(); i++) {
        Label label = labelOf(branchPatches[i].pc);
        branchPatches[i].jump.linkTo(label, &masm);
    }

#ifdef JS_CPU_ARM
    masm.forceFlushConstantPool();
    stubcc.masm.forceFlushConstantPool();
#endif
    JaegerSpew(JSpew_Insns, "## Fast code (masm) size = %u, Slow code (stubcc) size = %u.\n", masm.size(), stubcc.size());

    size_t totalSize = masm.size() +
                       stubcc.size() +
                       (masm.numDoubles() * sizeof(double)) +
                       (stubcc.masm.numDoubles() * sizeof(double));

    JSC::ExecutablePool *execPool = getExecPool(script, totalSize);
    if (!execPool)
        return Compile_Abort;

    uint8 *result = (uint8 *)execPool->alloc(totalSize);
    JSC::ExecutableAllocator::makeWritable(result, totalSize);
    masm.executableCopy(result);
    stubcc.masm.executableCopy(result + masm.size());
    
    JSC::LinkBuffer fullCode(result, totalSize);
    JSC::LinkBuffer stubCode(result + masm.size(), stubcc.size());

    size_t nNmapLive = 0;
    for (size_t i = 0; i < script->length; i++) {
        analyze::Bytecode *opinfo = analysis->maybeCode(i);
        if (opinfo && opinfo->safePoint)
            nNmapLive++;
    }

    size_t totalBytes = sizeof(JITScript) +
                        sizeof(NativeMapEntry) * nNmapLive +
#if defined JS_MONOIC
                        sizeof(ic::MICInfo) * mics.length() +
                        sizeof(ic::CallICInfo) * callICs.length() +
                        sizeof(ic::EqualityICInfo) * equalityICs.length() +
                        sizeof(ic::TraceICInfo) * traceICs.length() +
#endif
#if defined JS_POLYIC
                        sizeof(ic::PICInfo) * pics.length() +
                        sizeof(ic::GetElementIC) * getElemICs.length() +
                        sizeof(ic::SetElementIC) * setElemICs.length() +
#endif
                        sizeof(CallSite) * callSites.length();

    uint8 *cursor = (uint8 *)cx->calloc(totalBytes);
    if (!cursor) {
        execPool->release();
        return Compile_Error;
    }

    JITScript *jit = new(cursor) JITScript;
    cursor += sizeof(JITScript);

    jit->code = JSC::MacroAssemblerCodeRef(result, execPool, masm.size() + stubcc.size());
    jit->nCallSites = callSites.length();
    jit->invokeEntry = result;
    jit->singleStepMode = script->singleStepMode;

    /* Build the pc -> ncode mapping. */
<<<<<<< HEAD
    void **nmap = (void **)cursor;
    cursor += sizeof(void *) * script->length;

    for (size_t i = 0; i < script->length; i++) {
        Label L = jumpMap[i];
        analyze::Bytecode *opinfo = analysis->maybeCode(i);
        if (!opinfo)
            continue;
        if (opinfo->exceptionEntry || opinfo->switchTarget ||
            JSOp(script->code[i]) == JSOP_TRAP) {
            JS_ASSERT(L.isValid());
            nmap[i] = (uint8 *)(result + masm.distanceOf(L));
=======
    NativeMapEntry *nmap = (NativeMapEntry *)cursor;
    cursor += sizeof(NativeMapEntry) * nNmapLive;

    size_t ix = 0;
    if (nNmapLive > 0) {
        for (size_t i = 0; i < script->length; i++) {
            analyze::Bytecode *opinfo = analysis->maybeCode(i);
            if (opinfo && opinfo->safePoint) {
                Label L = jumpMap[i];
                JS_ASSERT(L.isValid());
                nmap[ix].bcOff = i;
                nmap[ix].ncode = (uint8 *)(result + masm.distanceOf(L));
                ix++;
            }
>>>>>>> bf56dc90
        }
    }
    JS_ASSERT(ix == nNmapLive);

    if (fun) {
        jit->arityCheckEntry = stubCode.locationOf(arityLabel).executableAddress();
        jit->fastEntry = fullCode.locationOf(invokeLabel).executableAddress();
    }

#if defined JS_MONOIC
    JS_INIT_CLIST(&jit->callers);

    jit->nMICs = mics.length();
    if (mics.length()) {
        jit->mics = (ic::MICInfo *)cursor;
        cursor += sizeof(ic::MICInfo) * mics.length();
    } else {
        jit->mics = NULL;
    }

    if (ic::MICInfo *scriptMICs = jit->mics) {
        for (size_t i = 0; i < mics.length(); i++) {
            scriptMICs[i].kind = mics[i].kind;
            scriptMICs[i].entry = fullCode.locationOf(mics[i].entry);
            switch (mics[i].kind) {
              case ic::MICInfo::GET:
              case ic::MICInfo::SET:
                scriptMICs[i].load = fullCode.locationOf(mics[i].load);
                scriptMICs[i].shape = fullCode.locationOf(mics[i].shape);
                scriptMICs[i].stubCall = stubCode.locationOf(mics[i].call);
                scriptMICs[i].stubEntry = stubCode.locationOf(mics[i].stubEntry);
                scriptMICs[i].u.name.typeConst = mics[i].u.name.typeConst;
                scriptMICs[i].u.name.dataConst = mics[i].u.name.dataConst;
                scriptMICs[i].u.name.usePropertyCache = mics[i].u.name.usePropertyCache;
#if defined JS_PUNBOX64
                scriptMICs[i].patchValueOffset = mics[i].patchValueOffset;
#endif
                break;
              default:
                JS_NOT_REACHED("Bad MIC kind");
            }
            stubCode.patch(mics[i].addrLabel, &scriptMICs[i]);
        }
    }

    jit->nCallICs = callICs.length();
    if (callICs.length()) {
        jit->callICs = (ic::CallICInfo *)cursor;
        cursor += sizeof(ic::CallICInfo) * callICs.length();
    } else {
        jit->callICs = NULL;
    }

    if (ic::CallICInfo *cics = jit->callICs) {
        for (size_t i = 0; i < callICs.length(); i++) {
            cics[i].reset();
            cics[i].funGuard = fullCode.locationOf(callICs[i].funGuard);
            cics[i].funJump = fullCode.locationOf(callICs[i].funJump);
            cics[i].slowPathStart = stubCode.locationOf(callICs[i].slowPathStart);

            /* Compute the hot call offset. */
            uint32 offset = fullCode.locationOf(callICs[i].hotJump) -
                            fullCode.locationOf(callICs[i].funGuard);
            cics[i].hotJumpOffset = offset;
            JS_ASSERT(cics[i].hotJumpOffset == offset);

            /* Compute the join point offset. */
            offset = fullCode.locationOf(callICs[i].joinPoint) -
                     fullCode.locationOf(callICs[i].funGuard);
            cics[i].joinPointOffset = offset;
            JS_ASSERT(cics[i].joinPointOffset == offset);
                                            
            /* Compute the OOL call offset. */
            offset = stubCode.locationOf(callICs[i].oolCall) -
                     stubCode.locationOf(callICs[i].slowPathStart);
            cics[i].oolCallOffset = offset;
            JS_ASSERT(cics[i].oolCallOffset == offset);

            /* Compute the OOL jump offset. */
            offset = stubCode.locationOf(callICs[i].oolJump) -
                     stubCode.locationOf(callICs[i].slowPathStart);
            cics[i].oolJumpOffset = offset;
            JS_ASSERT(cics[i].oolJumpOffset == offset);

            /* Compute the start of the OOL IC call. */
            offset = stubCode.locationOf(callICs[i].icCall) -
                     stubCode.locationOf(callICs[i].slowPathStart);
            cics[i].icCallOffset = offset;
            JS_ASSERT(cics[i].icCallOffset == offset);

            /* Compute the slow join point offset. */
            offset = stubCode.locationOf(callICs[i].slowJoinPoint) -
                     stubCode.locationOf(callICs[i].slowPathStart);
            cics[i].slowJoinOffset = offset;
            JS_ASSERT(cics[i].slowJoinOffset == offset);

            /* Compute the join point offset for continuing on the hot path. */
            offset = stubCode.locationOf(callICs[i].hotPathLabel) -
                     stubCode.locationOf(callICs[i].funGuard);
            cics[i].hotPathOffset = offset;
            JS_ASSERT(cics[i].hotPathOffset == offset);

            cics[i].pc = callICs[i].pc;
            cics[i].frameSize = callICs[i].frameSize;
            cics[i].funObjReg = callICs[i].funObjReg;
            cics[i].funPtrReg = callICs[i].funPtrReg;
            stubCode.patch(callICs[i].addrLabel1, &cics[i]);
            stubCode.patch(callICs[i].addrLabel2, &cics[i]);
        } 
    }

    jit->nEqualityICs = equalityICs.length();
    if (equalityICs.length()) {
        jit->equalityICs = (ic::EqualityICInfo *)cursor;
        cursor += sizeof(ic::EqualityICInfo) * equalityICs.length();
    } else {
        jit->equalityICs = NULL;
    }

    if (ic::EqualityICInfo *scriptEICs = jit->equalityICs) {
        for (size_t i = 0; i < equalityICs.length(); i++) {
            if (equalityICs[i].trampoline) {
                scriptEICs[i].target = stubCode.locationOf(equalityICs[i].trampolineStart);
            } else {
                uint32 offs = uint32(equalityICs[i].jumpTarget - script->code);
                JS_ASSERT(jumpMap[offs].isValid());
                scriptEICs[i].target = fullCode.locationOf(jumpMap[offs]);
            }
            scriptEICs[i].stubEntry = stubCode.locationOf(equalityICs[i].stubEntry);
            scriptEICs[i].stubCall = stubCode.locationOf(equalityICs[i].stubCall);
            scriptEICs[i].stub = equalityICs[i].stub;
            scriptEICs[i].lvr = equalityICs[i].lvr;
            scriptEICs[i].rvr = equalityICs[i].rvr;
            scriptEICs[i].tempReg = equalityICs[i].tempReg;
            scriptEICs[i].cond = equalityICs[i].cond;
            if (equalityICs[i].jumpToStub.isSet())
                scriptEICs[i].jumpToStub = fullCode.locationOf(equalityICs[i].jumpToStub.get());
            scriptEICs[i].fallThrough = fullCode.locationOf(equalityICs[i].fallThrough);
            
            stubCode.patch(equalityICs[i].addrLabel, &scriptEICs[i]);
        }
    }

    jit->nTraceICs = traceICs.length();
    if (traceICs.length()) {
        jit->traceICs = (ic::TraceICInfo *)cursor;
        cursor += sizeof(ic::TraceICInfo) * traceICs.length();
    } else {
        jit->traceICs = NULL;
    }

    if (ic::TraceICInfo *scriptTICs = jit->traceICs) {
        for (size_t i = 0; i < traceICs.length(); i++) {
            if (!traceICs[i].initialized)
                continue;

            if (traceICs[i].trampoline) {
                scriptTICs[i].jumpTarget = stubCode.locationOf(traceICs[i].trampolineStart);
            } else {
                uint32 offs = uint32(traceICs[i].jumpTarget - script->code);
                JS_ASSERT(jumpMap[offs].isValid());
                scriptTICs[i].jumpTarget = fullCode.locationOf(jumpMap[offs]);
            }
            scriptTICs[i].traceHint = fullCode.locationOf(traceICs[i].traceHint);
            scriptTICs[i].stubEntry = stubCode.locationOf(traceICs[i].stubEntry);
            scriptTICs[i].traceData = NULL;
#ifdef DEBUG
            scriptTICs[i].jumpTargetPC = traceICs[i].jumpTarget;
#endif
            scriptTICs[i].hasSlowTraceHint = traceICs[i].slowTraceHint.isSet();
            if (traceICs[i].slowTraceHint.isSet())
                scriptTICs[i].slowTraceHint = stubCode.locationOf(traceICs[i].slowTraceHint.get());
            
            stubCode.patch(traceICs[i].addrLabel, &scriptTICs[i]);
        }
    }
#endif /* JS_MONOIC */

    for (size_t i = 0; i < callPatches.length(); i++) {
        CallPatchInfo &patch = callPatches[i];

        if (patch.hasFastNcode)
            fullCode.patch(patch.fastNcodePatch, fullCode.locationOf(patch.joinPoint));
        if (patch.hasSlowNcode)
            stubCode.patch(patch.slowNcodePatch, fullCode.locationOf(patch.joinPoint));
    }

#if defined JS_POLYIC
    jit->nGetElems = getElemICs.length();
    if (getElemICs.length()) {
        jit->getElems = (ic::GetElementIC *)cursor;
        cursor += sizeof(ic::GetElementIC) * getElemICs.length();
    } else {
        jit->getElems = NULL;
    }

    for (size_t i = 0; i < getElemICs.length(); i++) {
        ic::GetElementIC &to = jit->getElems[i];
        GetElementICInfo &from = getElemICs[i];

        new (&to) ic::GetElementIC();
        from.copyTo(to, fullCode, stubCode);

        to.typeReg = from.typeReg;
        to.objReg = from.objReg;
        to.idRemat = from.id;

        if (from.typeGuard.isSet()) {
            int inlineTypeGuard = fullCode.locationOf(from.typeGuard.get()) -
                                  fullCode.locationOf(from.fastPathStart);
            to.inlineTypeGuard = inlineTypeGuard;
            JS_ASSERT(to.inlineTypeGuard == inlineTypeGuard);
        }
        int inlineClaspGuard = fullCode.locationOf(from.claspGuard) -
                               fullCode.locationOf(from.fastPathStart);
        to.inlineClaspGuard = inlineClaspGuard;
        JS_ASSERT(to.inlineClaspGuard == inlineClaspGuard);

        stubCode.patch(from.paramAddr, &to);
    }

    jit->nSetElems = setElemICs.length();
    if (setElemICs.length()) {
        jit->setElems = (ic::SetElementIC *)cursor;
        cursor += sizeof(ic::SetElementIC) * setElemICs.length();
    } else {
        jit->setElems = NULL;
    }

    for (size_t i = 0; i < setElemICs.length(); i++) {
        ic::SetElementIC &to = jit->setElems[i];
        SetElementICInfo &from = setElemICs[i];

        new (&to) ic::SetElementIC();
        from.copyTo(to, fullCode, stubCode);

        to.strictMode = script->strictModeCode;
        to.vr = from.vr;
        to.objReg = from.objReg;
        to.objRemat = from.objRemat.toInt32();
        JS_ASSERT(to.objRemat == from.objRemat.toInt32());

        to.hasConstantKey = from.key.isConstant();
        if (from.key.isConstant())
            to.keyValue = from.key.index();
        else
            to.keyReg = from.key.reg();

        int inlineClaspGuard = fullCode.locationOf(from.claspGuard) -
                               fullCode.locationOf(from.fastPathStart);
        to.inlineClaspGuard = inlineClaspGuard;
        JS_ASSERT(to.inlineClaspGuard == inlineClaspGuard);

        int inlineHoleGuard = fullCode.locationOf(from.holeGuard) -
                               fullCode.locationOf(from.fastPathStart);
        to.inlineHoleGuard = inlineHoleGuard;
        JS_ASSERT(to.inlineHoleGuard == inlineHoleGuard);

        stubCode.patch(from.paramAddr, &to);
    }

    jit->nPICs = pics.length();
    if (pics.length()) {
        jit->pics = (ic::PICInfo *)cursor;
        cursor += sizeof(ic::PICInfo) * pics.length();
    } else {
        jit->pics = NULL;
    }

    if (ic::PICInfo *scriptPICs = jit->pics) {
        for (size_t i = 0; i < pics.length(); i++) {
            new (&scriptPICs[i]) ic::PICInfo();
            pics[i].copyTo(scriptPICs[i], fullCode, stubCode);
            pics[i].copySimpleMembersTo(scriptPICs[i]);

            scriptPICs[i].shapeGuard = masm.distanceOf(pics[i].shapeGuard) -
                                         masm.distanceOf(pics[i].fastPathStart);
            JS_ASSERT(scriptPICs[i].shapeGuard == masm.distanceOf(pics[i].shapeGuard) -
                                         masm.distanceOf(pics[i].fastPathStart));
            scriptPICs[i].shapeRegHasBaseShape = true;
            scriptPICs[i].pc = pics[i].pc;

# if defined JS_CPU_X64
            memcpy(&scriptPICs[i].labels, &pics[i].labels, sizeof(PICLabels));
# endif

            if (pics[i].kind == ic::PICInfo::SET ||
                pics[i].kind == ic::PICInfo::SETMETHOD) {
                scriptPICs[i].u.vr = pics[i].vr;
            } else if (pics[i].kind != ic::PICInfo::NAME) {
                if (pics[i].hasTypeCheck) {
                    int32 distance = stubcc.masm.distanceOf(pics[i].typeCheck) -
                                     stubcc.masm.distanceOf(pics[i].slowPathStart);
                    JS_ASSERT(distance <= 0);
                    scriptPICs[i].u.get.typeCheckOffset = distance;
                }
            }
            stubCode.patch(pics[i].paramAddr, &scriptPICs[i]);
        }
    }
#endif /* JS_POLYIC */

    /* Link fast and slow paths together. */
    stubcc.fixCrossJumps(result, masm.size(), masm.size() + stubcc.size());

    size_t doubleOffset = masm.size() + stubcc.size();
    double *inlineDoubles = (double *) (result + doubleOffset);
    double *oolDoubles = (double*) (result + doubleOffset +
                                    masm.numDoubles() * sizeof(double));

    /* Patch all outgoing calls. */
    masm.finalize(fullCode, inlineDoubles);
    stubcc.masm.finalize(stubCode, oolDoubles);

    JSC::ExecutableAllocator::makeExecutable(result, masm.size() + stubcc.size());
    JSC::ExecutableAllocator::cacheFlush(result, masm.size() + stubcc.size());

    /* Build the table of call sites. */
    jit->nCallSites = callSites.length();
    if (callSites.length()) {
        jit->callSites = (CallSite *)cursor;
        cursor += sizeof(CallSite) * callSites.length();

        for (size_t i = 0; i < callSites.length(); i++) {
            CallSite &to = jit->callSites[i];
            InternalCallSite &from = callSites[i];
            uint32 codeOffset = from.ool
                                ? masm.size() + from.returnOffset
                                : from.returnOffset;
            to.initialize(codeOffset, from.pc - script->code, from.id);
        }
    } else {
        jit->callSites = NULL;
    }

    JS_ASSERT(size_t(cursor - (uint8*)jit) == totalBytes);

    jit->nmap = nmap;
    jit->nNmapPairs = nNmapLive;
    *jitp = jit;

    return Compile_Okay;
}

class SrcNoteLineScanner {
    ptrdiff_t offset;
    jssrcnote *sn;

public:
    SrcNoteLineScanner(jssrcnote *sn) : offset(0), sn(sn) {}

    bool firstOpInLine(ptrdiff_t relpc) {
        while ((offset < relpc) && !SN_IS_TERMINATOR(sn)) {
            offset += SN_DELTA(sn);
            sn = SN_NEXT(sn);
        }

        while ((offset == relpc) && !SN_IS_TERMINATOR(sn)) {
            JSSrcNoteType type = (JSSrcNoteType) SN_TYPE(sn);
            if (type == SRC_SETLINE || type == SRC_NEWLINE)
                return true;
                
            offset += SN_DELTA(sn);
            sn = SN_NEXT(sn);
        }

        return false;
    }
};

#ifdef DEBUG
#define SPEW_OPCODE()                                                         \
    JS_BEGIN_MACRO                                                            \
        if (IsJaegerSpewChannelActive(JSpew_JSOps)) {                         \
            JaegerSpew(JSpew_JSOps, "    %2d ", frame.stackDepth());          \
            js_Disassemble1(cx, script, PC, PC - script->code,                \
                            JS_TRUE, stdout);                                 \
        }                                                                     \
    JS_END_MACRO;
#else
#define SPEW_OPCODE()
#endif /* DEBUG */

#define BEGIN_CASE(name)        case name:
#define END_CASE(name)                      \
    JS_BEGIN_MACRO                          \
        PC += name##_LENGTH;                \
    JS_END_MACRO;                           \
    break;

CompileStatus
mjit::Compiler::generateMethod()
{
    mjit::AutoScriptRetrapper trapper(cx, script);
    SrcNoteLineScanner scanner(script->notes());

    /* For join points, whether there was fallthrough from the previous opcode. */
    bool fallthrough = true;

    for (;;) {
        JSOp op = JSOp(*PC);
        int trap = stubs::JSTRAP_NONE;
        if (op == JSOP_TRAP) {
            if (!trapper.untrap(PC))
                return Compile_Error;
            op = JSOp(*PC);
            trap |= stubs::JSTRAP_TRAP;
        }
        if (script->singleStepMode && scanner.firstOpInLine(PC - script->code))
            trap |= stubs::JSTRAP_SINGLESTEP;

        analyze::Bytecode *opinfo = analysis->maybeCode(PC);

        if (!opinfo) {
            if (op == JSOP_STOP)
                break;
            if (js_CodeSpec[op].length != -1)
                PC += js_CodeSpec[op].length;
            else
                PC += js_GetVariableBytecodeLength(PC);
            continue;
        }

        frame.setPC(PC);
        frame.setInTryBlock(opinfo->inTryBlock);
        if (opinfo->jumpTarget || trap) {
            if (fallthrough) {
                fixDoubleTypes(Uses(0));

                /*
                 * Watch for fallthrough to the head of a 'do while' loop.
                 * We don't know what register state we will be using at the head
                 * of the loop so sync, branch, and fix it up after the loop
                 * has been processed.
                 */
                if (liveness.getCode(PC).loopBackedge) {
                    frame.syncAndForgetEverything();
                    Jump j = masm.jump();
                    if (!frame.pushLoop(PC, j, PC))
                        return Compile_Error;
                } else {
                    if (!frame.syncForBranch(PC, Uses(0)))
                        return Compile_Error;
                    JS_ASSERT(frame.consistentRegisters(PC));
                }
            }

            if (!frame.discardForJoin(PC, opinfo->stackDepth))
                return Compile_Error;
            restoreAnalysisTypes(opinfo->stackDepth);
            fallthrough = true;
        }

        jumpMap[uint32(PC - script->code)] = masm.label();

        SPEW_OPCODE();
        JS_ASSERT(frame.stackDepth() == opinfo->stackDepth);

        if (trap) {
            prepareStubCall(Uses(0));
            masm.move(Imm32(trap), Registers::ArgReg1);
            Call cl = emitStubCall(JS_FUNC_TO_DATA_PTR(void *, stubs::Trap));
            InternalCallSite site(masm.callReturnOffset(cl), PC,
                                  CallSite::MAGIC_TRAP_ID, true, false);
            addCallSite(site);
        } else if (savedTraps && savedTraps[PC - script->code]) {
            // Normally when we patch return addresses, we have generated the
            // same exact code at that site. For example, patching a stub call's
            // return address will resume at the same stub call.
            //
            // In the case we're handling here, we could potentially be
            // recompiling to remove a trap, and therefore we won't generate
            // a call to the trap. However, we could be re-entering from that
            // trap. The callsite will be missing, and fixing the stack will
            // fail! Worse, we can't just put a label here, because on some
            // platforms the stack needs to be adjusted when returning from
            // the old trap call.
            //
            // To deal with this, we add a small bit of code in the OOL path
            // that will adjust the stack and jump back into the script.
            // Note that this uses MAGIC_TRAP_ID, which is necessary for
            // repatching to detect the callsite as identical to the return
            // address.
            //
            // Unfortunately, this means that if a bytecode is ever trapped,
            // we will always generate a CallSite (either Trapped or not) for
            // every debug recompilation of the script thereafter. The reason
            // is that MAGIC_TRAP_ID callsites always propagate to the next
            // recompilation. That's okay, and not worth fixing - it's a small
            // amount of memory.
            uint32 offset = stubcc.masm.distanceOf(stubcc.masm.label());
            if (Assembler::ReturnStackAdjustment) {
                stubcc.masm.addPtr(Imm32(Assembler::ReturnStackAdjustment),
                                   Assembler::stackPointerRegister);
            }
            stubcc.crossJump(stubcc.masm.jump(), masm.label());

            InternalCallSite site(offset, PC, CallSite::MAGIC_TRAP_ID, false, true);
            addCallSite(site);
        }

    /**********************
     * BEGIN COMPILER OPS *
     **********************/ 

        switch (op) {
          BEGIN_CASE(JSOP_NOP)
          END_CASE(JSOP_NOP)

          BEGIN_CASE(JSOP_PUSH)
            frame.push(UndefinedValue());
          END_CASE(JSOP_PUSH)

          BEGIN_CASE(JSOP_POPV)
          BEGIN_CASE(JSOP_SETRVAL)
          {
            RegisterID reg = frame.allocReg();
            masm.load32(FrameFlagsAddress(), reg);
            masm.or32(Imm32(JSFRAME_HAS_RVAL), reg);
            masm.store32(reg, FrameFlagsAddress());
            frame.freeReg(reg);

            FrameEntry *fe = frame.peek(-1);
            frame.storeTo(fe, Address(JSFrameReg, JSStackFrame::offsetOfReturnValue()), true);
            frame.pop();
          }
          END_CASE(JSOP_POPV)

          BEGIN_CASE(JSOP_RETURN)
            emitReturn(frame.peek(-1));
            fallthrough = false;
          END_CASE(JSOP_RETURN)

          BEGIN_CASE(JSOP_GOTO)
          {
            jsbytecode *target = PC + GET_JUMP_OFFSET(PC);
            fixDoubleTypes(Uses(0));

            /*
             * Watch out for backward jumps emitted to link 'continue' statements
             * together. These are jumping to another GOTO at the head of the loop,
             * which should be short circuited so we don't mistake this for an
             * actual loop back edge. :XXX: what if there is a trap at the target?
             */
            if (target < PC) {
                if (JSOp(*target) == JSOP_GOTO) {
                    target = target + GET_JUMP_OFFSET(target);
                    JS_ASSERT(target >= PC);
                } else if (JSOp(*target) == JSOP_GOTOX) {
                    return Compile_Abort;
                }
            }

            /*
             * Watch for gotos which are entering a 'for' or 'while' loop. These jump
             * to the loop condition test and are immediately followed by the head of the loop.
             */
            jsbytecode *next = PC + JSOP_GOTO_LENGTH;
            if (analysis->maybeCode(next) && liveness.getCode(next).loopBackedge) {
                frame.syncAndForgetEverything();
                Jump j = masm.jump();
                if (!frame.pushLoop(next, j, target))
                    return Compile_Error;
            } else {
                if (!frame.syncForBranch(target, Uses(0)))
                    return Compile_Error;
                Jump j = masm.jump();
                if (!jumpAndTrace(j, target))
                    return Compile_Error;
            }
            fallthrough = false;
          }
          END_CASE(JSOP_GOTO)

          BEGIN_CASE(JSOP_IFEQ)
          BEGIN_CASE(JSOP_IFNE)
            fixDoubleTypes(Uses(1));
            if (!jsop_ifneq(op, PC + GET_JUMP_OFFSET(PC)))
                return Compile_Error;
          END_CASE(JSOP_IFNE)

          BEGIN_CASE(JSOP_ARGUMENTS)
            /*
             * For calls of the form 'f.apply(x, arguments)' we can avoid
             * creating an args object by having ic::SplatApplyArgs pull
             * directly from the stack. To do this, we speculate here that
             * 'apply' actually refers to js_fun_apply. If this is not true,
             * the slow path in JSOP_FUNAPPLY will create the args object.
             */
            if (canUseApplyTricks())
                applyTricks = LazyArgsObj;
            else
                jsop_arguments();
            frame.pushSynced(knownPushedType(0));
          END_CASE(JSOP_ARGUMENTS)

          BEGIN_CASE(JSOP_FORARG)
            iterNext();
            frame.storeArg(GET_SLOTNO(PC), true);
            frame.pop();
          END_CASE(JSOP_FORARG)

          BEGIN_CASE(JSOP_FORLOCAL)
            iterNext();
            frame.storeLocal(GET_SLOTNO(PC), true);
            frame.pop();
          END_CASE(JSOP_FORLOCAL)

          BEGIN_CASE(JSOP_DUP)
            frame.dup();
          END_CASE(JSOP_DUP)

          BEGIN_CASE(JSOP_DUP2)
            frame.dup2();
          END_CASE(JSOP_DUP2)

          BEGIN_CASE(JSOP_BITOR)
          BEGIN_CASE(JSOP_BITXOR)
          BEGIN_CASE(JSOP_BITAND)
            jsop_bitop(op);
          END_CASE(JSOP_BITAND)

          BEGIN_CASE(JSOP_LT)
          BEGIN_CASE(JSOP_LE)
          BEGIN_CASE(JSOP_GT)
          BEGIN_CASE(JSOP_GE)
          BEGIN_CASE(JSOP_EQ)
          BEGIN_CASE(JSOP_NE)
          {
            /* Detect fusions. */
            jsbytecode *next = &PC[JSOP_GE_LENGTH];
            JSOp fused = JSOp(*next);
            if ((fused != JSOP_IFEQ && fused != JSOP_IFNE) || analysis->jumpTarget(next))
                fused = JSOP_NOP;

            /* Get jump target, if any. */
            jsbytecode *target = NULL;
            if (fused != JSOP_NOP) {
                target = next + GET_JUMP_OFFSET(next);
                fixDoubleTypes(Uses(2));
            }

            BoolStub stub = NULL;
            switch (op) {
              case JSOP_LT:
                stub = stubs::LessThan;
                break;
              case JSOP_LE:
                stub = stubs::LessEqual;
                break;
              case JSOP_GT:
                stub = stubs::GreaterThan;
                break;
              case JSOP_GE:
                stub = stubs::GreaterEqual;
                break;
              case JSOP_EQ:
                stub = stubs::Equal;
                break;
              case JSOP_NE:
                stub = stubs::NotEqual;
                break;
              default:
                JS_NOT_REACHED("WAT");
                break;
            }

            FrameEntry *rhs = frame.peek(-1);
            FrameEntry *lhs = frame.peek(-2);

            /* Check for easy cases that the parser does not constant fold. */
            if (lhs->isConstant() && rhs->isConstant()) {
                /* Primitives can be trivially constant folded. */
                const Value &lv = lhs->getValue();
                const Value &rv = rhs->getValue();

                if (lv.isPrimitive() && rv.isPrimitive()) {
                    bool result = compareTwoValues(cx, op, lv, rv);

                    frame.pop();
                    frame.pop();

                    if (!target) {
                        frame.push(Value(BooleanValue(result)));
                    } else {
                        if (fused == JSOP_IFEQ)
                            result = !result;

                        if (result) {
                            fixDoubleTypes(Uses(0));
                            if (!frame.syncForBranch(target, Uses(0)))
                                return Compile_Error;
                            Jump j = masm.jump();
                            if (!jumpAndTrace(j, target))
                                return Compile_Error;
                        } else {
                            /*
                             * Branch is never taken, but clean up any loop
                             * if this is a backedge.
                             */
                            if (target < PC && !finishLoop(target))
                                return Compile_Error;
                        }
                    }
                } else {
                    if (!emitStubCmpOp(stub, target, fused))
                        return Compile_Error;
                }
            } else {
                /* Anything else should go through the fast path generator. */
                if (!jsop_relational(op, stub, target, fused))
                    return Compile_Error;
            }

            /* Advance PC manually. */
            JS_STATIC_ASSERT(JSOP_LT_LENGTH == JSOP_GE_LENGTH);
            JS_STATIC_ASSERT(JSOP_LE_LENGTH == JSOP_GE_LENGTH);
            JS_STATIC_ASSERT(JSOP_GT_LENGTH == JSOP_GE_LENGTH);
            JS_STATIC_ASSERT(JSOP_EQ_LENGTH == JSOP_GE_LENGTH);
            JS_STATIC_ASSERT(JSOP_NE_LENGTH == JSOP_GE_LENGTH);

            PC += JSOP_GE_LENGTH;
            if (fused != JSOP_NOP) {
                SPEW_OPCODE();
                PC += JSOP_IFNE_LENGTH;
            }
            break;
          }
          END_CASE(JSOP_GE)

          BEGIN_CASE(JSOP_LSH)
            jsop_bitop(op);
          END_CASE(JSOP_LSH)

          BEGIN_CASE(JSOP_RSH)
            jsop_rsh();
          END_CASE(JSOP_RSH)

          BEGIN_CASE(JSOP_URSH)
            jsop_bitop(op);
          END_CASE(JSOP_URSH)

          BEGIN_CASE(JSOP_ADD)
            if (!jsop_binary(op, stubs::Add, knownPushedType(0))) {
                markPushedOverflow(0);
                return Compile_Overflow;
            }
          END_CASE(JSOP_ADD)

          BEGIN_CASE(JSOP_SUB)
            if (!jsop_binary(op, stubs::Sub, knownPushedType(0))) {
                markPushedOverflow(0);
                return Compile_Overflow;
            }
          END_CASE(JSOP_SUB)

          BEGIN_CASE(JSOP_MUL)
            if (!jsop_binary(op, stubs::Mul, knownPushedType(0))) {
                markPushedOverflow(0);
                return Compile_Overflow;
            }
          END_CASE(JSOP_MUL)

          BEGIN_CASE(JSOP_DIV)
            if (!jsop_binary(op, stubs::Div, knownPushedType(0))) {
                markPushedOverflow(0);
                return Compile_Overflow;
            }
          END_CASE(JSOP_DIV)

          BEGIN_CASE(JSOP_MOD)
            if (!jsop_mod())
                return Compile_Overflow;
          END_CASE(JSOP_MOD)

          BEGIN_CASE(JSOP_NOT)
            jsop_not();
          END_CASE(JSOP_NOT)

          BEGIN_CASE(JSOP_BITNOT)
          {
            FrameEntry *top = frame.peek(-1);
            if (top->isConstant() && top->getValue().isPrimitive()) {
                int32_t i;
                ValueToECMAInt32(cx, top->getValue(), &i);
                i = ~i;
                frame.pop();
                frame.push(Int32Value(i));
            } else {
                jsop_bitnot();
            }
          }
          END_CASE(JSOP_BITNOT)

          BEGIN_CASE(JSOP_NEG)
          {
            FrameEntry *top = frame.peek(-1);
            if (top->isConstant() && top->getValue().isPrimitive()) {
                double d;
                ValueToNumber(cx, top->getValue(), &d);
                d = -d;
                Value v = NumberValue(d);

                /* Watch for overflow in constant propagation. */
                if (!v.isInt32() && knownPushedType(0) == JSVAL_TYPE_INT32) {
                    JaegerSpew(JSpew_Abort, "overflow in negation (%u)\n", PC - script->code);
                    markPushedOverflow(0);
                    return Compile_Overflow;
                }

                frame.pop();
                frame.push(v);
            } else {
                jsop_neg();
            }
          }
          END_CASE(JSOP_NEG)

          BEGIN_CASE(JSOP_POS)
            jsop_pos();
          END_CASE(JSOP_POS)

          BEGIN_CASE(JSOP_DELNAME)
          {
            uint32 index = fullAtomIndex(PC);
            JSAtom *atom = script->getAtom(index);

            prepareStubCall(Uses(0));
            masm.move(ImmPtr(atom), Registers::ArgReg1);
            INLINE_STUBCALL(stubs::DelName);
            frame.pushSynced(knownPushedType(0));
          }
          END_CASE(JSOP_DELNAME)

          BEGIN_CASE(JSOP_DELPROP)
          {
            uint32 index = fullAtomIndex(PC);
            JSAtom *atom = script->getAtom(index);

            prepareStubCall(Uses(1));
            masm.move(ImmPtr(atom), Registers::ArgReg1);
            INLINE_STUBCALL(STRICT_VARIANT(stubs::DelProp));
            frame.pop();
            frame.pushSynced(knownPushedType(0));
          }
          END_CASE(JSOP_DELPROP) 

          BEGIN_CASE(JSOP_DELELEM)
            prepareStubCall(Uses(2));
            INLINE_STUBCALL(STRICT_VARIANT(stubs::DelElem));
            frame.popn(2);
            frame.pushSynced(knownPushedType(0));
          END_CASE(JSOP_DELELEM)

          BEGIN_CASE(JSOP_TYPEOF)
          BEGIN_CASE(JSOP_TYPEOFEXPR)
            jsop_typeof();
          END_CASE(JSOP_TYPEOF)

          BEGIN_CASE(JSOP_VOID)
            frame.pop();
            frame.push(UndefinedValue());
          END_CASE(JSOP_VOID)

          BEGIN_CASE(JSOP_INCNAME)
            if (!jsop_nameinc(op, STRICT_VARIANT(stubs::IncName), fullAtomIndex(PC)))
                return Compile_Error;
            break;
          END_CASE(JSOP_INCNAME)

          BEGIN_CASE(JSOP_INCGNAME)
            jsop_gnameinc(op, STRICT_VARIANT(stubs::IncGlobalName), fullAtomIndex(PC));
            break;
          END_CASE(JSOP_INCGNAME)

          BEGIN_CASE(JSOP_INCPROP)
            if (!jsop_propinc(op, STRICT_VARIANT(stubs::IncProp), fullAtomIndex(PC)))
                return Compile_Error;
            break;
          END_CASE(JSOP_INCPROP)

          BEGIN_CASE(JSOP_INCELEM)
            jsop_eleminc(op, STRICT_VARIANT(stubs::IncElem));
          END_CASE(JSOP_INCELEM)

          BEGIN_CASE(JSOP_DECNAME)
            if (!jsop_nameinc(op, STRICT_VARIANT(stubs::DecName), fullAtomIndex(PC)))
                return Compile_Error;
            break;
          END_CASE(JSOP_DECNAME)

          BEGIN_CASE(JSOP_DECGNAME)
            jsop_gnameinc(op, STRICT_VARIANT(stubs::DecGlobalName), fullAtomIndex(PC));
            break;
          END_CASE(JSOP_DECGNAME)

          BEGIN_CASE(JSOP_DECPROP)
            if (!jsop_propinc(op, STRICT_VARIANT(stubs::DecProp), fullAtomIndex(PC)))
                return Compile_Error;
            break;
          END_CASE(JSOP_DECPROP)

          BEGIN_CASE(JSOP_DECELEM)
            jsop_eleminc(op, STRICT_VARIANT(stubs::DecElem));
          END_CASE(JSOP_DECELEM)

          BEGIN_CASE(JSOP_NAMEINC)
            if (!jsop_nameinc(op, STRICT_VARIANT(stubs::NameInc), fullAtomIndex(PC)))
                return Compile_Error;
            break;
          END_CASE(JSOP_NAMEINC)

          BEGIN_CASE(JSOP_GNAMEINC)
            jsop_gnameinc(op, STRICT_VARIANT(stubs::GlobalNameInc), fullAtomIndex(PC));
            break;
          END_CASE(JSOP_GNAMEINC)

          BEGIN_CASE(JSOP_PROPINC)
            if (!jsop_propinc(op, STRICT_VARIANT(stubs::PropInc), fullAtomIndex(PC)))
                return Compile_Error;
            break;
          END_CASE(JSOP_PROPINC)

          BEGIN_CASE(JSOP_ELEMINC)
            jsop_eleminc(op, STRICT_VARIANT(stubs::ElemInc));
          END_CASE(JSOP_ELEMINC)

          BEGIN_CASE(JSOP_NAMEDEC)
            if (!jsop_nameinc(op, STRICT_VARIANT(stubs::NameDec), fullAtomIndex(PC)))
                return Compile_Error;
            break;
          END_CASE(JSOP_NAMEDEC)

          BEGIN_CASE(JSOP_GNAMEDEC)
            jsop_gnameinc(op, STRICT_VARIANT(stubs::GlobalNameDec), fullAtomIndex(PC));
            break;
          END_CASE(JSOP_GNAMEDEC)

          BEGIN_CASE(JSOP_PROPDEC)
            if (!jsop_propinc(op, STRICT_VARIANT(stubs::PropDec), fullAtomIndex(PC)))
                return Compile_Error;
            break;
          END_CASE(JSOP_PROPDEC)

          BEGIN_CASE(JSOP_ELEMDEC)
            jsop_eleminc(op, STRICT_VARIANT(stubs::ElemDec));
          END_CASE(JSOP_ELEMDEC)

          BEGIN_CASE(JSOP_GETTHISPROP)
            /* Push thisv onto stack. */
            jsop_this();
            if (!jsop_getprop(script->getAtom(fullAtomIndex(PC)), knownPushedType(0)))
                return Compile_Error;
          END_CASE(JSOP_GETTHISPROP);

          BEGIN_CASE(JSOP_GETARGPROP)
          {
            /* Push arg onto stack. */
            uint32 arg = GET_SLOTNO(PC);
            frame.pushArg(arg, knownArgumentType(arg));
            if (!jsop_getprop(script->getAtom(fullAtomIndex(&PC[ARGNO_LEN])), knownPushedType(0)))
                return Compile_Error;
          }
          END_CASE(JSOP_GETARGPROP)

          BEGIN_CASE(JSOP_GETLOCALPROP)
          {
            uint32 local = GET_SLOTNO(PC);
            frame.pushLocal(local, knownLocalType(local));
            if (!jsop_getprop(script->getAtom(fullAtomIndex(&PC[SLOTNO_LEN])), knownPushedType(0)))
                return Compile_Error;
          }
          END_CASE(JSOP_GETLOCALPROP)

          BEGIN_CASE(JSOP_GETPROP)
            if (!jsop_getprop(script->getAtom(fullAtomIndex(PC)), knownPushedType(0)))
                return Compile_Error;
          END_CASE(JSOP_GETPROP)

          BEGIN_CASE(JSOP_LENGTH)
            if (!jsop_length())
                return Compile_Error;
          END_CASE(JSOP_LENGTH)

          BEGIN_CASE(JSOP_GETELEM)
            if (!jsop_getelem(false))
                return Compile_Error;
          END_CASE(JSOP_GETELEM)

          BEGIN_CASE(JSOP_SETELEM)
            if (!jsop_setelem())
                return Compile_Error;
          END_CASE(JSOP_SETELEM);

          BEGIN_CASE(JSOP_CALLNAME)
            prepareStubCall(Uses(0));
            masm.move(Imm32(fullAtomIndex(PC)), Registers::ArgReg1);
            INLINE_STUBCALL(stubs::CallName);
            frame.pushSynced(knownPushedType(0));
            frame.pushSynced(knownPushedType(1));
          END_CASE(JSOP_CALLNAME)

          BEGIN_CASE(JSOP_EVAL)
          {
            JaegerSpew(JSpew_Insns, " --- EVAL --- \n");
            emitEval(GET_ARGC(PC));
            JaegerSpew(JSpew_Insns, " --- END EVAL --- \n");
          }
          END_CASE(JSOP_EVAL)

          BEGIN_CASE(JSOP_CALL)
          BEGIN_CASE(JSOP_FUNAPPLY)
          BEGIN_CASE(JSOP_FUNCALL)
          {
            JaegerSpew(JSpew_Insns, " --- SCRIPTED CALL --- \n");
            inlineCallHelper(GET_ARGC(PC), false);
            JaegerSpew(JSpew_Insns, " --- END SCRIPTED CALL --- \n");
          }
          END_CASE(JSOP_CALL)

          BEGIN_CASE(JSOP_NAME)
            jsop_name(script->getAtom(fullAtomIndex(PC)), knownPushedType(0));
          END_CASE(JSOP_NAME)

          BEGIN_CASE(JSOP_DOUBLE)
          {
            uint32 index = fullAtomIndex(PC);
            double d = script->getConst(index).toDouble();
            frame.push(Value(DoubleValue(d)));
          }
          END_CASE(JSOP_DOUBLE)

          BEGIN_CASE(JSOP_STRING)
          {
            JSAtom *atom = script->getAtom(fullAtomIndex(PC));
            JSString *str = ATOM_TO_STRING(atom);
            frame.push(Value(StringValue(str)));
          }
          END_CASE(JSOP_STRING)

          BEGIN_CASE(JSOP_ZERO)
            frame.push(Valueify(JSVAL_ZERO));
          END_CASE(JSOP_ZERO)

          BEGIN_CASE(JSOP_ONE)
            frame.push(Valueify(JSVAL_ONE));
          END_CASE(JSOP_ONE)

          BEGIN_CASE(JSOP_NULL)
            frame.push(NullValue());
          END_CASE(JSOP_NULL)

          BEGIN_CASE(JSOP_THIS)
            jsop_this();
          END_CASE(JSOP_THIS)

          BEGIN_CASE(JSOP_FALSE)
            frame.push(Value(BooleanValue(false)));
          END_CASE(JSOP_FALSE)

          BEGIN_CASE(JSOP_TRUE)
            frame.push(Value(BooleanValue(true)));
          END_CASE(JSOP_TRUE)

          BEGIN_CASE(JSOP_OR)
          BEGIN_CASE(JSOP_AND)
            fixDoubleTypes(Uses(0));
            if (!jsop_andor(op, PC + GET_JUMP_OFFSET(PC)))
                return Compile_Error;
          END_CASE(JSOP_AND)

          BEGIN_CASE(JSOP_TABLESWITCH)
            /*
             * Note: there is no need to syncForBranch for the various targets of
             * switch statement.  The liveness analysis has already marked these as
             * allocated with no registers in use.
             */
            fixDoubleTypes(Uses(1));
            frame.syncAndForgetEverything();
            masm.move(ImmPtr(PC), Registers::ArgReg1);

            /* prepareStubCall() is not needed due to syncAndForgetEverything() */
            INLINE_STUBCALL(stubs::TableSwitch);
            frame.pop();

            masm.jump(Registers::ReturnReg);
            PC += js_GetVariableBytecodeLength(PC);
            break;
          END_CASE(JSOP_TABLESWITCH)

          BEGIN_CASE(JSOP_LOOKUPSWITCH)
            fixDoubleTypes(Uses(1));
            frame.syncAndForgetEverything();
            masm.move(ImmPtr(PC), Registers::ArgReg1);

            /* prepareStubCall() is not needed due to syncAndForgetEverything() */
            INLINE_STUBCALL(stubs::LookupSwitch);
            frame.pop();

            masm.jump(Registers::ReturnReg);
            PC += js_GetVariableBytecodeLength(PC);
            break;
          END_CASE(JSOP_LOOKUPSWITCH)

          BEGIN_CASE(JSOP_STRICTEQ)
            jsop_stricteq(op);
          END_CASE(JSOP_STRICTEQ)

          BEGIN_CASE(JSOP_STRICTNE)
            jsop_stricteq(op);
          END_CASE(JSOP_STRICTNE)

          BEGIN_CASE(JSOP_ITER)
# if defined JS_CPU_X64
            prepareStubCall(Uses(1));
            masm.move(Imm32(PC[1]), Registers::ArgReg1);
            INLINE_STUBCALL(stubs::Iter);
            frame.pop();
            frame.pushSynced(JSVAL_TYPE_UNKNOWN);
#else
            iter(PC[1]);
#endif
          END_CASE(JSOP_ITER)

          BEGIN_CASE(JSOP_MOREITER)
            /* This MUST be fused with IFNE or IFNEX. */
            iterMore();
            break;
          END_CASE(JSOP_MOREITER)

          BEGIN_CASE(JSOP_ENDITER)
# if defined JS_CPU_X64
            prepareStubCall(Uses(1));
            INLINE_STUBCALL(stubs::EndIter);
            frame.pop();
#else
            iterEnd();
#endif
          END_CASE(JSOP_ENDITER)

          BEGIN_CASE(JSOP_POP)
            frame.pop();
          END_CASE(JSOP_POP)

          BEGIN_CASE(JSOP_NEW)
          {
            JaegerSpew(JSpew_Insns, " --- NEW OPERATOR --- \n");
            inlineCallHelper(GET_ARGC(PC), true);
            JaegerSpew(JSpew_Insns, " --- END NEW OPERATOR --- \n");
          }
          END_CASE(JSOP_NEW)

          BEGIN_CASE(JSOP_GETARG)
          BEGIN_CASE(JSOP_CALLARG)
          {
            uint32 arg = GET_SLOTNO(PC);
            frame.pushArg(arg, knownArgumentType(arg));
            if (op == JSOP_CALLARG)
                frame.push(UndefinedValue());
          }
          END_CASE(JSOP_GETARG)

          BEGIN_CASE(JSOP_BINDGNAME)
            jsop_bindgname();
          END_CASE(JSOP_BINDGNAME)

          BEGIN_CASE(JSOP_SETARG)
          {
            jsbytecode *next = &PC[JSOP_SETLOCAL_LENGTH];
            bool pop = JSOp(*next) == JSOP_POP && !analysis->jumpTarget(next);
            JSValueType type = knownArgumentType(GET_SLOTNO(PC));
            frame.storeArg(GET_SLOTNO(PC), pop, type);
            if (pop) {
                frame.pop();
                PC += JSOP_SETARG_LENGTH + JSOP_POP_LENGTH;
                break;
            }
          }
          END_CASE(JSOP_SETARG)

          BEGIN_CASE(JSOP_GETLOCAL)
          {
            uint32 slot = GET_SLOTNO(PC);
            frame.pushLocal(slot, knownPushedType(0));
          }
          END_CASE(JSOP_GETLOCAL)

          BEGIN_CASE(JSOP_SETLOCAL)
          {
            jsbytecode *next = &PC[JSOP_SETLOCAL_LENGTH];
            bool pop = JSOp(*next) == JSOP_POP && !analysis->jumpTarget(next);
            JSValueType type = knownLocalType(GET_SLOTNO(PC));
            frame.storeLocal(GET_SLOTNO(PC), pop, type);
            if (pop) {
                frame.pop();
                PC += JSOP_SETLOCAL_LENGTH + JSOP_POP_LENGTH;
                break;
            }
          }
          END_CASE(JSOP_SETLOCAL)

          BEGIN_CASE(JSOP_SETLOCALPOP)
          {
            JSValueType type = knownLocalType(GET_SLOTNO(PC));
            frame.storeLocal(GET_SLOTNO(PC), true, type);
            frame.pop();
          }
          END_CASE(JSOP_SETLOCALPOP)

          BEGIN_CASE(JSOP_UINT16)
            frame.push(Value(Int32Value((int32_t) GET_UINT16(PC))));
          END_CASE(JSOP_UINT16)

          BEGIN_CASE(JSOP_NEWINIT)
            jsop_newinit();
          END_CASE(JSOP_NEWINIT)

          BEGIN_CASE(JSOP_NEWARRAY)
            jsop_newinit();
          END_CASE(JSOP_NEWARRAY)

          BEGIN_CASE(JSOP_NEWOBJECT)
            jsop_newinit();
          END_CASE(JSOP_NEWOBJECT)

          BEGIN_CASE(JSOP_ENDINIT)
          END_CASE(JSOP_ENDINIT)

          BEGIN_CASE(JSOP_INITMETHOD)
            jsop_initmethod();
            frame.pop();
          END_CASE(JSOP_INITMETHOD)

          BEGIN_CASE(JSOP_INITPROP)
            jsop_initprop();
            frame.pop();
          END_CASE(JSOP_INITPROP)

          BEGIN_CASE(JSOP_INITELEM)
            jsop_initelem();
            frame.popn(2);
          END_CASE(JSOP_INITELEM)

          BEGIN_CASE(JSOP_INCARG)
          BEGIN_CASE(JSOP_DECARG)
          BEGIN_CASE(JSOP_ARGINC)
          BEGIN_CASE(JSOP_ARGDEC)
          {
            jsbytecode *next = &PC[JSOP_ARGINC_LENGTH];
            bool popped = false;
            if (JSOp(*next) == JSOP_POP && !analysis->jumpTarget(next))
                popped = true;
            if (!jsop_arginc(op, GET_SLOTNO(PC), popped))
                return Compile_Overflow;
            PC += JSOP_ARGINC_LENGTH;
            if (popped)
                PC += JSOP_POP_LENGTH;
            break;
          }
          END_CASE(JSOP_ARGDEC)

          BEGIN_CASE(JSOP_INCLOCAL)
          BEGIN_CASE(JSOP_DECLOCAL)
          BEGIN_CASE(JSOP_LOCALINC)
          BEGIN_CASE(JSOP_LOCALDEC)
          {
            jsbytecode *next = &PC[JSOP_LOCALINC_LENGTH];
            bool popped = false;
            if (JSOp(*next) == JSOP_POP && !analysis->jumpTarget(next))
                popped = true;
            /* These manually advance the PC. */
            if (!jsop_localinc(op, GET_SLOTNO(PC), popped))
                return Compile_Overflow;
            PC += JSOP_LOCALINC_LENGTH;
            if (popped)
                PC += JSOP_POP_LENGTH;
            break;
          }
          END_CASE(JSOP_LOCALDEC)

          BEGIN_CASE(JSOP_FORNAME)
            // Before: ITER
            // After:  ITER SCOPEOBJ
            jsop_bindname(fullAtomIndex(PC), false);

            // Fall through to FORPROP.

          BEGIN_CASE(JSOP_FORPROP)
            // Before: ITER OBJ
            // After:  ITER OBJ ITER
            frame.dupAt(-2);

            // Before: ITER OBJ ITER 
            // After:  ITER OBJ ITER VALUE
            iterNext();

            // Before: ITER OBJ ITER VALUE
            // After:  ITER OBJ VALUE
            frame.shimmy(1);

            // Before: ITER OBJ VALUE
            // After:  ITER VALUE
            jsop_setprop(script->getAtom(fullAtomIndex(PC)), false);

            // Before: ITER VALUE
            // After:  ITER
            frame.pop();
          END_CASE(JSOP_FORPROP)

          BEGIN_CASE(JSOP_FORELEM)
            // This opcode is for the decompiler; it is succeeded by an
            // ENUMELEM, which performs the actual array store.
            iterNext();
          END_CASE(JSOP_FORELEM)

          BEGIN_CASE(JSOP_BINDNAME)
            jsop_bindname(fullAtomIndex(PC), true);
          END_CASE(JSOP_BINDNAME)

          BEGIN_CASE(JSOP_SETPROP)
            if (!jsop_setprop(script->getAtom(fullAtomIndex(PC)), true))
                return Compile_Error;
          END_CASE(JSOP_SETPROP)

          BEGIN_CASE(JSOP_SETNAME)
          BEGIN_CASE(JSOP_SETMETHOD)
            if (!jsop_setprop(script->getAtom(fullAtomIndex(PC)), true))
                return Compile_Error;
          END_CASE(JSOP_SETNAME)

          BEGIN_CASE(JSOP_THROW)
            prepareStubCall(Uses(1));
            INLINE_STUBCALL(stubs::Throw);
            frame.pop();
          END_CASE(JSOP_THROW)

          BEGIN_CASE(JSOP_IN)
            prepareStubCall(Uses(2));
            INLINE_STUBCALL(stubs::In);
            frame.popn(2);
            frame.takeReg(Registers::ReturnReg);
            frame.pushTypedPayload(JSVAL_TYPE_BOOLEAN, Registers::ReturnReg);
          END_CASE(JSOP_IN)

          BEGIN_CASE(JSOP_INSTANCEOF)
            if (!jsop_instanceof())
                return Compile_Error;
          END_CASE(JSOP_INSTANCEOF)

          BEGIN_CASE(JSOP_EXCEPTION)
          {
            JS_STATIC_ASSERT(sizeof(cx->throwing) == 4);
            RegisterID reg = frame.allocReg();
            masm.loadPtr(FrameAddress(offsetof(VMFrame, cx)), reg);
            masm.store32(Imm32(JS_FALSE), Address(reg, offsetof(JSContext, throwing)));

            Address excn(reg, offsetof(JSContext, exception));
            frame.freeReg(reg);
            frame.push(excn, knownPushedType(0));
          }
          END_CASE(JSOP_EXCEPTION)

          BEGIN_CASE(JSOP_LINENO)
          END_CASE(JSOP_LINENO)

          BEGIN_CASE(JSOP_ENUMELEM)
            // Normally, SETELEM transforms the stack
            //  from: OBJ ID VALUE
            //  to:   VALUE
            //
            // Here, the stack transition is
            //  from: VALUE OBJ ID
            //  to:
            // So we make the stack look like a SETELEM, and re-use it.

            // Before: VALUE OBJ ID
            // After:  VALUE OBJ ID VALUE
            frame.dupAt(-3);

            // Before: VALUE OBJ ID VALUE
            // After:  VALUE VALUE
            if (!jsop_setelem())
                return Compile_Error;

            // Before: VALUE VALUE
            // After:
            frame.popn(2);
          END_CASE(JSOP_ENUMELEM)

          BEGIN_CASE(JSOP_BLOCKCHAIN)
          END_CASE(JSOP_BLOCKCHAIN)

          BEGIN_CASE(JSOP_NULLBLOCKCHAIN)
          END_CASE(JSOP_NULLBLOCKCHAIN)

          BEGIN_CASE(JSOP_CONDSWITCH)
            /* No-op for the decompiler. */
          END_CASE(JSOP_CONDSWITCH)

          BEGIN_CASE(JSOP_DEFFUN)
          {
            uint32 index = fullAtomIndex(PC);
            JSFunction *inner = script->getFunction(index);

            if (fun) {
                JSLocalKind localKind = fun->lookupLocal(cx, inner->atom, NULL);
                if (localKind != JSLOCAL_NONE)
                    frame.syncAndForgetEverything();
            }

            prepareStubCall(Uses(0));
            masm.move(ImmPtr(inner), Registers::ArgReg1);
            INLINE_STUBCALL(STRICT_VARIANT(stubs::DefFun));
          }
          END_CASE(JSOP_DEFFUN)

          BEGIN_CASE(JSOP_DEFVAR)
          BEGIN_CASE(JSOP_DEFCONST)
          {
            uint32 index = fullAtomIndex(PC);
            JSAtom *atom = script->getAtom(index);

            prepareStubCall(Uses(0));
            masm.move(ImmPtr(atom), Registers::ArgReg1);
            INLINE_STUBCALL(stubs::DefVarOrConst);
          }
          END_CASE(JSOP_DEFVAR)

          BEGIN_CASE(JSOP_SETCONST)
          {
            uint32 index = fullAtomIndex(PC);
            JSAtom *atom = script->getAtom(index);

            if (fun) {
                JSLocalKind localKind = fun->lookupLocal(cx, atom, NULL);
                if (localKind != JSLOCAL_NONE)
                    frame.syncAndForgetEverything();
            }

            prepareStubCall(Uses(1));
            masm.move(ImmPtr(atom), Registers::ArgReg1);
            INLINE_STUBCALL(stubs::SetConst);
          }
          END_CASE(JSOP_SETCONST)

          BEGIN_CASE(JSOP_DEFLOCALFUN_FC)
          {
            uint32 slot = GET_SLOTNO(PC);
            JSFunction *fun = script->getFunction(fullAtomIndex(&PC[SLOTNO_LEN]));
            prepareStubCall(Uses(frame.frameSlots()));
            masm.move(ImmPtr(fun), Registers::ArgReg1);
            INLINE_STUBCALL(stubs::DefLocalFun_FC);
            frame.takeReg(Registers::ReturnReg);
            frame.pushTypedPayload(JSVAL_TYPE_OBJECT, Registers::ReturnReg);
            frame.storeLocal(slot, true);
            frame.pop();
          }
          END_CASE(JSOP_DEFLOCALFUN_FC)

          BEGIN_CASE(JSOP_LAMBDA)
          {
            JSFunction *fun = script->getFunction(fullAtomIndex(PC));

            JSObjStubFun stub = stubs::Lambda;
            uint32 uses = 0;

            jsbytecode *pc2 = AdvanceOverBlockchainOp(PC + JSOP_LAMBDA_LENGTH);
            JSOp next = JSOp(*pc2);
            
            if (next == JSOP_INITMETHOD) {
                stub = stubs::LambdaForInit;
            } else if (next == JSOP_SETMETHOD) {
                stub = stubs::LambdaForSet;
                uses = 1;
            } else if (fun->joinable()) {
                if (next == JSOP_CALL) {
                    stub = stubs::LambdaJoinableForCall;
                    uses = frame.frameSlots();
                } else if (next == JSOP_NULL) {
                    stub = stubs::LambdaJoinableForNull;
                }
            }

            prepareStubCall(Uses(uses));
            masm.move(ImmPtr(fun), Registers::ArgReg1);

            if (stub == stubs::Lambda) {
                INLINE_STUBCALL(stub);
            } else {
                jsbytecode *savedPC = PC;
                PC = pc2;
                INLINE_STUBCALL(stub);
                PC = savedPC;
            }

            frame.takeReg(Registers::ReturnReg);
            frame.pushTypedPayload(JSVAL_TYPE_OBJECT, Registers::ReturnReg);
          }
          END_CASE(JSOP_LAMBDA)

          BEGIN_CASE(JSOP_TRY)
            frame.syncAndForgetEverything();
          END_CASE(JSOP_TRY)

          BEGIN_CASE(JSOP_GETFCSLOT)
          BEGIN_CASE(JSOP_CALLFCSLOT)
          {
            uintN index = GET_UINT16(PC);

            // Load the callee's payload into a register.
            frame.pushCallee();
            RegisterID reg = frame.copyDataIntoReg(frame.peek(-1));
            frame.pop();

            // obj->getFlatClosureUpvars()
            masm.loadPtr(Address(reg, offsetof(JSObject, slots)), reg);
            Address upvarAddress(reg, JSObject::JSSLOT_FLAT_CLOSURE_UPVARS * sizeof(Value));
            masm.loadPrivate(upvarAddress, reg);
            // push ((Value *) reg)[index]
            frame.freeReg(reg);
            frame.push(Address(reg, index * sizeof(Value)), knownPushedType(0));
            if (op == JSOP_CALLFCSLOT)
                frame.push(UndefinedValue());
          }
          END_CASE(JSOP_CALLFCSLOT)

          BEGIN_CASE(JSOP_ARGSUB)
            prepareStubCall(Uses(0));
            masm.move(Imm32(GET_ARGNO(PC)), Registers::ArgReg1);
            INLINE_STUBCALL(stubs::ArgSub);
            frame.pushSynced(knownPushedType(0));
          END_CASE(JSOP_ARGSUB)

          BEGIN_CASE(JSOP_ARGCNT)
            prepareStubCall(Uses(0));
            INLINE_STUBCALL(stubs::ArgCnt);
            frame.pushSynced(knownPushedType(0));
          END_CASE(JSOP_ARGCNT)

          BEGIN_CASE(JSOP_DEFLOCALFUN)
          {
            uint32 slot = GET_SLOTNO(PC);
            JSFunction *fun = script->getFunction(fullAtomIndex(&PC[SLOTNO_LEN]));
            prepareStubCall(Uses(0));
            masm.move(ImmPtr(fun), Registers::ArgReg1);
            INLINE_STUBCALL(stubs::DefLocalFun);
            frame.takeReg(Registers::ReturnReg);
            frame.pushTypedPayload(JSVAL_TYPE_OBJECT, Registers::ReturnReg);
            frame.storeLocal(slot, true);
            frame.pop();
          }
          END_CASE(JSOP_DEFLOCALFUN)

          BEGIN_CASE(JSOP_RETRVAL)
            emitReturn(NULL);
          END_CASE(JSOP_RETRVAL)

          BEGIN_CASE(JSOP_GETGNAME)
          BEGIN_CASE(JSOP_CALLGNAME)
            jsop_getgname(fullAtomIndex(PC), knownPushedType(0));
            if (op == JSOP_CALLGNAME)
                frame.push(UndefinedValue());
          END_CASE(JSOP_GETGNAME)

          BEGIN_CASE(JSOP_SETGNAME)
            jsop_setgname(fullAtomIndex(PC), true);
          END_CASE(JSOP_SETGNAME)

          BEGIN_CASE(JSOP_REGEXP)
          {
            JSObject *regex = script->getRegExp(fullAtomIndex(PC));
            prepareStubCall(Uses(0));
            masm.move(ImmPtr(regex), Registers::ArgReg1);
            INLINE_STUBCALL(stubs::RegExp);
            frame.takeReg(Registers::ReturnReg);
            frame.pushTypedPayload(JSVAL_TYPE_OBJECT, Registers::ReturnReg);
          }
          END_CASE(JSOP_REGEXP)

          BEGIN_CASE(JSOP_CALLPROP)
            if (!jsop_callprop(script->getAtom(fullAtomIndex(PC))))
                return Compile_Error;
          END_CASE(JSOP_CALLPROP)

          BEGIN_CASE(JSOP_GETUPVAR)
          BEGIN_CASE(JSOP_CALLUPVAR)
          {
            uint32 index = GET_UINT16(PC);
            JSUpvarArray *uva = script->upvars();
            JS_ASSERT(index < uva->length);

            prepareStubCall(Uses(0));
            masm.move(Imm32(uva->vector[index].asInteger()), Registers::ArgReg1);
            INLINE_STUBCALL(stubs::GetUpvar);
            frame.pushSynced(knownPushedType(0));
            if (op == JSOP_CALLUPVAR)
                frame.push(UndefinedValue());
          }
          END_CASE(JSOP_CALLUPVAR)

          BEGIN_CASE(JSOP_UINT24)
            frame.push(Value(Int32Value((int32_t) GET_UINT24(PC))));
          END_CASE(JSOP_UINT24)

          BEGIN_CASE(JSOP_CALLELEM)
            jsop_getelem(true);
          END_CASE(JSOP_CALLELEM)

          BEGIN_CASE(JSOP_STOP)
            emitReturn(NULL);
            goto done;
          END_CASE(JSOP_STOP)

          BEGIN_CASE(JSOP_GETXPROP)
            if (!jsop_xname(script->getAtom(fullAtomIndex(PC))))
                return Compile_Error;
          END_CASE(JSOP_GETXPROP)

          BEGIN_CASE(JSOP_ENTERBLOCK)
            enterBlock(script->getObject(fullAtomIndex(PC)));
          END_CASE(JSOP_ENTERBLOCK);

          BEGIN_CASE(JSOP_LEAVEBLOCK)
            leaveBlock();
          END_CASE(JSOP_LEAVEBLOCK)

          BEGIN_CASE(JSOP_CALLLOCAL)
            frame.pushLocal(GET_SLOTNO(PC), knownPushedType(0));
            frame.push(UndefinedValue());
          END_CASE(JSOP_CALLLOCAL)

          BEGIN_CASE(JSOP_INT8)
            frame.push(Value(Int32Value(GET_INT8(PC))));
          END_CASE(JSOP_INT8)

          BEGIN_CASE(JSOP_INT32)
            frame.push(Value(Int32Value(GET_INT32(PC))));
          END_CASE(JSOP_INT32)

          BEGIN_CASE(JSOP_HOLE)
            frame.push(MagicValue(JS_ARRAY_HOLE));
          END_CASE(JSOP_HOLE)

          BEGIN_CASE(JSOP_LAMBDA_FC)
          {
            JSFunction *fun = script->getFunction(fullAtomIndex(PC));
            prepareStubCall(Uses(frame.frameSlots()));
            masm.move(ImmPtr(fun), Registers::ArgReg1);
            INLINE_STUBCALL(stubs::FlatLambda);
            frame.takeReg(Registers::ReturnReg);
            frame.pushTypedPayload(JSVAL_TYPE_OBJECT, Registers::ReturnReg);
          }
          END_CASE(JSOP_LAMBDA_FC)

          BEGIN_CASE(JSOP_TRACE)
          BEGIN_CASE(JSOP_NOTRACE)
          {
            if (analysis->jumpTarget(PC))
                interruptCheckHelper();
          }
          END_CASE(JSOP_TRACE)

          BEGIN_CASE(JSOP_DEBUGGER)
            prepareStubCall(Uses(0));
            masm.move(ImmPtr(PC), Registers::ArgReg1);
            INLINE_STUBCALL(stubs::Debugger);
          END_CASE(JSOP_DEBUGGER)

          BEGIN_CASE(JSOP_UNBRAND)
            jsop_unbrand();
          END_CASE(JSOP_UNBRAND)

          BEGIN_CASE(JSOP_UNBRANDTHIS)
            jsop_this();
            jsop_unbrand();
            frame.pop();
          END_CASE(JSOP_UNBRANDTHIS)

          BEGIN_CASE(JSOP_GETGLOBAL)
          BEGIN_CASE(JSOP_CALLGLOBAL)
            jsop_getglobal(GET_SLOTNO(PC));
            if (op == JSOP_CALLGLOBAL)
                frame.push(UndefinedValue());
          END_CASE(JSOP_GETGLOBAL)

          BEGIN_CASE(JSOP_SETGLOBAL)
            jsop_setglobal(GET_SLOTNO(PC));
          END_CASE(JSOP_SETGLOBAL)

          BEGIN_CASE(JSOP_INCGLOBAL)
          BEGIN_CASE(JSOP_DECGLOBAL)
          BEGIN_CASE(JSOP_GLOBALINC)
          BEGIN_CASE(JSOP_GLOBALDEC)
          {
            jsbytecode *next = &PC[JSOP_LOCALINC_LENGTH];
            bool popped = false;
            if (JSOp(*next) == JSOP_POP && !analysis->jumpTarget(next))
                popped = true;
            /* These manually advance the PC. */
            if (!jsop_globalinc(op, GET_SLOTNO(PC), popped))
                return Compile_Overflow;
            PC += JSOP_LOCALINC_LENGTH;
            if (popped)
                PC += JSOP_POP_LENGTH;
            break;
          }
          END_CASE(JSOP_GLOBALINC)

          BEGIN_CASE(JSOP_FORGLOBAL)
            iterNext();
            jsop_setglobal(GET_SLOTNO(PC));
            frame.pop();
          END_CASE(JSOP_FORGLOBAL)

          default:
           /* Sorry, this opcode isn't implemented yet. */
#ifdef JS_METHODJIT_SPEW
            JaegerSpew(JSpew_Abort, "opcode %s not handled yet (%s line %d)\n", OpcodeNames[op],
                       script->filename, js_PCToLineNumber(cx, script, PC));
#endif
            return Compile_Abort;
        }

    /**********************
     *  END COMPILER OPS  *
     **********************/ 

#ifdef DEBUG
        frame.assertValidRegisterState();
#endif
    }

  done:
    return Compile_Okay;
}

#undef END_CASE
#undef BEGIN_CASE

JSC::MacroAssembler::Label
mjit::Compiler::labelOf(jsbytecode *pc)
{
    uint32 offs = uint32(pc - script->code);
    JS_ASSERT(jumpMap[offs].isValid());
    return jumpMap[offs];
}

uint32
mjit::Compiler::fullAtomIndex(jsbytecode *pc)
{
    return GET_SLOTNO(pc);

    /* If we ever enable INDEXBASE garbage, use this below. */
#if 0
    return GET_SLOTNO(pc) + (atoms - script->atomMap.vector);
#endif
}

bool
mjit::Compiler::knownJump(jsbytecode *pc)
{
    return pc < PC;
}

void *
mjit::Compiler::findCallSite(const CallSite &callSite)
{
    JS_ASSERT(callSite.pcOffset < script->length);

    JITScript *jit = script->getJIT(fp->isConstructing());
    uint8* ilPath = (uint8 *)jit->code.m_code.executableAddress();
    uint8* oolPath = ilPath + masm.size();

    for (uint32 i = 0; i < callSites.length(); i++) {
        InternalCallSite &cs = callSites[i];
        if (cs.pc == script->code + callSite.pcOffset && cs.id == callSite.id) {
            if (cs.ool)
                return oolPath + cs.returnOffset;
            return ilPath + cs.returnOffset;
        }
    }

    /* We have no idea where to patch up to. */
    JS_NOT_REACHED("Call site vanished.");
    return NULL;
}

bool
mjit::Compiler::jumpInScript(Jump j, jsbytecode *pc)
{
    JS_ASSERT(pc >= script->code && uint32(pc - script->code) < script->length);

    if (pc < PC) {
        j.linkTo(jumpMap[uint32(pc - script->code)], &masm);
        return true;
    }
    return branchPatches.append(BranchPatch(j, pc));
}

void
mjit::Compiler::jsop_setglobal(uint32 index)
{
    JS_ASSERT(globalObj);
    uint32 slot = script->getGlobalSlot(index);

    FrameEntry *fe = frame.peek(-1);
    bool popped = PC[JSOP_SETGLOBAL_LENGTH] == JSOP_POP;

    RegisterID reg = frame.allocReg();
    Address address = masm.objSlotRef(globalObj, reg, slot);
    frame.storeTo(fe, address, popped);
    frame.freeReg(reg);
}

void
mjit::Compiler::jsop_getglobal(uint32 index)
{
    JS_ASSERT(globalObj);
    uint32 slot = script->getGlobalSlot(index);

    RegisterID reg = frame.allocReg();
    Address address = masm.objSlotRef(globalObj, reg, slot);
    frame.push(address, knownPushedType(0));
    frame.freeReg(reg);

    /*
     * If the global is currently undefined, it might still be undefined at the point
     * of this access, which type inference will not account for. Insert a check.
     */
    if (globalObj->getSlot(slot).isUndefined() &&
        (JSOp(*PC) == JSOP_CALLGLOBAL || PC[JSOP_GETGLOBAL_LENGTH] != JSOP_POP)) {
        Jump jump = masm.testUndefined(Assembler::Equal, address);
        stubcc.linkExit(jump, Uses(0));
        stubcc.leave();
        OOL_STUBCALL(stubs::UndefinedHelper);
        stubcc.rejoin(Changes(0));
    }
}

void
mjit::Compiler::emitFinalReturn(Assembler &masm)
{
    masm.loadPtr(Address(JSFrameReg, JSStackFrame::offsetOfncode()), Registers::ReturnReg);
    masm.jump(Registers::ReturnReg);
}

// Emits code to load a return value of the frame into the scripted-ABI
// type & data register pair. If the return value is in fp->rval, then |fe|
// is NULL. Otherwise, |fe| contains the return value.
//
// If reading from fp->rval, |undefined| is loaded optimistically, before
// checking if fp->rval is set in the frame flags and loading that instead.
//
// Otherwise, if |masm| is the inline path, it is loaded as efficiently as
// the FrameState can manage. If |masm| is the OOL path, the value is simply
// loaded from its slot in the frame, since the caller has guaranteed it's
// been synced.
//
void
mjit::Compiler::loadReturnValue(Assembler *masm, FrameEntry *fe)
{
    RegisterID typeReg = JSReturnReg_Type;
    RegisterID dataReg = JSReturnReg_Data;

    if (fe) {
        // If using the OOL assembler, the caller signifies that the |fe| is
        // synced, but not to rely on its register state.
        if (masm != &this->masm) {
            if (fe->isConstant()) {
                stubcc.masm.loadValueAsComponents(fe->getValue(), typeReg, dataReg);
            } else {
                Address rval(frame.addressOf(fe));
                if (fe->isTypeKnown() && !fe->isType(JSVAL_TYPE_DOUBLE)) {
                    stubcc.masm.loadPayload(rval, dataReg);
                    stubcc.masm.move(ImmType(fe->getKnownType()), typeReg);
                } else {
                    stubcc.masm.loadValueAsComponents(rval, typeReg, dataReg);
                }
            }
        } else {
            frame.loadForReturn(fe, typeReg, dataReg, Registers::ReturnReg);
        }
    } else {
         // Load a return value from POPV or SETRVAL into the return registers,
         // otherwise return undefined.
        masm->loadValueAsComponents(UndefinedValue(), typeReg, dataReg);
        if (analysis->usesReturnValue()) {
            Jump rvalClear = masm->branchTest32(Assembler::Zero,
                                               FrameFlagsAddress(),
                                               Imm32(JSFRAME_HAS_RVAL));
            Address rvalAddress(JSFrameReg, JSStackFrame::offsetOfReturnValue());
            masm->loadValueAsComponents(rvalAddress, typeReg, dataReg);
            rvalClear.linkTo(masm->label(), masm);
        }
    }
}

// This ensures that constructor return values are an object. If a non-object
// is returned, either explicitly or implicitly, the newly created object is
// loaded out of the frame. Otherwise, the explicitly returned object is kept.
//
void
mjit::Compiler::fixPrimitiveReturn(Assembler *masm, FrameEntry *fe)
{
    JS_ASSERT(isConstructing);

    bool ool = (masm != &this->masm);
    Address thisv(JSFrameReg, JSStackFrame::offsetOfThis(fun));

    // We can just load |thisv| if either of the following is true:
    //  (1) There is no explicit return value, AND fp->rval is not used.
    //  (2) There is an explicit return value, and it's known to be primitive.
    if ((!fe && !analysis->usesReturnValue()) ||
        (fe && fe->isTypeKnown() && fe->getKnownType() != JSVAL_TYPE_OBJECT))
    {
        if (ool)
            masm->loadValueAsComponents(thisv, JSReturnReg_Type, JSReturnReg_Data);
        else
            frame.loadThisForReturn(JSReturnReg_Type, JSReturnReg_Data, Registers::ReturnReg);
        return;
    }

    // If the type is known to be an object, just load the return value as normal.
    if (fe && fe->isTypeKnown() && fe->getKnownType() == JSVAL_TYPE_OBJECT) {
        loadReturnValue(masm, fe);
        return;
    }

    // There's a return value, and its type is unknown. Test the type and load
    // |thisv| if necessary.
    loadReturnValue(masm, fe);
    Jump j = masm->testObject(Assembler::Equal, JSReturnReg_Type);
    masm->loadValueAsComponents(thisv, JSReturnReg_Type, JSReturnReg_Data);
    j.linkTo(masm->label(), masm);
}

// Loads the return value into the scripted ABI register pair, such that JS
// semantics in constructors are preserved.
//
void
mjit::Compiler::emitReturnValue(Assembler *masm, FrameEntry *fe)
{
    if (isConstructing)
        fixPrimitiveReturn(masm, fe);
    else
        loadReturnValue(masm, fe);
}

void
mjit::Compiler::emitReturn(FrameEntry *fe)
{
    JS_ASSERT_IF(!fun, JSOp(*PC) == JSOP_STOP);

    /* Only the top of the stack can be returned. */
    JS_ASSERT_IF(fe, fe == frame.peek(-1));

    if (debugMode() || Probes::callTrackingActive(cx)) {
        prepareStubCall(Uses(0));
        INLINE_STUBCALL(stubs::LeaveScript);
    }

    /*
     * If there's a function object, deal with the fact that it can escape.
     * Note that after we've placed the call object, all tracked state can
     * be thrown away. This will happen anyway because the next live opcode
     * (if any) must have an incoming edge.
     *
     * However, it's an optimization to throw it away early - the tracker
     * won't be spilled on further exits or join points.
     */
    if (fun) {
        if (fun->isHeavyweight()) {
            /* There will always be a call object. */
            prepareStubCall(Uses(fe ? 1 : 0));
            INLINE_STUBCALL(stubs::PutActivationObjects);
        } else {
            /* if (hasCallObj() || hasArgsObj()) stubs::PutActivationObjects() */
            Jump putObjs = masm.branchTest32(Assembler::NonZero,
                                             Address(JSFrameReg, JSStackFrame::offsetOfFlags()),
                                             Imm32(JSFRAME_HAS_CALL_OBJ | JSFRAME_HAS_ARGS_OBJ));
            stubcc.linkExit(putObjs, Uses(frame.frameSlots()));

            stubcc.leave();
            OOL_STUBCALL(stubs::PutActivationObjects);

            emitReturnValue(&stubcc.masm, fe);
            emitFinalReturn(stubcc.masm);
        }
    }

    emitReturnValue(&masm, fe);
    emitFinalReturn(masm);
    frame.discardFrame();
}

void
mjit::Compiler::prepareStubCall(Uses uses)
{
    JaegerSpew(JSpew_Insns, " ---- STUB CALL, SYNCING FRAME ---- \n");
    frame.syncAndKill(Registers(Registers::TempAnyRegs), uses);
    JaegerSpew(JSpew_Insns, " ---- FRAME SYNCING DONE ---- \n");
}

JSC::MacroAssembler::Call
mjit::Compiler::emitStubCall(void *ptr)
{
    JaegerSpew(JSpew_Insns, " ---- CALLING STUB ---- \n");
    Call cl = masm.fallibleVMCall(ptr, PC, frame.stackDepth() + script->nfixed);
    JaegerSpew(JSpew_Insns, " ---- END STUB CALL ---- \n");
    return cl;
}

void
mjit::Compiler::interruptCheckHelper()
{
    /*
     * Bake in and test the address of the interrupt counter for the runtime.
     * This is faster than doing two additional loads for the context's
     * thread data, but will cause this thread to run slower if there are
     * pending interrupts on some other thread.  For non-JS_THREADSAFE builds
     * we can skip this, as there is only one flag to poll.
     */
#ifdef JS_THREADSAFE
    void *interrupt = (void*) &cx->runtime->interruptCounter;
#else
    void *interrupt = (void*) &JS_THREAD_DATA(cx)->interruptFlags;
#endif

#if defined(JS_CPU_X86) || defined(JS_CPU_ARM)
    Jump jump = masm.branch32(Assembler::NotEqual, AbsoluteAddress(interrupt), Imm32(0));
#else
    /* Handle processors that can't load from absolute addresses. */
    RegisterID reg = frame.allocReg();
    masm.move(ImmPtr(interrupt), reg);
    Jump jump = masm.branchTest32(Assembler::NonZero, Address(reg, 0));
    frame.freeReg(reg);
#endif

    stubcc.linkExitDirect(jump, stubcc.masm.label());

    frame.sync(stubcc.masm, Uses(0));
    stubcc.masm.move(ImmPtr(PC), Registers::ArgReg1);
    OOL_STUBCALL(stubs::Interrupt);
    stubcc.rejoin(Changes(0));
}

void
mjit::Compiler::addReturnSite(Label joinPoint)
{
    InternalCallSite site(masm.distanceOf(joinPoint), PC, CallSite::NCODE_RETURN_ID, false, false);
    addCallSite(site);
}

void
mjit::Compiler::emitUncachedCall(uint32 argc, bool callingNew)
{
    CallPatchInfo callPatch;

    RegisterID r0 = Registers::ReturnReg;
    VoidPtrStubUInt32 stub = callingNew ? stubs::UncachedNew : stubs::UncachedCall;

    frame.syncAndKill(Uses(argc + 2));
    prepareStubCall(Uses(argc + 2));
    masm.move(Imm32(argc), Registers::ArgReg1);
    INLINE_STUBCALL(stub);

    Jump notCompiled = masm.branchTestPtr(Assembler::Zero, r0, r0);

    masm.loadPtr(FrameAddress(offsetof(VMFrame, regs.fp)), JSFrameReg);
    callPatch.hasFastNcode = true;
    callPatch.fastNcodePatch =
        masm.storePtrWithPatch(ImmPtr(NULL),
                               Address(JSFrameReg, JSStackFrame::offsetOfncode()));

    masm.jump(r0);
    callPatch.joinPoint = masm.label();
    addReturnSite(callPatch.joinPoint);
    masm.loadPtr(Address(JSFrameReg, JSStackFrame::offsetOfPrev()), JSFrameReg);

    frame.popn(argc + 2);

    frame.takeReg(JSReturnReg_Type);
    frame.takeReg(JSReturnReg_Data);
    frame.pushRegs(JSReturnReg_Type, JSReturnReg_Data, knownPushedType(0));

    stubcc.linkExitDirect(notCompiled, stubcc.masm.label());
    stubcc.rejoin(Changes(1));
    callPatches.append(callPatch);

    if (recompiling) {
        /* In case we recompiled this call to an uncached call. */
        OOL_STUBCALL(JS_FUNC_TO_DATA_PTR(void *, callingNew ? ic::New : ic::Call));
        stubcc.rejoin(Changes(1));
    }
}

static bool
IsLowerableFunCallOrApply(jsbytecode *pc)
{
#ifdef JS_TYPE_INFERENCE
    /* :FIXME: see canUseApplyTricks */
    return false;
#endif

#ifdef JS_MONOIC
    return (*pc == JSOP_FUNCALL && GET_ARGC(pc) >= 1) ||
           (*pc == JSOP_FUNAPPLY && GET_ARGC(pc) == 2);
#else
    return false;
#endif
}

void
mjit::Compiler::checkCallApplySpeculation(uint32 callImmArgc, uint32 speculatedArgc,
                                          FrameEntry *origCallee, FrameEntry *origThis,
                                          MaybeRegisterID origCalleeType, RegisterID origCalleeData,
                                          MaybeRegisterID origThisType, RegisterID origThisData,
                                          Jump *uncachedCallSlowRejoin, CallPatchInfo *uncachedCallPatch)
{
    JS_ASSERT(IsLowerableFunCallOrApply(PC));

    /*
     * if (origCallee.isObject() &&
     *     origCallee.toObject().isFunction &&
     *     origCallee.toObject().getFunctionPrivate() == js_fun_{call,apply})
     */
    MaybeJump isObj;
    if (origCalleeType.isSet())
        isObj = masm.testObject(Assembler::NotEqual, origCalleeType.reg());
    Jump isFun = masm.testFunction(Assembler::NotEqual, origCalleeData);
    masm.loadFunctionPrivate(origCalleeData, origCalleeData);
    Native native = *PC == JSOP_FUNCALL ? js_fun_call : js_fun_apply;
    Jump isNative = masm.branchPtr(Assembler::NotEqual,
                                   Address(origCalleeData, JSFunction::offsetOfNativeOrScript()),
                                   ImmPtr(JS_FUNC_TO_DATA_PTR(void *, native)));

    /*
     * If speculation fails, we can't use the ic, since it is compiled on the
     * assumption that speculation succeeds. Instead, just do an uncached call.
     */
    {
        if (isObj.isSet())
            stubcc.linkExitDirect(isObj.getJump(), stubcc.masm.label());
        stubcc.linkExitDirect(isFun, stubcc.masm.label());
        stubcc.linkExitDirect(isNative, stubcc.masm.label());

        int32 frameDepthAdjust;
        if (applyTricks == LazyArgsObj) {
            OOL_STUBCALL(stubs::Arguments);
            frameDepthAdjust = +1;
        } else {
            frameDepthAdjust = 0;
        }

        stubcc.masm.move(Imm32(callImmArgc), Registers::ArgReg1);
        JaegerSpew(JSpew_Insns, " ---- BEGIN SLOW CALL CODE ---- \n");
        OOL_STUBCALL_LOCAL_SLOTS(JS_FUNC_TO_DATA_PTR(void *, stubs::UncachedCall),
                           frame.localSlots() + frameDepthAdjust);
        JaegerSpew(JSpew_Insns, " ---- END SLOW CALL CODE ---- \n");

        RegisterID r0 = Registers::ReturnReg;
        Jump notCompiled = stubcc.masm.branchTestPtr(Assembler::Zero, r0, r0);

        stubcc.masm.loadPtr(FrameAddress(offsetof(VMFrame, regs.fp)), JSFrameReg);
        Address ncodeAddr(JSFrameReg, JSStackFrame::offsetOfncode());
        uncachedCallPatch->hasSlowNcode = true;
        uncachedCallPatch->slowNcodePatch = stubcc.masm.storePtrWithPatch(ImmPtr(NULL), ncodeAddr);

        stubcc.masm.jump(r0);
        notCompiled.linkTo(stubcc.masm.label(), &stubcc.masm);

        /* :FIXME: not handling call/apply speculation that results in a double. */
        JS_ASSERT(knownPushedType(0) != JSVAL_TYPE_DOUBLE);

        /*
         * inlineCallHelper will link uncachedCallSlowRejoin to the join point
         * at the end of the ic. At that join point, the return value of the
         * call is assumed to be in registers, so load them before jumping.
         */
        JaegerSpew(JSpew_Insns, " ---- BEGIN SLOW RESTORE CODE ---- \n");
        Address rval = frame.addressOf(origCallee);  /* vp[0] == rval */
        stubcc.masm.loadValueAsComponents(rval, JSReturnReg_Type, JSReturnReg_Data);
        *uncachedCallSlowRejoin = stubcc.masm.jump();
        JaegerSpew(JSpew_Insns, " ---- END SLOW RESTORE CODE ---- \n");
    }

    /*
     * For simplicity, we don't statically specialize calls to
     * ic::SplatApplyArgs based on applyTricks. Rather, this state is
     * communicated dynamically through the VMFrame.
     */
    if (*PC == JSOP_FUNAPPLY) {
        masm.store32(Imm32(applyTricks == LazyArgsObj),
                     FrameAddress(offsetof(VMFrame, u.call.lazyArgsObj)));
    }
}

/* This predicate must be called before the current op mutates the FrameState. */
bool
mjit::Compiler::canUseApplyTricks()
{
#ifdef JS_TYPE_INFERENCE
    /*
     * :FIXME: Inference currently assumes that arguments passed via call and apply
     * are monitored, and that short circuiting these doesn't happen.
     */
    return false;
#endif

    JS_ASSERT(*PC == JSOP_ARGUMENTS);
    jsbytecode *nextpc = PC + JSOP_ARGUMENTS_LENGTH;
    return *nextpc == JSOP_FUNAPPLY &&
           IsLowerableFunCallOrApply(nextpc) &&
           !analysis->jumpTarget(nextpc) &&
           !debugMode();
}

/* See MonoIC.cpp, CallCompiler for more information on call ICs. */
void
mjit::Compiler::inlineCallHelper(uint32 callImmArgc, bool callingNew)
{
    /* Check for interrupts on function call */
    interruptCheckHelper();

    int32 speculatedArgc;
    if (applyTricks == LazyArgsObj) {
        frame.pop();
        speculatedArgc = 1;
    } else {
        speculatedArgc = callImmArgc;
    }

    FrameEntry *origCallee = frame.peek(-(speculatedArgc + 2));
    FrameEntry *origThis = frame.peek(-(speculatedArgc + 1));

    /* 'this' does not need to be synced for constructing. */
    if (callingNew)
        frame.discardFe(origThis);

    /*
     * From the presence of JSOP_FUN{CALL,APPLY}, we speculate that we are
     * going to call js_fun_{call,apply}. Normally, this call would go through
     * js::Invoke to ultimately call 'this'. We can do much better by having
     * the callIC cache and call 'this' directly. However, if it turns out that
     * we are not actually calling js_fun_call, the callIC must act as normal.
     */
    bool lowerFunCallOrApply = IsLowerableFunCallOrApply(PC);

    /*
     * Currently, constant values are not functions, so don't even try to
     * optimize. This lets us assume that callee/this have regs below.
     */
#ifdef JS_MONOIC
    if (debugMode() || analysis->monitored(PC) ||
        origCallee->isConstant() || origCallee->isNotType(JSVAL_TYPE_OBJECT) ||
        (lowerFunCallOrApply &&
         (origThis->isConstant() || origThis->isNotType(JSVAL_TYPE_OBJECT)))) {
#endif
        if (applyTricks == LazyArgsObj) {
            /* frame.pop() above reset us to pre-JSOP_ARGUMENTS state */
            jsop_arguments();
            frame.pushSynced(JSVAL_TYPE_UNKNOWN);
        }
        emitUncachedCall(callImmArgc, callingNew);
        return;
#ifdef JS_MONOIC
    }

    /* Initialized by both branches below. */
    CallGenInfo     callIC(PC);
    CallPatchInfo   callPatch;
    MaybeRegisterID icCalleeType; /* type to test for function-ness */
    RegisterID      icCalleeData; /* data to call */
    Address         icRvalAddr;   /* return slot on slow-path rejoin */

    /* Initialized only on lowerFunCallOrApply branch. */
    Jump            uncachedCallSlowRejoin;
    CallPatchInfo   uncachedCallPatch;

    {
        MaybeRegisterID origCalleeType, maybeOrigCalleeData;
        RegisterID origCalleeData;

        /* Get the callee in registers. */
        frame.ensureFullRegs(origCallee, &origCalleeType, &maybeOrigCalleeData);
        origCalleeData = maybeOrigCalleeData.reg();
        PinRegAcrossSyncAndKill p1(frame, origCalleeData), p2(frame, origCalleeType);

        if (lowerFunCallOrApply) {
            MaybeRegisterID origThisType, maybeOrigThisData;
            RegisterID origThisData;
            {
                /* Get thisv in registers. */
                frame.ensureFullRegs(origThis, &origThisType, &maybeOrigThisData);
                origThisData = maybeOrigThisData.reg();
                PinRegAcrossSyncAndKill p3(frame, origThisData), p4(frame, origThisType);

                /* Leaves pinned regs untouched. */
                frame.syncAndKill(Uses(speculatedArgc + 2));
            }

            checkCallApplySpeculation(callImmArgc, speculatedArgc,
                                      origCallee, origThis,
                                      origCalleeType, origCalleeData,
                                      origThisType, origThisData,
                                      &uncachedCallSlowRejoin, &uncachedCallPatch);

            icCalleeType = origThisType;
            icCalleeData = origThisData;
            icRvalAddr = frame.addressOf(origThis);

            /*
             * For f.call(), since we compile the ic under the (checked)
             * assumption that call == js_fun_call, we still have a static
             * frame size. For f.apply(), the frame size depends on the dynamic
             * length of the array passed to apply.
             */
            if (*PC == JSOP_FUNCALL)
                callIC.frameSize.initStatic(frame.localSlots(), speculatedArgc - 1);
            else
                callIC.frameSize.initDynamic();
        } else {
            /* Leaves pinned regs untouched. */
            frame.syncAndKill(Uses(speculatedArgc + 2));

            icCalleeType = origCalleeType;
            icCalleeData = origCalleeData;
            icRvalAddr = frame.addressOf(origCallee);
            callIC.frameSize.initStatic(frame.localSlots(), speculatedArgc);
        }
    }

    /* Test the type if necessary. Failing this always takes a really slow path. */
    MaybeJump notObjectJump;
    if (icCalleeType.isSet())
        notObjectJump = masm.testObject(Assembler::NotEqual, icCalleeType.reg());

    /*
     * For an optimized apply, keep icCalleeData and funPtrReg in a
     * callee-saved registers for the subsequent ic::SplatApplyArgs call.
     */
    Registers tempRegs(Registers::AvailRegs);
    if (callIC.frameSize.isDynamic() && !Registers::isSaved(icCalleeData)) {
        RegisterID x = tempRegs.takeAnyReg(Registers::SavedRegs).reg();
        masm.move(icCalleeData, x);
        icCalleeData = x;
    } else {
        tempRegs.takeReg(icCalleeData);
    }
    RegisterID funPtrReg = tempRegs.takeAnyReg(Registers::SavedRegs).reg();

    /*
     * Guard on the callee identity. This misses on the first run. If the
     * callee is scripted, compiled/compilable, and argc == nargs, then this
     * guard is patched, and the compiled code address is baked in.
     */
    Jump j = masm.branchPtrWithPatch(Assembler::NotEqual, icCalleeData, callIC.funGuard);
    callIC.funJump = j;

    Jump rejoin1, rejoin2;
    {
        stubcc.linkExitDirect(j, stubcc.masm.label());
        callIC.slowPathStart = stubcc.masm.label();

        /*
         * Test if the callee is even a function. If this doesn't match, we
         * take a _really_ slow path later.
         */
        Jump notFunction = stubcc.masm.testFunction(Assembler::NotEqual, icCalleeData);

        /* Test if the function is scripted. */
        RegisterID tmp = tempRegs.takeAnyReg().reg();
        stubcc.masm.loadFunctionPrivate(icCalleeData, funPtrReg);
        stubcc.masm.load16(Address(funPtrReg, offsetof(JSFunction, flags)), tmp);
        stubcc.masm.and32(Imm32(JSFUN_KINDMASK), tmp);
        Jump isNative = stubcc.masm.branch32(Assembler::Below, tmp, Imm32(JSFUN_INTERPRETED));
        tempRegs.putReg(tmp);

        /*
         * N.B. After this call, the frame will have a dynamic frame size.
         * Check after the function is known not to be a native so that the
         * catch-all/native path has a static depth.
         */
        if (callIC.frameSize.isDynamic())
            OOL_STUBCALL(ic::SplatApplyArgs);

        /*
         * No-op jump that gets patched by ic::New/Call to the stub generated
         * by generateFullCallStub.
         */
        Jump toPatch = stubcc.masm.jump();
        toPatch.linkTo(stubcc.masm.label(), &stubcc.masm);
        callIC.oolJump = toPatch;
        callIC.icCall = stubcc.masm.label();

        /*
         * At this point the function is definitely scripted, so we try to
         * compile it and patch either funGuard/funJump or oolJump. This code
         * is only executed once.
         */
        callIC.addrLabel1 = stubcc.masm.moveWithPatch(ImmPtr(NULL), Registers::ArgReg1);
        void *icFunPtr = JS_FUNC_TO_DATA_PTR(void *, callingNew ? ic::New : ic::Call);
        if (callIC.frameSize.isStatic())
            callIC.oolCall = OOL_STUBCALL_LOCAL_SLOTS(icFunPtr, frame.localSlots());
        else
            callIC.oolCall = OOL_STUBCALL_LOCAL_SLOTS(icFunPtr, -1);

        callIC.funObjReg = icCalleeData;
        callIC.funPtrReg = funPtrReg;

        /*
         * The IC call either returns NULL, meaning call completed, or a
         * function pointer to jump to. Caveat: Must restore JSFrameReg
         * because a new frame has been pushed.
         */
        rejoin1 = stubcc.masm.branchTestPtr(Assembler::Zero, Registers::ReturnReg,
                                            Registers::ReturnReg);
        if (callIC.frameSize.isStatic())
            stubcc.masm.move(Imm32(callIC.frameSize.staticArgc()), JSParamReg_Argc);
        else
            stubcc.masm.load32(FrameAddress(offsetof(VMFrame, u.call.dynamicArgc)), JSParamReg_Argc);
        stubcc.masm.loadPtr(FrameAddress(offsetof(VMFrame, regs.fp)), JSFrameReg);
        callPatch.hasSlowNcode = true;
        callPatch.slowNcodePatch =
            stubcc.masm.storePtrWithPatch(ImmPtr(NULL),
                                          Address(JSFrameReg, JSStackFrame::offsetOfncode()));
        stubcc.masm.jump(Registers::ReturnReg);

        /*
         * This ool path is the catch-all for everything but scripted function
         * callees. For native functions, ic::NativeNew/NativeCall will repatch
         * funGaurd/funJump with a fast call stub. All other cases
         * (non-function callable objects and invalid callees) take the slow
         * path through js::Invoke.
         */
        if (notObjectJump.isSet())
            stubcc.linkExitDirect(notObjectJump.get(), stubcc.masm.label());
        notFunction.linkTo(stubcc.masm.label(), &stubcc.masm);
        isNative.linkTo(stubcc.masm.label(), &stubcc.masm);

        callIC.addrLabel2 = stubcc.masm.moveWithPatch(ImmPtr(NULL), Registers::ArgReg1);
        OOL_STUBCALL(callingNew ? ic::NativeNew : ic::NativeCall);

        rejoin2 = stubcc.masm.jump();
    }

    /*
     * If the call site goes to a closure over the same function, it will
     * generate an out-of-line stub that joins back here.
     */
    callIC.hotPathLabel = masm.label();

    uint32 flags = 0;
    if (callingNew)
        flags |= JSFRAME_CONSTRUCTING;

    InlineFrameAssembler inlFrame(masm, callIC, flags);
    callPatch.hasFastNcode = true;
    callPatch.fastNcodePatch = inlFrame.assemble(NULL);

    callIC.hotJump = masm.jump();
    callIC.joinPoint = callPatch.joinPoint = masm.label();
    addReturnSite(callPatch.joinPoint);
    if (lowerFunCallOrApply)
        uncachedCallPatch.joinPoint = callIC.joinPoint;
    masm.loadPtr(Address(JSFrameReg, JSStackFrame::offsetOfPrev()), JSFrameReg);

    JSValueType type = knownPushedType(0);

    frame.popn(speculatedArgc + 2);
    frame.takeReg(JSReturnReg_Type);
    frame.takeReg(JSReturnReg_Data);
    FPRegisterID fpreg = frame.pushRegs(JSReturnReg_Type, JSReturnReg_Data, type);

    /*
     * Now that the frame state is set, generate the rejoin path. Note that, if
     * lowerFunCallOrApply, we cannot just call 'stubcc.rejoin' since the return
     * value has been placed at vp[1] which is not the stack address associated
     * with frame.peek(-1).
     */
    callIC.slowJoinPoint = stubcc.masm.label();
    rejoin1.linkTo(callIC.slowJoinPoint, &stubcc.masm);
    rejoin2.linkTo(callIC.slowJoinPoint, &stubcc.masm);
    JaegerSpew(JSpew_Insns, " ---- BEGIN SLOW RESTORE CODE ---- \n");
    if (type == JSVAL_TYPE_DOUBLE)
        stubcc.masm.moveInt32OrDouble(icRvalAddr, fpreg);
    else
        stubcc.masm.loadValueAsComponents(icRvalAddr, JSReturnReg_Type, JSReturnReg_Data);
    stubcc.crossJump(stubcc.masm.jump(), masm.label());
    JaegerSpew(JSpew_Insns, " ---- END SLOW RESTORE CODE ---- \n");

    if (lowerFunCallOrApply)
        stubcc.crossJump(uncachedCallSlowRejoin, masm.label());

    callICs.append(callIC);
    callPatches.append(callPatch);
    if (lowerFunCallOrApply)
        callPatches.append(uncachedCallPatch);

    applyTricks = NoApplyTricks;
#endif
}

/*
 * This function must be called immediately after any instruction which could
 * cause a new JSStackFrame to be pushed and could lead to a new debug trap
 * being set. This includes any API callbacks and any scripted or native call.
 */
void
mjit::Compiler::addCallSite(const InternalCallSite &site)
{
    callSites.append(site);
}

void
mjit::Compiler::restoreFrameRegs(Assembler &masm)
{
    masm.loadPtr(FrameAddress(offsetof(VMFrame, regs.fp)), JSFrameReg);
}

bool
mjit::Compiler::compareTwoValues(JSContext *cx, JSOp op, const Value &lhs, const Value &rhs)
{
    JS_ASSERT(lhs.isPrimitive());
    JS_ASSERT(rhs.isPrimitive());

    if (lhs.isString() && rhs.isString()) {
        int32 cmp;
        CompareStrings(cx, lhs.toString(), rhs.toString(), &cmp);
        switch (op) {
          case JSOP_LT:
            return cmp < 0;
          case JSOP_LE:
            return cmp <= 0;
          case JSOP_GT:
            return cmp > 0;
          case JSOP_GE:
            return cmp >= 0;
          case JSOP_EQ:
            return cmp == 0;
          case JSOP_NE:
            return cmp != 0;
          default:
            JS_NOT_REACHED("NYI");
        }
    } else {
        double ld, rd;
        
        /* These should be infallible w/ primitives. */
        ValueToNumber(cx, lhs, &ld);
        ValueToNumber(cx, rhs, &rd);
        switch(op) {
          case JSOP_LT:
            return ld < rd;
          case JSOP_LE:
            return ld <= rd;
          case JSOP_GT:
            return ld > rd;
          case JSOP_GE:
            return ld >= rd;
          case JSOP_EQ: /* fall through */
          case JSOP_NE:
            /* Special case null/undefined/void comparisons. */
            if (lhs.isNullOrUndefined()) {
                if (rhs.isNullOrUndefined())
                    return op == JSOP_EQ;
                return op == JSOP_NE;
            }
            if (rhs.isNullOrUndefined())
                return op == JSOP_NE;

            /* Normal return. */
            return (op == JSOP_EQ) ? (ld == rd) : (ld != rd);
          default:
            JS_NOT_REACHED("NYI");
        }
    }

    JS_NOT_REACHED("NYI");
    return false;
}

bool
mjit::Compiler::emitStubCmpOp(BoolStub stub, jsbytecode *target, JSOp fused)
{
    fixDoubleTypes(Uses(2));
    frame.syncAndForgetEverything();

    prepareStubCall(Uses(2));
    INLINE_STUBCALL(stub);
    frame.pop();
    frame.pop();

    if (!target) {
        frame.takeReg(Registers::ReturnReg);
        frame.pushTypedPayload(JSVAL_TYPE_BOOLEAN, Registers::ReturnReg);
        return true;
    }

    JS_ASSERT(fused == JSOP_IFEQ || fused == JSOP_IFNE);
    Assembler::Condition cond = (fused == JSOP_IFEQ)
                                ? Assembler::Zero
                                : Assembler::NonZero;
    Jump j = masm.branchTest32(cond, Registers::ReturnReg,
                               Registers::ReturnReg);
    return jumpAndTrace(j, target);
}

void
mjit::Compiler::jsop_setprop_slow(JSAtom *atom, bool usePropCache)
{
    prepareStubCall(Uses(2));
    masm.move(ImmPtr(atom), Registers::ArgReg1);
    if (usePropCache)
        INLINE_STUBCALL(STRICT_VARIANT(stubs::SetName));
    else
        INLINE_STUBCALL(STRICT_VARIANT(stubs::SetPropNoCache));
    JS_STATIC_ASSERT(JSOP_SETNAME_LENGTH == JSOP_SETPROP_LENGTH);
    frame.shimmy(1);
}

void
mjit::Compiler::jsop_getprop_slow(JSAtom *atom, bool usePropCache)
{
    prepareStubCall(Uses(1));
    if (usePropCache) {
        INLINE_STUBCALL(stubs::GetProp);
    } else {
        masm.move(ImmPtr(atom), Registers::ArgReg1);
        INLINE_STUBCALL(stubs::GetPropNoCache);
    }
    frame.pop();
    frame.pushSynced(JSVAL_TYPE_UNKNOWN);
}

bool
mjit::Compiler::jsop_callprop_slow(JSAtom *atom)
{
    prepareStubCall(Uses(1));
    masm.move(ImmPtr(atom), Registers::ArgReg1);
    INLINE_STUBCALL(stubs::CallProp);
    frame.pop();
    frame.pushSynced(knownPushedType(0));
    frame.pushSynced(knownPushedType(1));
    return true;
}

bool
mjit::Compiler::jsop_length()
{
    FrameEntry *top = frame.peek(-1);

    if (top->isTypeKnown() && top->getKnownType() == JSVAL_TYPE_STRING) {
        if (top->isConstant()) {
            JSString *str = top->getValue().toString();
            Value v;
            v.setNumber(uint32(str->length()));
            frame.pop();
            frame.push(v);
        } else {
            RegisterID str = frame.ownRegForData(top);
            masm.loadPtr(Address(str, JSString::offsetOfLengthAndFlags()), str);
            masm.rshiftPtr(Imm32(JSString::LENGTH_SHIFT), str);
            frame.pop();
            frame.pushTypedPayload(JSVAL_TYPE_INT32, str);
        }
        return true;
    }

#if defined JS_POLYIC
    return jsop_getprop(cx->runtime->atomState.lengthAtom, knownPushedType(0));
#else
    prepareStubCall(Uses(1));
    INLINE_STUBCALL(stubs::Length);
    frame.pop();
    frame.pushSynced(knownPushedType(0));
    return true;
#endif
}

#ifdef JS_MONOIC
void
mjit::Compiler::passMICAddress(MICGenInfo &mic)
{
    mic.addrLabel = stubcc.masm.moveWithPatch(ImmPtr(NULL), Registers::ArgReg1);
}
#endif

#if defined JS_POLYIC
void
mjit::Compiler::passICAddress(BaseICInfo *ic)
{
    ic->paramAddr = stubcc.masm.moveWithPatch(ImmPtr(NULL), Registers::ArgReg1);
}

bool
mjit::Compiler::jsop_getprop(JSAtom *atom, JSValueType knownType, bool doTypeCheck, bool usePropCache)
{
    FrameEntry *top = frame.peek(-1);

    /* If the incoming type will never PIC, take slow path. */
    if (top->isTypeKnown() && top->getKnownType() != JSVAL_TYPE_OBJECT) {
        JS_ASSERT_IF(atom == cx->runtime->atomState.lengthAtom,
                     top->getKnownType() != JSVAL_TYPE_STRING);
        jsop_getprop_slow(atom, usePropCache);
        return true;
    }

    /*
     * These two must be loaded first. The objReg because the string path
     * wants to read it, and the shapeReg because it could cause a spill that
     * the string path wouldn't sink back.
     */
    RegisterID objReg = Registers::ReturnReg;
    RegisterID shapeReg = Registers::ReturnReg;
    if (atom == cx->runtime->atomState.lengthAtom) {
        objReg = frame.copyDataIntoReg(top);
        shapeReg = frame.allocReg();
    }

    PICGenInfo pic(ic::PICInfo::GET, JSOp(*PC), usePropCache);

    /* Guard that the type is an object. */
    Jump typeCheck;
    if (doTypeCheck && !top->isTypeKnown()) {
        RegisterID reg = frame.tempRegForType(top);
        pic.typeReg = reg;

        /* Start the hot path where it's easy to patch it. */
        pic.fastPathStart = masm.label();
        Jump j = masm.testObject(Assembler::NotEqual, reg);

        /* GETPROP_INLINE_TYPE_GUARD is used to patch the jmp, not cmp. */
        RETURN_IF_OOM(false);
        JS_ASSERT(masm.differenceBetween(pic.fastPathStart, masm.label()) == GETPROP_INLINE_TYPE_GUARD);

        pic.typeCheck = stubcc.linkExit(j, Uses(1));
        pic.hasTypeCheck = true;
    } else {
        pic.fastPathStart = masm.label();
        pic.hasTypeCheck = false;
        pic.typeReg = Registers::ReturnReg;
    }

    if (atom != cx->runtime->atomState.lengthAtom) {
        objReg = frame.copyDataIntoReg(top);
        shapeReg = frame.allocReg();
    }

    pic.shapeReg = shapeReg;
    pic.atom = atom;

    /* Guard on shape. */
    masm.loadShape(objReg, shapeReg);
    pic.shapeGuard = masm.label();

    DataLabel32 inlineShapeLabel;
    Jump j = masm.branch32WithPatch(Assembler::NotEqual, shapeReg,
                                    Imm32(int32(JSObjectMap::INVALID_SHAPE)),
                                    inlineShapeLabel);
    DBGLABEL(dbgInlineShapeJump);

    pic.slowPathStart = stubcc.linkExit(j, Uses(1));

    stubcc.leave();
    passICAddress(&pic);
    pic.slowPathCall = OOL_STUBCALL(ic::GetProp);

    /* Load dslots. */
#if defined JS_NUNBOX32
    DBGLABEL(dbgDslotsLoad);
#elif defined JS_PUNBOX64
    Label dslotsLoadLabel = masm.label();
#endif
    masm.loadPtr(Address(objReg, offsetof(JSObject, slots)), objReg);

    /* Copy the slot value to the expression stack. */
    Address slot(objReg, 1 << 24);
    frame.pop();

#if defined JS_NUNBOX32
    masm.loadTypeTag(slot, shapeReg);
    DBGLABEL(dbgTypeLoad);

    masm.loadPayload(slot, objReg);
    DBGLABEL(dbgDataLoad);
#elif defined JS_PUNBOX64
    Label inlineValueLoadLabel =
        masm.loadValueAsComponents(slot, shapeReg, objReg);
#endif
    pic.fastPathRejoin = masm.label();

    /* Assert correctness of hardcoded offsets. */
    RETURN_IF_OOM(false);
#if defined JS_NUNBOX32
    JS_ASSERT(masm.differenceBetween(pic.fastPathRejoin, dbgDslotsLoad) == GETPROP_DSLOTS_LOAD);
    JS_ASSERT(masm.differenceBetween(pic.fastPathRejoin, dbgTypeLoad) == GETPROP_TYPE_LOAD);
    JS_ASSERT(masm.differenceBetween(pic.fastPathRejoin, dbgDataLoad) == GETPROP_DATA_LOAD);
    JS_ASSERT(masm.differenceBetween(pic.shapeGuard, inlineShapeLabel) == GETPROP_INLINE_SHAPE_OFFSET);
    JS_ASSERT(masm.differenceBetween(pic.shapeGuard, dbgInlineShapeJump) == GETPROP_INLINE_SHAPE_JUMP);
#elif defined JS_PUNBOX64
    pic.labels.getprop.dslotsLoadOffset = masm.differenceBetween(pic.fastPathRejoin, dslotsLoadLabel);
    JS_ASSERT(pic.labels.getprop.dslotsLoadOffset == masm.differenceBetween(pic.fastPathRejoin, dslotsLoadLabel));

    pic.labels.getprop.inlineShapeOffset = masm.differenceBetween(pic.shapeGuard, inlineShapeLabel);
    JS_ASSERT(pic.labels.getprop.inlineShapeOffset == masm.differenceBetween(pic.shapeGuard, inlineShapeLabel));

    pic.labels.getprop.inlineValueOffset = masm.differenceBetween(pic.fastPathRejoin, inlineValueLoadLabel);
    JS_ASSERT(pic.labels.getprop.inlineValueOffset == masm.differenceBetween(pic.fastPathRejoin, inlineValueLoadLabel));

    JS_ASSERT(masm.differenceBetween(inlineShapeLabel, dbgInlineShapeJump) == GETPROP_INLINE_SHAPE_JUMP);
#endif
    /* GETPROP_INLINE_TYPE_GUARD's validity is asserted above. */

    pic.objReg = objReg;
    frame.pushRegs(shapeReg, objReg, knownType);

    stubcc.rejoin(Changes(1));

    pics.append(pic);
    return true;
}

bool
mjit::Compiler::jsop_callprop_generic(JSAtom *atom)
{
    FrameEntry *top = frame.peek(-1);

    /*
     * These two must be loaded first. The objReg because the string path
     * wants to read it, and the shapeReg because it could cause a spill that
     * the string path wouldn't sink back.
     */
    RegisterID objReg = frame.copyDataIntoReg(top);
    RegisterID shapeReg = frame.allocReg();

    PICGenInfo pic(ic::PICInfo::CALL, JSOp(*PC), true);

    pic.pc = PC;

    /* Guard that the type is an object. */
    pic.typeReg = frame.copyTypeIntoReg(top);

    /* Start the hot path where it's easy to patch it. */
    pic.fastPathStart = masm.label();

    /*
     * Guard that the value is an object. This part needs some extra gunk
     * because the leave() after the shape guard will emit a jump from this
     * path to the final call. We need a label in between that jump, which
     * will be the target of patched jumps in the PIC.
     */
    Jump typeCheck = masm.testObject(Assembler::NotEqual, pic.typeReg);
    DBGLABEL(dbgInlineTypeGuard);

    pic.typeCheck = stubcc.linkExit(typeCheck, Uses(1));
    pic.hasTypeCheck = true;
    pic.objReg = objReg;
    pic.shapeReg = shapeReg;
    pic.atom = atom;

    /*
     * Store the type and object back. Don't bother keeping them in registers,
     * since a sync will be needed for the upcoming call.
     */
    uint32 thisvSlot = frame.localSlots();
    Address thisv = Address(JSFrameReg, sizeof(JSStackFrame) + thisvSlot * sizeof(Value));
#if defined JS_NUNBOX32
    masm.storeValueFromComponents(pic.typeReg, pic.objReg, thisv);
#elif defined JS_PUNBOX64
    masm.orPtr(pic.objReg, pic.typeReg);
    masm.storePtr(pic.typeReg, thisv);
#endif
    frame.freeReg(pic.typeReg);

    /* Guard on shape. */
    masm.loadShape(objReg, shapeReg);
    pic.shapeGuard = masm.label();

    DataLabel32 inlineShapeLabel;
    Jump j = masm.branch32WithPatch(Assembler::NotEqual, shapeReg,
                           Imm32(int32(JSObjectMap::INVALID_SHAPE)),
                           inlineShapeLabel);
    DBGLABEL(dbgInlineShapeJump);

    pic.slowPathStart = stubcc.linkExit(j, Uses(1));

    /* Slow path. */
    stubcc.leave();
    passICAddress(&pic);
    pic.slowPathCall = OOL_STUBCALL(ic::CallProp);

    /* Adjust the frame. None of this will generate code. */
    frame.pop();
    frame.pushRegs(shapeReg, objReg, knownPushedType(0));
    frame.pushSynced(knownPushedType(1));

    /* Load dslots. */
#if defined JS_NUNBOX32
    DBGLABEL(dbgDslotsLoad);
#elif defined JS_PUNBOX64
    Label dslotsLoadLabel = masm.label();
#endif
    masm.loadPtr(Address(objReg, offsetof(JSObject, slots)), objReg);

    /* Copy the slot value to the expression stack. */
    Address slot(objReg, 1 << 24);

#if defined JS_NUNBOX32
    masm.loadTypeTag(slot, shapeReg);
    DBGLABEL(dbgTypeLoad);

    masm.loadPayload(slot, objReg);
    DBGLABEL(dbgDataLoad);
#elif defined JS_PUNBOX64
    Label inlineValueLoadLabel =
        masm.loadValueAsComponents(slot, shapeReg, objReg);
#endif
    pic.fastPathRejoin = masm.label();

    /* Assert correctness of hardcoded offsets. */
    RETURN_IF_OOM(false);
    JS_ASSERT(masm.differenceBetween(pic.fastPathStart, dbgInlineTypeGuard) == GETPROP_INLINE_TYPE_GUARD);
#if defined JS_NUNBOX32
    JS_ASSERT(masm.differenceBetween(pic.fastPathRejoin, dbgDslotsLoad) == GETPROP_DSLOTS_LOAD);
    JS_ASSERT(masm.differenceBetween(pic.fastPathRejoin, dbgTypeLoad) == GETPROP_TYPE_LOAD);
    JS_ASSERT(masm.differenceBetween(pic.fastPathRejoin, dbgDataLoad) == GETPROP_DATA_LOAD);
    JS_ASSERT(masm.differenceBetween(pic.shapeGuard, inlineShapeLabel) == GETPROP_INLINE_SHAPE_OFFSET);
    JS_ASSERT(masm.differenceBetween(pic.shapeGuard, dbgInlineShapeJump) == GETPROP_INLINE_SHAPE_JUMP);
#elif defined JS_PUNBOX64
    pic.labels.getprop.dslotsLoadOffset = masm.differenceBetween(pic.fastPathRejoin, dslotsLoadLabel);
    JS_ASSERT(pic.labels.getprop.dslotsLoadOffset == masm.differenceBetween(pic.fastPathRejoin, dslotsLoadLabel));

    pic.labels.getprop.inlineShapeOffset = masm.differenceBetween(pic.shapeGuard, inlineShapeLabel);
    JS_ASSERT(pic.labels.getprop.inlineShapeOffset == masm.differenceBetween(pic.shapeGuard, inlineShapeLabel));

    pic.labels.getprop.inlineValueOffset = masm.differenceBetween(pic.fastPathRejoin, inlineValueLoadLabel);
    JS_ASSERT(pic.labels.getprop.inlineValueOffset == masm.differenceBetween(pic.fastPathRejoin, inlineValueLoadLabel));

    JS_ASSERT(masm.differenceBetween(inlineShapeLabel, dbgInlineShapeJump) == GETPROP_INLINE_SHAPE_JUMP);
#endif

    stubcc.rejoin(Changes(2));
    pics.append(pic);

    return true;
}

bool
mjit::Compiler::jsop_callprop_str(JSAtom *atom)
{
    if (!script->compileAndGo) {
        jsop_callprop_slow(atom);
        return true; 
    }

    /* Bake in String.prototype. Is this safe? */
    JSObject *obj;
    if (!js_GetClassPrototype(cx, NULL, JSProto_String, &obj))
        return false;

    /* Force into a register because getprop won't expect a constant. */
    RegisterID reg = frame.allocReg();

    masm.move(ImmPtr(obj), reg);
    frame.pushTypedPayload(JSVAL_TYPE_OBJECT, reg);

    /* Get the property. */
    if (!jsop_getprop(atom, knownPushedType(0)))
        return false;

    /* Perform a swap. */
    frame.dup2();
    frame.shift(-3);
    frame.shift(-1);

    /*
     * See bug 584579 - need to forget string type, since wrapping could
     * create an object. forgetType() alone is not valid because it cannot be
     * used on copies or constants.
     */
    RegisterID strReg;
    FrameEntry *strFe = frame.peek(-1);
    if (strFe->isConstant()) {
        strReg = frame.allocReg();
        masm.move(ImmPtr(strFe->getValue().toString()), strReg);
    } else {
        strReg = frame.ownRegForData(strFe);
    }
    frame.pop();
    frame.pushTypedPayload(JSVAL_TYPE_STRING, strReg);
    frame.forgetType(frame.peek(-1));

    return true;
}

bool
mjit::Compiler::jsop_callprop_obj(JSAtom *atom)
{
    FrameEntry *top = frame.peek(-1);

    PICGenInfo pic(ic::PICInfo::CALL, JSOp(*PC), true);

    JS_ASSERT(top->isTypeKnown());
    JS_ASSERT(top->getKnownType() == JSVAL_TYPE_OBJECT);

    pic.pc = PC;
    pic.fastPathStart = masm.label();
    pic.hasTypeCheck = false;
    pic.typeReg = Registers::ReturnReg;

    RegisterID objReg = frame.copyDataIntoReg(top);
    RegisterID shapeReg = frame.allocReg();

    pic.shapeReg = shapeReg;
    pic.atom = atom;

    /* Guard on shape. */
    masm.loadShape(objReg, shapeReg);
    pic.shapeGuard = masm.label();

    DataLabel32 inlineShapeLabel;
    Jump j = masm.branch32WithPatch(Assembler::NotEqual, shapeReg,
                           Imm32(int32(JSObjectMap::INVALID_SHAPE)),
                           inlineShapeLabel);
    DBGLABEL(dbgInlineShapeJump);

    pic.slowPathStart = stubcc.linkExit(j, Uses(1));

    stubcc.leave();
    passICAddress(&pic);
    pic.slowPathCall = OOL_STUBCALL(ic::CallProp);

    /* Load dslots. */
#if defined JS_NUNBOX32
    DBGLABEL(dbgDslotsLoad);
#elif defined JS_PUNBOX64
    Label dslotsLoadLabel = masm.label();
#endif
    masm.loadPtr(Address(objReg, offsetof(JSObject, slots)), objReg);

    /* Copy the slot value to the expression stack. */
    Address slot(objReg, 1 << 24);

#if defined JS_NUNBOX32
    masm.loadTypeTag(slot, shapeReg);
    DBGLABEL(dbgTypeLoad);

    masm.loadPayload(slot, objReg);
    DBGLABEL(dbgDataLoad);
#elif defined JS_PUNBOX64
    Label inlineValueLoadLabel =
        masm.loadValueAsComponents(slot, shapeReg, objReg);
#endif

    pic.fastPathRejoin = masm.label();
    pic.objReg = objReg;

    /*
     * 1) Dup the |this| object.
     * 2) Push the property value onto the stack.
     * 3) Move the value below the dup'd |this|, uncopying it. This could
     * generate code, thus the fastPathRejoin label being prior. This is safe
     * as a stack transition, because JSOP_CALLPROP has JOF_TMPSLOT. It is
     * also safe for correctness, because if we know the LHS is an object, it
     * is the resulting vp[1].
     */
    frame.dup();
    frame.pushRegs(shapeReg, objReg, knownPushedType(0));
    frame.shift(-2);

    /* 
     * Assert correctness of hardcoded offsets.
     * No type guard: type is asserted.
     */
    RETURN_IF_OOM(false);
#if defined JS_NUNBOX32
    JS_ASSERT(masm.differenceBetween(pic.fastPathRejoin, dbgDslotsLoad) == GETPROP_DSLOTS_LOAD);
    JS_ASSERT(masm.differenceBetween(pic.fastPathRejoin, dbgTypeLoad) == GETPROP_TYPE_LOAD);
    JS_ASSERT(masm.differenceBetween(pic.fastPathRejoin, dbgDataLoad) == GETPROP_DATA_LOAD);
    JS_ASSERT(masm.differenceBetween(pic.shapeGuard, inlineShapeLabel) == GETPROP_INLINE_SHAPE_OFFSET);
    JS_ASSERT(masm.differenceBetween(pic.shapeGuard, dbgInlineShapeJump) == GETPROP_INLINE_SHAPE_JUMP);
#elif defined JS_PUNBOX64
    pic.labels.getprop.dslotsLoadOffset = masm.differenceBetween(pic.fastPathRejoin, dslotsLoadLabel);
    JS_ASSERT(pic.labels.getprop.dslotsLoadOffset == masm.differenceBetween(pic.fastPathRejoin, dslotsLoadLabel));

    pic.labels.getprop.inlineShapeOffset = masm.differenceBetween(pic.shapeGuard, inlineShapeLabel);
    JS_ASSERT(pic.labels.getprop.inlineShapeOffset == masm.differenceBetween(pic.shapeGuard, inlineShapeLabel));

    pic.labels.getprop.inlineValueOffset = masm.differenceBetween(pic.fastPathRejoin, inlineValueLoadLabel);
    JS_ASSERT(pic.labels.getprop.inlineValueOffset == masm.differenceBetween(pic.fastPathRejoin, inlineValueLoadLabel));

    JS_ASSERT(masm.differenceBetween(inlineShapeLabel, dbgInlineShapeJump) == GETPROP_INLINE_SHAPE_JUMP);
#endif

    stubcc.rejoin(Changes(2));
    pics.append(pic);

    return true;
}

bool
mjit::Compiler::jsop_callprop(JSAtom *atom)
{
    FrameEntry *top = frame.peek(-1);

    /* If the incoming type will never PIC, take slow path. */
    if (top->isTypeKnown() && top->getKnownType() != JSVAL_TYPE_OBJECT) {
        if (top->getKnownType() == JSVAL_TYPE_STRING)
            return jsop_callprop_str(atom);
        return jsop_callprop_slow(atom);
    }

    if (top->isTypeKnown())
        return jsop_callprop_obj(atom);
    return jsop_callprop_generic(atom);
}

bool
mjit::Compiler::jsop_setprop(JSAtom *atom, bool usePropCache)
{
    FrameEntry *lhs = frame.peek(-2);
    FrameEntry *rhs = frame.peek(-1);

    /* If the incoming type will never PIC, take slow path. */
    if (analysis->monitored(PC) ||
        (lhs->isTypeKnown() && lhs->getKnownType() != JSVAL_TYPE_OBJECT)) {
        jsop_setprop_slow(atom, usePropCache);
        return true;
    }

    JSOp op = JSOp(*PC);

    ic::PICInfo::Kind kind = (op == JSOP_SETMETHOD)
                             ? ic::PICInfo::SETMETHOD
                             : ic::PICInfo::SET;
    PICGenInfo pic(kind, op, usePropCache);
    pic.atom = atom;

    /* Guard that the type is an object. */
    Jump typeCheck;
    if (!lhs->isTypeKnown()) {
        RegisterID reg = frame.tempRegForType(lhs);
        pic.typeReg = reg;

        /* Start the hot path where it's easy to patch it. */
        pic.fastPathStart = masm.label();
        Jump j = masm.testObject(Assembler::NotEqual, reg);

        pic.typeCheck = stubcc.linkExit(j, Uses(2));
        stubcc.leave();

        stubcc.masm.move(ImmPtr(atom), Registers::ArgReg1);
        if (usePropCache)
            OOL_STUBCALL(STRICT_VARIANT(stubs::SetName));
        else
            OOL_STUBCALL(STRICT_VARIANT(stubs::SetPropNoCache));
        typeCheck = stubcc.masm.jump();
        pic.hasTypeCheck = true;
    } else {
        pic.fastPathStart = masm.label();
        pic.hasTypeCheck = false;
        pic.typeReg = Registers::ReturnReg;
    }

    /* Get the object into a mutable register. */
    RegisterID objReg = frame.copyDataIntoReg(lhs);
    pic.objReg = objReg;

    /* Get info about the RHS and pin it. */
    ValueRemat vr;
    frame.pinEntry(rhs, vr);
    pic.vr = vr;

    RegisterID shapeReg = frame.allocReg();
    pic.shapeReg = shapeReg;

    frame.unpinEntry(vr);

    /* Guard on shape. */
    masm.loadShape(objReg, shapeReg);
    pic.shapeGuard = masm.label();
    DataLabel32 inlineShapeOffsetLabel;
    Jump j = masm.branch32WithPatch(Assembler::NotEqual, shapeReg,
                                    Imm32(int32(JSObjectMap::INVALID_SHAPE)),
                                    inlineShapeOffsetLabel);
    DBGLABEL(dbgInlineShapeJump);

    /* Slow path. */
    {
        pic.slowPathStart = stubcc.linkExit(j, Uses(2));

        stubcc.leave();
        passICAddress(&pic);
        pic.slowPathCall = OOL_STUBCALL(ic::SetProp);
    }

    /* Load dslots. */
#if defined JS_NUNBOX32
    DBGLABEL(dbgDslots);
#elif defined JS_PUNBOX64
    Label dslotsLoadLabel = masm.label();
#endif
    masm.loadPtr(Address(objReg, offsetof(JSObject, slots)), objReg);

    /* Store RHS into object slot. */
    Address slot(objReg, 1 << 24);
#if defined JS_NUNBOX32
    Label dbgInlineStoreType = masm.storeValue(vr, slot);
#elif defined JS_PUNBOX64
    masm.storeValue(vr, slot);
#endif
    DBGLABEL(dbgAfterValueStore);
    pic.fastPathRejoin = masm.label();

    frame.freeReg(objReg);
    frame.freeReg(shapeReg);

    /* "Pop under", taking out object (LHS) and leaving RHS. */
    frame.shimmy(1);

    /* Finish slow path. */
    {
        if (pic.hasTypeCheck)
            typeCheck.linkTo(stubcc.masm.label(), &stubcc.masm);
        stubcc.rejoin(Changes(1));
    }

    RETURN_IF_OOM(false);
#if defined JS_PUNBOX64
    pic.labels.setprop.dslotsLoadOffset = masm.differenceBetween(pic.fastPathRejoin, dslotsLoadLabel);
    pic.labels.setprop.inlineShapeOffset = masm.differenceBetween(pic.shapeGuard, inlineShapeOffsetLabel);
    JS_ASSERT(masm.differenceBetween(inlineShapeOffsetLabel, dbgInlineShapeJump) == SETPROP_INLINE_SHAPE_JUMP);
    JS_ASSERT(masm.differenceBetween(pic.fastPathRejoin, dbgAfterValueStore) == SETPROP_INLINE_STORE_VALUE);
#elif defined JS_NUNBOX32
    JS_ASSERT(masm.differenceBetween(pic.shapeGuard, inlineShapeOffsetLabel) == SETPROP_INLINE_SHAPE_OFFSET);
    JS_ASSERT(masm.differenceBetween(pic.shapeGuard, dbgInlineShapeJump) == SETPROP_INLINE_SHAPE_JUMP);
    if (vr.isConstant()) {
        /* Constants are offset inside the opcode by 4. */
        JS_ASSERT(masm.differenceBetween(pic.fastPathRejoin, dbgInlineStoreType)-4 == SETPROP_INLINE_STORE_CONST_TYPE);
        JS_ASSERT(masm.differenceBetween(pic.fastPathRejoin, dbgAfterValueStore)-4 == SETPROP_INLINE_STORE_CONST_DATA);
        JS_ASSERT(masm.differenceBetween(pic.fastPathRejoin, dbgDslots) == SETPROP_DSLOTS_BEFORE_CONSTANT);
    } else if (vr.isTypeKnown()) {
        JS_ASSERT(masm.differenceBetween(pic.fastPathRejoin, dbgInlineStoreType)-4 == SETPROP_INLINE_STORE_KTYPE_TYPE);
        JS_ASSERT(masm.differenceBetween(pic.fastPathRejoin, dbgAfterValueStore) == SETPROP_INLINE_STORE_KTYPE_DATA);
        JS_ASSERT(masm.differenceBetween(pic.fastPathRejoin, dbgDslots) == SETPROP_DSLOTS_BEFORE_KTYPE);
    } else {
        JS_ASSERT(masm.differenceBetween(pic.fastPathRejoin, dbgInlineStoreType) == SETPROP_INLINE_STORE_DYN_TYPE);
        JS_ASSERT(masm.differenceBetween(pic.fastPathRejoin, dbgAfterValueStore) == SETPROP_INLINE_STORE_DYN_DATA);
        JS_ASSERT(masm.differenceBetween(pic.fastPathRejoin, dbgDslots) == SETPROP_DSLOTS_BEFORE_DYNAMIC);
    }
#endif

    pics.append(pic);
    return true;
}

void
mjit::Compiler::jsop_name(JSAtom *atom, JSValueType type)
{
    PICGenInfo pic(ic::PICInfo::NAME, JSOp(*PC), true);

    pic.shapeReg = frame.allocReg();
    pic.objReg = frame.allocReg();
    pic.typeReg = Registers::ReturnReg;
    pic.atom = atom;
    pic.hasTypeCheck = false;
    pic.fastPathStart = masm.label();

    pic.shapeGuard = masm.label();
    Jump j = masm.jump();
    DBGLABEL(dbgJumpOffset);
    {
        pic.slowPathStart = stubcc.linkExit(j, Uses(0));
        stubcc.leave();
        passICAddress(&pic);
        pic.slowPathCall = OOL_STUBCALL(ic::Name);
    }

    pic.fastPathRejoin = masm.label();
    frame.pushRegs(pic.shapeReg, pic.objReg, type);

    /* Always test for undefined. */
    Jump undefinedGuard = masm.testUndefined(Assembler::Equal, pic.shapeReg);

    JS_ASSERT(masm.differenceBetween(pic.fastPathStart, dbgJumpOffset) == SCOPENAME_JUMP_OFFSET);

    stubcc.rejoin(Changes(1));

    stubcc.linkExit(undefinedGuard, Uses(0));
    stubcc.leave();
    OOL_STUBCALL(stubs::UndefinedHelper);
    stubcc.rejoin(Changes(0));

    pics.append(pic);
}

bool
mjit::Compiler::jsop_xname(JSAtom *atom)
{
    PICGenInfo pic(ic::PICInfo::XNAME, JSOp(*PC), true);

    FrameEntry *fe = frame.peek(-1);
    if (fe->isNotType(JSVAL_TYPE_OBJECT)) {
        return jsop_getprop(atom, knownPushedType(0));
    }

    if (!fe->isTypeKnown()) {
        Jump notObject = frame.testObject(Assembler::NotEqual, fe);
        stubcc.linkExit(notObject, Uses(1));
    }

    pic.shapeReg = frame.allocReg();
    pic.objReg = frame.copyDataIntoReg(fe);
    pic.typeReg = Registers::ReturnReg;
    pic.atom = atom;
    pic.hasTypeCheck = false;
    pic.fastPathStart = masm.label();

    pic.shapeGuard = masm.label();
    Jump j = masm.jump();
    DBGLABEL(dbgJumpOffset);
    {
        pic.slowPathStart = stubcc.linkExit(j, Uses(1));
        stubcc.leave();
        passICAddress(&pic);
        pic.slowPathCall = OOL_STUBCALL(ic::XName);
    }

    pic.fastPathRejoin = masm.label();
    frame.pop();
    frame.pushRegs(pic.shapeReg, pic.objReg, knownPushedType(0));

    /* Always test for undefined. */
    Jump undefinedGuard = masm.testUndefined(Assembler::Equal, pic.shapeReg);

    JS_ASSERT(masm.differenceBetween(pic.fastPathStart, dbgJumpOffset) == SCOPENAME_JUMP_OFFSET);

    stubcc.rejoin(Changes(1));

    stubcc.linkExit(undefinedGuard, Uses(0));
    stubcc.leave();
    OOL_STUBCALL(stubs::UndefinedHelper);
    stubcc.rejoin(Changes(0));

    pics.append(pic);
    return true;
}

void
mjit::Compiler::jsop_bindname(uint32 index, bool usePropCache)
{
    PICGenInfo pic(ic::PICInfo::BIND, JSOp(*PC), usePropCache);

    // This code does not check the frame flags to see if scopeChain has been
    // set. Rather, it relies on the up-front analysis statically determining
    // whether BINDNAME can be used, which reifies the scope chain at the
    // prologue.
    JS_ASSERT(analysis->usesScopeChain());

    pic.shapeReg = frame.allocReg();
    pic.objReg = frame.allocReg();
    pic.typeReg = Registers::ReturnReg;
    pic.atom = script->getAtom(index);
    pic.hasTypeCheck = false;
    pic.fastPathStart = masm.label();

    Address parent(pic.objReg, offsetof(JSObject, parent));
    masm.loadPtr(Address(JSFrameReg, JSStackFrame::offsetOfScopeChain()), pic.objReg);

    pic.shapeGuard = masm.label();
#if defined JS_NUNBOX32
    Jump j = masm.branchPtr(Assembler::NotEqual, masm.payloadOf(parent), ImmPtr(0));
    DBGLABEL(inlineJumpOffset);
#elif defined JS_PUNBOX64
    masm.loadPayload(parent, Registers::ValueReg);
    Jump j = masm.branchPtr(Assembler::NotEqual, Registers::ValueReg, ImmPtr(0));
    Label inlineJumpOffset = masm.label();
#endif
    {
        pic.slowPathStart = stubcc.linkExit(j, Uses(0));
        stubcc.leave();
        passICAddress(&pic);
        pic.slowPathCall = OOL_STUBCALL(ic::BindName);
    }

    pic.fastPathRejoin = masm.label();
    frame.pushTypedPayload(JSVAL_TYPE_OBJECT, pic.objReg);
    frame.freeReg(pic.shapeReg);

#if defined JS_NUNBOX32
    JS_ASSERT(masm.differenceBetween(pic.shapeGuard, inlineJumpOffset) == BINDNAME_INLINE_JUMP_OFFSET);
#elif defined JS_PUNBOX64
    pic.labels.bindname.inlineJumpOffset = masm.differenceBetween(pic.shapeGuard, inlineJumpOffset);
    JS_ASSERT(pic.labels.bindname.inlineJumpOffset == masm.differenceBetween(pic.shapeGuard, inlineJumpOffset));
#endif

    stubcc.rejoin(Changes(1));

    pics.append(pic);
}

#else /* JS_POLYIC */

void
mjit::Compiler::jsop_name(JSAtom *atom, JSValueType type)
{
    prepareStubCall(Uses(0));
    INLINE_STUBCALL(stubs::Name);
    frame.pushSynced(type);
}

bool
mjit::Compiler::jsop_xname(JSAtom *atom)
{
    return jsop_getprop(atom, knownPushedType(0));
}

bool
mjit::Compiler::jsop_getprop(JSAtom *atom, JSValueType knownType, bool typecheck, bool usePropCache)
{
    jsop_getprop_slow(atom, usePropCache);
    return true;
}

bool
mjit::Compiler::jsop_callprop(JSAtom *atom)
{
    return jsop_callprop_slow(atom);
}

bool
mjit::Compiler::jsop_setprop(JSAtom *atom, bool usePropCache)
{
    jsop_setprop_slow(atom, usePropCache);
    return true;
}

void
mjit::Compiler::jsop_bindname(uint32 index, bool usePropCache)
{
    RegisterID reg = frame.allocReg();
    Address scopeChain(JSFrameReg, JSStackFrame::offsetOfScopeChain());
    masm.loadPtr(scopeChain, reg);

    Address address(reg, offsetof(JSObject, parent));

    Jump j = masm.branchPtr(Assembler::NotEqual, masm.payloadOf(address), ImmPtr(0));

    stubcc.linkExit(j, Uses(0));
    stubcc.leave();
    if (usePropCache) {
        OOL_STUBCALL(stubs::BindName);
    } else {
        stubcc.masm.move(ImmPtr(script->getAtom(index)), Registers::ArgReg1);
        OOL_STUBCALL(stubs::BindNameNoCache);
    }

    frame.pushTypedPayload(JSVAL_TYPE_OBJECT, reg);

    stubcc.rejoin(Changes(1));
}
#endif

void
mjit::Compiler::jsop_this()
{
    frame.pushThis();

    /* 
     * In strict mode code, we don't wrap 'this'.
     * In direct-call eval code, we wrapped 'this' before entering the eval.
     * In global code, 'this' is always an object.
     */
    if (fun && !script->strictModeCode) {
        FrameEntry *thisFe = frame.peek(-1);
        if (!thisFe->isTypeKnown()) {
            JSValueType type = knownThisType();
            if (type != JSVAL_TYPE_OBJECT) {
                Jump notObj = frame.testObject(Assembler::NotEqual, thisFe);
                stubcc.linkExit(notObj, Uses(1));
                stubcc.leave();
                OOL_STUBCALL(stubs::This);
                stubcc.rejoin(Changes(1));
            }

            // Now we know that |this| is an object.
            frame.pop();
            frame.learnThisIsObject();
            frame.pushThis();
        }

        JS_ASSERT(thisFe->isType(JSVAL_TYPE_OBJECT));
    }
}

void
mjit::Compiler::jsop_gnameinc(JSOp op, VoidStubAtom stub, uint32 index)
{
#if defined JS_MONOIC
    jsbytecode *next = &PC[JSOP_GNAMEINC_LENGTH];
    bool pop = (JSOp(*next) == JSOP_POP) && !analysis->jumpTarget(next);
    int amt = (op == JSOP_GNAMEINC || op == JSOP_INCGNAME) ? -1 : 1;

    if (pop || (op == JSOP_INCGNAME || op == JSOP_DECGNAME)) {
        /* These cases are easy, the original value is not observed. */

        jsop_getgname(index, JSVAL_TYPE_UNKNOWN);
        // V

        frame.push(Int32Value(amt));
        // V 1

        /* Use sub since it calls ValueToNumber instead of string concat. */
        jsop_binary(JSOP_SUB, stubs::Sub, JSVAL_TYPE_UNKNOWN);
        // N+1

        jsop_bindgname();
        // V+1 OBJ

        frame.dup2();
        // V+1 OBJ V+1 OBJ

        frame.shift(-3);
        // OBJ OBJ V+1

        frame.shift(-1);
        // OBJ V+1

        jsop_setgname(index, false);
        // V+1

        if (pop)
            frame.pop();
    } else {
        /* The pre-value is observed, making this more tricky. */

        jsop_getgname(index, JSVAL_TYPE_UNKNOWN);
        // V

        jsop_pos();
        // N

        frame.dup();
        // N N

        frame.push(Int32Value(-amt));
        // N N 1

        jsop_binary(JSOP_ADD, stubs::Add, JSVAL_TYPE_UNKNOWN);
        // N N+1

        jsop_bindgname();
        // N N+1 OBJ

        frame.dup2();
        // N N+1 OBJ N+1 OBJ

        frame.shift(-3);
        // N OBJ OBJ N+1

        frame.shift(-1);
        // N OBJ N+1

        jsop_setgname(index, false);
        // N N+1

        frame.pop();
        // N
    }

    if (pop)
        PC += JSOP_POP_LENGTH;
#else
    JSAtom *atom = script->getAtom(index);
    prepareStubCall(Uses(0));
    masm.move(ImmPtr(atom), Registers::ArgReg1);
    INLINE_STUBCALL(stub);
    frame.pushSynced(knownPushedType(0));
#endif

    PC += JSOP_GNAMEINC_LENGTH;
}

bool
mjit::Compiler::jsop_nameinc(JSOp op, VoidStubAtom stub, uint32 index)
{
    JSAtom *atom = script->getAtom(index);
#if defined JS_POLYIC
    jsbytecode *next = &PC[JSOP_NAMEINC_LENGTH];
    bool pop = (JSOp(*next) == JSOP_POP) && !analysis->jumpTarget(next);
    int amt = (op == JSOP_NAMEINC || op == JSOP_INCNAME) ? -1 : 1;

    if (pop || (op == JSOP_INCNAME || op == JSOP_DECNAME)) {
        /* These cases are easy, the original value is not observed. */

        jsop_name(atom, JSVAL_TYPE_UNKNOWN);
        // V

        frame.push(Int32Value(amt));
        // V 1

        /* Use sub since it calls ValueToNumber instead of string concat. */
        jsop_binary(JSOP_SUB, stubs::Sub, JSVAL_TYPE_UNKNOWN);
        // N+1

        jsop_bindname(index, false);
        // V+1 OBJ

        frame.dup2();
        // V+1 OBJ V+1 OBJ

        frame.shift(-3);
        // OBJ OBJ V+1

        frame.shift(-1);
        // OBJ V+1

        if (!jsop_setprop(atom, false))
            return false;
        // V+1

        if (pop)
            frame.pop();
    } else {
        /* The pre-value is observed, making this more tricky. */

        jsop_name(atom, JSVAL_TYPE_UNKNOWN);
        // V

        jsop_pos();
        // N

        frame.dup();
        // N N

        frame.push(Int32Value(-amt));
        // N N 1

        jsop_binary(JSOP_ADD, stubs::Add, JSVAL_TYPE_UNKNOWN);
        // N N+1

        jsop_bindname(index, false);
        // N N+1 OBJ

        frame.dup2();
        // N N+1 OBJ N+1 OBJ

        frame.shift(-3);
        // N OBJ OBJ N+1

        frame.shift(-1);
        // N OBJ N+1

        if (!jsop_setprop(atom, false))
            return false;
        // N N+1

        frame.pop();
        // N
    }

    if (pop)
        PC += JSOP_POP_LENGTH;
#else
    prepareStubCall(Uses(0));
    masm.move(ImmPtr(atom), Registers::ArgReg1);
    INLINE_STUBCALL(stub);
    frame.pushSynced(knownPushedType(0));
#endif

    PC += JSOP_NAMEINC_LENGTH;
    return true;
}

bool
mjit::Compiler::jsop_propinc(JSOp op, VoidStubAtom stub, uint32 index)
{
    JSAtom *atom = script->getAtom(index);
#if defined JS_POLYIC
    FrameEntry *objFe = frame.peek(-1);
    if (!objFe->isTypeKnown() || objFe->getKnownType() == JSVAL_TYPE_OBJECT) {
        jsbytecode *next = &PC[JSOP_PROPINC_LENGTH];
        bool pop = (JSOp(*next) == JSOP_POP) && !analysis->jumpTarget(next);
        int amt = (op == JSOP_PROPINC || op == JSOP_INCPROP) ? -1 : 1;

        if (pop || (op == JSOP_INCPROP || op == JSOP_DECPROP)) {
            /* These cases are easy, the original value is not observed. */

            frame.dup();
            // OBJ OBJ

            if (!jsop_getprop(atom, JSVAL_TYPE_UNKNOWN))
                return false;
            // OBJ V

            frame.push(Int32Value(amt));
            // OBJ V 1

            /* Use sub since it calls ValueToNumber instead of string concat. */
            jsop_binary(JSOP_SUB, stubs::Sub, JSVAL_TYPE_UNKNOWN);
            // OBJ V+1

            if (!jsop_setprop(atom, false))
                return false;
            // V+1

            if (pop)
                frame.pop();
        } else {
            /* The pre-value is observed, making this more tricky. */

            frame.dup();
            // OBJ OBJ 

            if (!jsop_getprop(atom, JSVAL_TYPE_UNKNOWN))
                return false;
            // OBJ V

            jsop_pos();
            // OBJ N

            frame.dup();
            // OBJ N N

            frame.push(Int32Value(-amt));
            // OBJ N N 1

            jsop_binary(JSOP_ADD, stubs::Add, JSVAL_TYPE_UNKNOWN);
            // OBJ N N+1

            frame.dupAt(-3);
            // OBJ N N+1 OBJ

            frame.dupAt(-2);
            // OBJ N N+1 OBJ N+1

            if (!jsop_setprop(atom, false))
                return false;
            // OBJ N N+1 N+1

            frame.popn(2);
            // OBJ N

            frame.shimmy(1);
            // N
        }
        if (pop)
            PC += JSOP_POP_LENGTH;
    } else
#endif
    {
        prepareStubCall(Uses(1));
        masm.move(ImmPtr(atom), Registers::ArgReg1);
        INLINE_STUBCALL(stub);
        frame.pop();
        frame.pushSynced(knownPushedType(0));
    }

    PC += JSOP_PROPINC_LENGTH;
    return true;
}

void
mjit::Compiler::iter(uintN flags)
{
    FrameEntry *fe = frame.peek(-1);

    /*
     * Stub the call if this is not a simple 'for in' loop or if the iterated
     * value is known to not be an object.
     */
    if ((flags != JSITER_ENUMERATE) || fe->isNotType(JSVAL_TYPE_OBJECT)) {
        prepareStubCall(Uses(1));
        masm.move(Imm32(flags), Registers::ArgReg1);
        INLINE_STUBCALL(stubs::Iter);
        frame.pop();
        frame.pushSynced(JSVAL_TYPE_UNKNOWN);
        return;
    }

    if (!fe->isTypeKnown()) {
        Jump notObject = frame.testObject(Assembler::NotEqual, fe);
        stubcc.linkExit(notObject, Uses(1));
    }

    RegisterID reg = frame.tempRegForData(fe);

    frame.pinReg(reg);
    RegisterID ioreg = frame.allocReg();  /* Will hold iterator JSObject */
    RegisterID nireg = frame.allocReg();  /* Will hold NativeIterator */
    RegisterID T1 = frame.allocReg();
    RegisterID T2 = frame.allocReg();
    frame.unpinReg(reg);

    /*
     * Fetch the most recent iterator. TODO: bake this pointer in when
     * iterator caches become per-compartment.
     */
    masm.loadPtr(FrameAddress(offsetof(VMFrame, cx)), T1);
#ifdef JS_THREADSAFE
    masm.loadPtr(Address(T1, offsetof(JSContext, thread)), T1);
    masm.loadPtr(Address(T1, offsetof(JSThread, data.lastNativeIterator)), ioreg);
#else
    masm.loadPtr(Address(T1, offsetof(JSContext, runtime)), T1);
    masm.loadPtr(Address(T1, offsetof(JSRuntime, threadData.lastNativeIterator)), ioreg);
#endif

    /* Test for NULL. */
    Jump nullIterator = masm.branchTest32(Assembler::Zero, ioreg, ioreg);
    stubcc.linkExit(nullIterator, Uses(1));

    /* Get NativeIterator from iter obj. :FIXME: X64, also most of this function */
    masm.loadPtr(Address(ioreg, offsetof(JSObject, privateData)), nireg);

    /* Test for active iterator. */
    Address flagsAddr(nireg, offsetof(NativeIterator, flags));
    masm.load32(flagsAddr, T1);
    Jump activeIterator = masm.branchTest32(Assembler::NonZero, T1, Imm32(JSITER_ACTIVE));
    stubcc.linkExit(activeIterator, Uses(1));

    /* Compare shape of object with iterator. */
    masm.loadShape(reg, T1);
    masm.loadPtr(Address(nireg, offsetof(NativeIterator, shapes_array)), T2);
    masm.load32(Address(T2, 0), T2);
    Jump mismatchedObject = masm.branch32(Assembler::NotEqual, T1, T2);
    stubcc.linkExit(mismatchedObject, Uses(1));

    /* Compare shape of object's prototype with iterator. */
    masm.loadPtr(Address(reg, offsetof(JSObject, type)), T1);
    masm.loadPtr(Address(T1, offsetof(types::TypeObject, proto)), T1);
    masm.loadShape(T1, T1);
    masm.loadPtr(Address(nireg, offsetof(NativeIterator, shapes_array)), T2);
    masm.load32(Address(T2, sizeof(uint32)), T2);
    Jump mismatchedProto = masm.branch32(Assembler::NotEqual, T1, T2);
    stubcc.linkExit(mismatchedProto, Uses(1));

    /*
     * Compare object's prototype's prototype with NULL. The last native
     * iterator will always have a prototype chain length of one
     * (i.e. it must be a plain object), so we do not need to generate
     * a loop here.
     */
    masm.loadPtr(Address(reg, offsetof(JSObject, type)), T1);
    masm.loadPtr(Address(T1, offsetof(types::TypeObject, proto)), T1);
    masm.loadPtr(Address(T1, offsetof(JSObject, type)), T1);
    masm.loadPtr(Address(T1, offsetof(types::TypeObject, proto)), T1);
    Jump overlongChain = masm.branchPtr(Assembler::NonZero, T1, T1);
    stubcc.linkExit(overlongChain, Uses(1));

    /* Found a match with the most recent iterator. Hooray! */

    /* Mark iterator as active. */
    masm.load32(flagsAddr, T1);
    masm.or32(Imm32(JSITER_ACTIVE), T1);
    masm.store32(T1, flagsAddr);

    /* Chain onto the active iterator stack. */
    masm.loadPtr(FrameAddress(offsetof(VMFrame, cx)), T1);
    masm.loadPtr(Address(T1, offsetof(JSContext, enumerators)), T2);
    masm.storePtr(T2, Address(nireg, offsetof(NativeIterator, next)));
    masm.storePtr(ioreg, Address(T1, offsetof(JSContext, enumerators)));

    frame.freeReg(nireg);
    frame.freeReg(T1);
    frame.freeReg(T2);

    stubcc.leave();
    stubcc.masm.move(Imm32(flags), Registers::ArgReg1);
    OOL_STUBCALL(stubs::Iter);

    /* Push the iterator object. */
    frame.pop();
    frame.pushTypedPayload(JSVAL_TYPE_OBJECT, ioreg);

    stubcc.rejoin(Changes(1));
}

/*
 * This big nasty function emits a fast-path for native iterators, producing
 * a temporary value on the stack for FORLOCAL,ARG,GLOBAL,etc ops to use.
 */
void
mjit::Compiler::iterNext()
{
    FrameEntry *fe = frame.peek(-1);
    RegisterID reg = frame.tempRegForData(fe);

    /* Is it worth trying to pin this longer? Prolly not. */
    frame.pinReg(reg);
    RegisterID T1 = frame.allocReg();
    frame.unpinReg(reg);

    /* Test clasp */
    Jump notFast = masm.testObjClass(Assembler::NotEqual, reg, &js_IteratorClass);
    stubcc.linkExit(notFast, Uses(1));

    /* Get private from iter obj. */
    masm.loadFunctionPrivate(reg, T1);

    RegisterID T3 = frame.allocReg();
    RegisterID T4 = frame.allocReg();

    /* Test if for-each. */
    masm.load32(Address(T1, offsetof(NativeIterator, flags)), T3);
    notFast = masm.branchTest32(Assembler::NonZero, T3, Imm32(JSITER_FOREACH));
    stubcc.linkExit(notFast, Uses(1));

    RegisterID T2 = frame.allocReg();

    /* Get cursor. */
    masm.loadPtr(Address(T1, offsetof(NativeIterator, props_cursor)), T2);

    /* Test if the jsid is a string. */
    masm.loadPtr(T2, T3);
    masm.move(T3, T4);
    masm.andPtr(Imm32(JSID_TYPE_MASK), T4);
    notFast = masm.branchTestPtr(Assembler::NonZero, T4, T4);
    stubcc.linkExit(notFast, Uses(1));

    /* It's safe to increase the cursor now. */
    masm.addPtr(Imm32(sizeof(jsid)), T2, T4);
    masm.storePtr(T4, Address(T1, offsetof(NativeIterator, props_cursor)));

    frame.freeReg(T4);
    frame.freeReg(T1);
    frame.freeReg(T2);

    stubcc.leave();
    OOL_STUBCALL(stubs::IterNext);

    frame.pushUntypedPayload(JSVAL_TYPE_STRING, T3);

    /* Join with the stub call. */
    stubcc.rejoin(Changes(1));
}

bool
mjit::Compiler::iterMore()
{
    jsbytecode *target = &PC[JSOP_MOREITER_LENGTH];
    JSOp next = JSOp(*target);
    JS_ASSERT(next == JSOP_IFNE || next == JSOP_IFNEX);

    target += (next == JSOP_IFNE)
              ? GET_JUMP_OFFSET(target)
              : GET_JUMPX_OFFSET(target);

    fixDoubleTypes(Uses(0));
    if (!frame.syncForBranch(target, Uses(1)))
        return false;

    FrameEntry *fe = frame.peek(-1);
    RegisterID reg = frame.tempRegForData(fe);
    RegisterID tempreg = frame.allocReg();

    /* Test clasp */
    Jump notFast = masm.testObjClass(Assembler::NotEqual, reg, &js_IteratorClass);
    stubcc.linkExitForBranch(notFast);

    /* Get private from iter obj. */
    masm.loadFunctionPrivate(reg, reg);

    /* Get props_cursor, test */
    masm.loadPtr(Address(reg, offsetof(NativeIterator, props_cursor)), tempreg);
    masm.loadPtr(Address(reg, offsetof(NativeIterator, props_end)), reg);

    Jump jFast = masm.branchPtr(Assembler::LessThan, tempreg, reg);

    stubcc.leave();
    OOL_STUBCALL(stubs::IterMore);
    Jump j = stubcc.masm.branchTest32(Assembler::NonZero, Registers::ReturnReg,
                                      Registers::ReturnReg);

    PC += JSOP_MOREITER_LENGTH;
    PC += js_CodeSpec[next].length;

    stubcc.rejoin(Changes(1));
    frame.freeReg(tempreg);

    return jumpAndTrace(jFast, target, &j);
}

void
mjit::Compiler::iterEnd()
{
    FrameEntry *fe= frame.peek(-1);
    RegisterID reg = frame.tempRegForData(fe);

    frame.pinReg(reg);
    RegisterID T1 = frame.allocReg();
    frame.unpinReg(reg);

    /* Test clasp */
    Jump notIterator = masm.testObjClass(Assembler::NotEqual, reg, &js_IteratorClass);
    stubcc.linkExit(notIterator, Uses(1));

    /* Get private from iter obj. :FIXME: X64 */
    masm.loadPtr(Address(reg, offsetof(JSObject, privateData)), T1);

    RegisterID T2 = frame.allocReg();

    /* Load flags. */
    Address flagAddr(T1, offsetof(NativeIterator, flags));
    masm.loadPtr(flagAddr, T2);

    /* Test for (flags == ENUMERATE | ACTIVE). */
    Jump notEnumerate = masm.branch32(Assembler::NotEqual, T2,
                                      Imm32(JSITER_ENUMERATE | JSITER_ACTIVE));
    stubcc.linkExit(notEnumerate, Uses(1));

    /* Clear active bit. */
    masm.and32(Imm32(~JSITER_ACTIVE), T2);
    masm.storePtr(T2, flagAddr);

    /* Reset property cursor. */
    masm.loadPtr(Address(T1, offsetof(NativeIterator, props_array)), T2);
    masm.storePtr(T2, Address(T1, offsetof(NativeIterator, props_cursor)));

    /* Advance enumerators list. */
    masm.loadPtr(FrameAddress(offsetof(VMFrame, cx)), T2);
    masm.loadPtr(Address(T1, offsetof(NativeIterator, next)), T1);
    masm.storePtr(T1, Address(T2, offsetof(JSContext, enumerators)));

    frame.freeReg(T1);
    frame.freeReg(T2);

    stubcc.leave();
    OOL_STUBCALL(stubs::EndIter);

    frame.pop();

    stubcc.rejoin(Changes(1));
}

void
mjit::Compiler::jsop_eleminc(JSOp op, VoidStub stub)
{
    prepareStubCall(Uses(2));
    INLINE_STUBCALL(stub);
    frame.popn(2);
    frame.pushSynced(knownPushedType(0));
}

void
mjit::Compiler::jsop_getgname_slow(uint32 index)
{
    prepareStubCall(Uses(0));
    INLINE_STUBCALL(stubs::GetGlobalName);
    frame.pushSynced(JSVAL_TYPE_UNKNOWN);
}

void
mjit::Compiler::jsop_bindgname()
{
    if (script->compileAndGo && globalObj) {
        frame.push(ObjectValue(*globalObj));
        return;
    }

    /* :TODO: this is slower than it needs to be. */
    prepareStubCall(Uses(0));
    INLINE_STUBCALL(stubs::BindGlobalName);
    frame.takeReg(Registers::ReturnReg);
    frame.pushTypedPayload(JSVAL_TYPE_OBJECT, Registers::ReturnReg);
}

void
mjit::Compiler::jsop_getgname(uint32 index, JSValueType type)
{
    /* Optimize undefined, NaN and Infinity. */
    JSAtom *atom = script->getAtom(index);
    if (atom == cx->runtime->atomState.typeAtoms[JSTYPE_VOID]) {
        frame.push(UndefinedValue());
        return;
    }
    if (atom == cx->runtime->atomState.NaNAtom) {
        frame.push(cx->runtime->NaNValue);
        return;
    }
    if (atom == cx->runtime->atomState.InfinityAtom) {
        frame.push(cx->runtime->positiveInfinityValue);
        return;
    }
#if defined JS_MONOIC
    jsop_bindgname();

    FrameEntry *fe = frame.peek(-1);
    JS_ASSERT(fe->isTypeKnown() && fe->getKnownType() == JSVAL_TYPE_OBJECT);

    MICGenInfo mic(ic::MICInfo::GET);
    RESERVE_IC_SPACE(masm);
    RegisterID objReg;
    Jump shapeGuard;

    mic.entry = masm.label();
    if (fe->isConstant()) {
        JSObject *obj = &fe->getValue().toObject();
        frame.pop();
        JS_ASSERT(obj->isNative());

        objReg = frame.allocReg();

        masm.load32FromImm(&obj->objShape, objReg);
        shapeGuard = masm.branch32WithPatch(Assembler::NotEqual, objReg,
                                            Imm32(int32(JSObjectMap::INVALID_SHAPE)), mic.shape);
        masm.move(ImmPtr(obj), objReg);
    } else {
        objReg = frame.ownRegForData(fe);
        frame.pop();
        RegisterID reg = frame.allocReg();

        masm.loadShape(objReg, reg);
        shapeGuard = masm.branch32WithPatch(Assembler::NotEqual, reg,
                                            Imm32(int32(JSObjectMap::INVALID_SHAPE)), mic.shape);
        frame.freeReg(reg);
    }
    stubcc.linkExit(shapeGuard, Uses(0));

    stubcc.leave();
    passMICAddress(mic);
    mic.stubEntry = stubcc.masm.label();
    mic.call = OOL_STUBCALL(ic::GetGlobalName);

    /* Garbage value. */
    uint32 slot = 1 << 24;

    masm.loadPtr(Address(objReg, offsetof(JSObject, slots)), objReg);
    Address address(objReg, slot);
    
    /*
     * On x86_64, the length of the movq instruction used is variable
     * depending on the registers used. For example, 'movq $0x5(%r12), %r12'
     * is one byte larger than 'movq $0x5(%r14), %r14'. This means that
     * the constant '0x5' that we want to write is at a variable position.
     *
     * x86_64 only performs a single load. The constant offset is always
     * at the end of the bytecode. Knowing the start and end of the move
     * bytecode is sufficient for patching.
     */

    /* Allocate any register other than objReg. */
    RegisterID dreg = frame.allocReg();
    /* After dreg is loaded, it's safe to clobber objReg. */
    RegisterID treg = objReg;

    mic.load = masm.label();
# if defined JS_NUNBOX32
#  if defined JS_CPU_ARM
    DataLabel32 offsetAddress = masm.load64WithAddressOffsetPatch(address, treg, dreg);
    JS_ASSERT(masm.differenceBetween(mic.load, offsetAddress) == 0);
#  else
    masm.loadPayload(address, dreg);
    masm.loadTypeTag(address, treg);
#  endif
# elif defined JS_PUNBOX64
    Label inlineValueLoadLabel =
        masm.loadValueAsComponents(address, treg, dreg);
    mic.patchValueOffset = masm.differenceBetween(mic.load, inlineValueLoadLabel);
    JS_ASSERT(mic.patchValueOffset == masm.differenceBetween(mic.load, inlineValueLoadLabel));
# endif

    frame.pushRegs(treg, dreg, type);

    stubcc.rejoin(Changes(1));
    mics.append(mic);

#else
    jsop_getgname_slow(index);
#endif

    /*
     * Note: no undefined check is needed for GNAME opcodes. These were not declared with
     * 'var', so cannot be undefined without triggering an error or having been a pre-existing
     * global whose value is undefined (which type inference will know about).
     */
}

void
mjit::Compiler::jsop_setgname_slow(uint32 index, bool usePropertyCache)
{
    JSAtom *atom = script->getAtom(index);
    prepareStubCall(Uses(2));
    masm.move(ImmPtr(atom), Registers::ArgReg1);
    if (usePropertyCache)
        INLINE_STUBCALL(STRICT_VARIANT(stubs::SetGlobalName));
    else
        INLINE_STUBCALL(STRICT_VARIANT(stubs::SetGlobalNameNoCache));
    frame.popn(2);
    frame.pushSynced(knownPushedType(0));
}

void
mjit::Compiler::jsop_setgname(uint32 index, bool usePropertyCache)
{
    if (analysis->monitored(PC)) {
        jsop_setgname_slow(index, usePropertyCache);
        return;
    }

#if defined JS_MONOIC
    FrameEntry *objFe = frame.peek(-2);
    JS_ASSERT_IF(objFe->isTypeKnown(), objFe->getKnownType() == JSVAL_TYPE_OBJECT);

    MICGenInfo mic(ic::MICInfo::SET);
    RESERVE_IC_SPACE(masm);
    RegisterID objReg;
    Jump shapeGuard;

    mic.entry = masm.label();
    if (objFe->isConstant()) {
        JSObject *obj = &objFe->getValue().toObject();
        JS_ASSERT(obj->isNative());

        objReg = frame.allocReg();

        masm.load32FromImm(&obj->objShape, objReg);
        shapeGuard = masm.branch32WithPatch(Assembler::NotEqual, objReg,
                                            Imm32(int32(JSObjectMap::INVALID_SHAPE)),
                                            mic.shape);
        masm.move(ImmPtr(obj), objReg);
    } else {
        objReg = frame.copyDataIntoReg(objFe);
        RegisterID reg = frame.allocReg();

        masm.loadShape(objReg, reg);
        shapeGuard = masm.branch32WithPatch(Assembler::NotEqual, reg,
                                            Imm32(int32(JSObjectMap::INVALID_SHAPE)),
                                            mic.shape);
        frame.freeReg(reg);
    }
    stubcc.linkExit(shapeGuard, Uses(2));

    stubcc.leave();
    passMICAddress(mic);
    mic.stubEntry = stubcc.masm.label();
    mic.call = OOL_STUBCALL(ic::SetGlobalName);

    /* Garbage value. */
    uint32 slot = 1 << 24;

    /* Get both type and reg into registers. */
    FrameEntry *fe = frame.peek(-1);

    Value v;
    RegisterID typeReg = Registers::ReturnReg;
    RegisterID dataReg = Registers::ReturnReg;
    JSValueType typeTag = JSVAL_TYPE_INT32;

    if (!fe->isConstant() && fe->isType(JSVAL_TYPE_DOUBLE))
        frame.forgetKnownDouble(fe);

    mic.u.name.typeConst = fe->isTypeKnown();
    mic.u.name.dataConst = fe->isConstant();
    mic.u.name.usePropertyCache = usePropertyCache;

    if (!mic.u.name.dataConst) {
        dataReg = frame.ownRegForData(fe);
        if (!mic.u.name.typeConst)
            typeReg = frame.ownRegForType(fe);
        else
            typeTag = fe->getKnownType();
    } else {
        v = fe->getValue();
    }

    masm.loadPtr(Address(objReg, offsetof(JSObject, slots)), objReg);
    Address address(objReg, slot);

    mic.load = masm.label();

#if defined JS_CPU_ARM
    DataLabel32 offsetAddress;
    if (mic.u.name.dataConst) {
        offsetAddress = masm.moveWithPatch(Imm32(address.offset), JSC::ARMRegisters::S0);
        masm.add32(address.base, JSC::ARMRegisters::S0);
        masm.storeValue(v, Address(JSC::ARMRegisters::S0, 0));
    } else {
        if (mic.u.name.typeConst) {
            offsetAddress = masm.store64WithAddressOffsetPatch(ImmType(typeTag), dataReg, address);
        } else {
            offsetAddress = masm.store64WithAddressOffsetPatch(typeReg, dataReg, address);
        }
    }
    JS_ASSERT(masm.differenceBetween(mic.load, offsetAddress) == 0);
#else
    if (mic.u.name.dataConst) {
        masm.storeValue(v, address);
    } else if (mic.u.name.typeConst) {
        masm.storeValueFromComponents(ImmType(typeTag), dataReg, address);
    } else {
        masm.storeValueFromComponents(typeReg, dataReg, address);
    }
#endif

#if defined JS_PUNBOX64
    /* 
     * Instructions on x86_64 can vary in size based on registers
     * used. Since we only need to patch the last instruction in
     * both paths above, remember the distance between the
     * load label and after the instruction to be patched.
     */
    mic.patchValueOffset = masm.differenceBetween(mic.load, masm.label());
    JS_ASSERT(mic.patchValueOffset == masm.differenceBetween(mic.load, masm.label()));
#endif

    frame.freeReg(objReg);
    frame.popn(2);
    if (mic.u.name.dataConst) {
        frame.push(v);
    } else {
        if (mic.u.name.typeConst)
            frame.pushTypedPayload(typeTag, dataReg);
        else
            frame.pushRegs(typeReg, dataReg, knownPushedType(0));
    }

    stubcc.rejoin(Changes(1));

    mics.append(mic);
#else
    jsop_setgname_slow(index, usePropertyCache);
#endif
}

void
mjit::Compiler::jsop_setelem_slow()
{
    prepareStubCall(Uses(3));
    INLINE_STUBCALL(STRICT_VARIANT(stubs::SetElem));
    frame.popn(3);
    frame.pushSynced(JSVAL_TYPE_UNKNOWN);
}

void
mjit::Compiler::jsop_getelem_slow()
{
    prepareStubCall(Uses(2));
    INLINE_STUBCALL(stubs::GetElem);
    frame.popn(2);
    frame.pushSynced(knownPushedType(0));
}

void
mjit::Compiler::jsop_unbrand()
{
    prepareStubCall(Uses(1));
    INLINE_STUBCALL(stubs::Unbrand);
}

bool
mjit::Compiler::jsop_instanceof()
{
    FrameEntry *lhs = frame.peek(-2);
    FrameEntry *rhs = frame.peek(-1);

    // The fast path applies only when both operands are objects.
    if (rhs->isNotType(JSVAL_TYPE_OBJECT) || lhs->isNotType(JSVAL_TYPE_OBJECT)) {
        prepareStubCall(Uses(2));
        INLINE_STUBCALL(stubs::InstanceOf);
        frame.popn(2);
        frame.takeReg(Registers::ReturnReg);
        frame.pushTypedPayload(JSVAL_TYPE_BOOLEAN, Registers::ReturnReg);
        return true;
    }

    MaybeJump firstSlow;
    if (!rhs->isTypeKnown()) {
        Jump j = frame.testObject(Assembler::NotEqual, rhs);
        stubcc.linkExit(j, Uses(2));
        RegisterID reg = frame.tempRegForData(rhs);
        j = masm.testFunction(Assembler::NotEqual, reg);
        stubcc.linkExit(j, Uses(2));
    }

    /* Test for bound functions. */
    RegisterID obj = frame.tempRegForData(rhs);
    Jump isBound = masm.branchTest32(Assembler::NonZero, Address(obj, offsetof(JSObject, flags)),
                                     Imm32(JSObject::BOUND_FUNCTION));
    {
        stubcc.linkExit(isBound, Uses(2));
        stubcc.leave();
        OOL_STUBCALL(stubs::InstanceOf);
        firstSlow = stubcc.masm.jump();
    }
    

    /* This is sadly necessary because the error case needs the object. */
    frame.dup();

    if (!jsop_getprop(cx->runtime->atomState.classPrototypeAtom, JSVAL_TYPE_UNKNOWN, false))
        return false;

    /* Primitive prototypes are invalid. */
    rhs = frame.peek(-1);
    Jump j = frame.testPrimitive(Assembler::Equal, rhs);
    stubcc.linkExit(j, Uses(3));

    /* Allocate registers up front, because of branchiness. */
    obj = frame.copyDataIntoReg(lhs);
    RegisterID proto = frame.copyDataIntoReg(rhs);
    RegisterID temp = frame.allocReg();

    MaybeJump isFalse;
    if (!lhs->isTypeKnown())
        isFalse = frame.testPrimitive(Assembler::Equal, lhs);

    Label loop = masm.label();

    /* Walk prototype chain, break out on NULL or hit. */
    masm.loadPtr(Address(obj, offsetof(JSObject, type)), obj);
    masm.loadPtr(Address(obj, offsetof(types::TypeObject, proto)), obj);
    Jump isFalse2 = masm.branchTestPtr(Assembler::Zero, obj, obj);
    Jump isTrue = masm.branchPtr(Assembler::NotEqual, obj, proto);
    isTrue.linkTo(loop, &masm);
    masm.move(Imm32(1), temp);
    isTrue = masm.jump();

    if (isFalse.isSet())
        isFalse.getJump().linkTo(masm.label(), &masm);
    isFalse2.linkTo(masm.label(), &masm);
    masm.move(Imm32(0), temp);
    isTrue.linkTo(masm.label(), &masm);

    frame.freeReg(proto);
    frame.freeReg(obj);

    stubcc.leave();
    OOL_STUBCALL(stubs::FastInstanceOf);

    frame.popn(3);
    frame.pushTypedPayload(JSVAL_TYPE_BOOLEAN, temp);

    if (firstSlow.isSet())
        firstSlow.getJump().linkTo(stubcc.masm.label(), &stubcc.masm);
    stubcc.rejoin(Changes(1));
    return true;
}

void
mjit::Compiler::emitEval(uint32 argc)
{
    /* Check for interrupts on function call */
    interruptCheckHelper();

    frame.syncAndKill(Uses(argc + 2));
    prepareStubCall(Uses(argc + 2));
    masm.move(Imm32(argc), Registers::ArgReg1);
    INLINE_STUBCALL(stubs::Eval);
    frame.popn(argc + 2);
    frame.pushSynced(knownPushedType(0));
}

void
mjit::Compiler::jsop_arguments()
{
    prepareStubCall(Uses(0));
    INLINE_STUBCALL(stubs::Arguments);
}

void
mjit::Compiler::jsop_newinit()
{
    bool isArray;
    unsigned count = 0;
    JSObject *baseobj = NULL;
    switch (*PC) {
      case JSOP_NEWINIT:
        isArray = (PC[1] == JSProto_Array);
        break;
      case JSOP_NEWARRAY:
        isArray = true;
        count = GET_UINT24(PC);
        break;
      case JSOP_NEWOBJECT:
        isArray = false;
        baseobj = script->getObject(fullAtomIndex(PC));
        break;
      default:
        JS_NOT_REACHED("Bad op");
        return;
    }

    prepareStubCall(Uses(0));

    /* Don't bake in types for non-compileAndGo scripts. */
    types::TypeObject *type = NULL;
    if (script->compileAndGo)
        type = script->getTypeInitObject(cx, PC, isArray);
    masm.storePtr(ImmPtr(type), FrameAddress(offsetof(VMFrame, scratch)));

    if (isArray) {
        masm.move(Imm32(count), Registers::ArgReg1);
        INLINE_STUBCALL(stubs::NewInitArray);
    } else {
        masm.move(ImmPtr(baseobj), Registers::ArgReg1);
        INLINE_STUBCALL(stubs::NewInitObject);
    }
    frame.takeReg(Registers::ReturnReg);
    frame.pushInitializerObject(Registers::ReturnReg, *PC == JSOP_NEWARRAY, baseobj);
}

bool
mjit::Compiler::finishLoop(jsbytecode *head)
{
    /*
     * We're done processing the current loop. Every loop has exactly one backedge
     * at the end ('continue' statements are forward jumps to the loop test),
     * and after jumpAndTrace'ing on that edge we can pop it from the frame.
     */

    /*
     * Fix up the jump entering the loop. We are doing this after all code has
     * been emitted for the backedge, so that we are now in the loop's fallthrough
     * (where we will emit the entry code).
     */
    Jump fallthrough = masm.jump();

    Jump entry;
    jsbytecode *entryTarget;
    frame.popLoop(head, &entry, &entryTarget);

    if (!jumpInScript(entry, entryTarget))
        return false;

    fallthrough.linkTo(masm.label(), &masm);

    return true;
}

/*
 * Note: This function emits tracer hooks into the OOL path. This means if
 * it is used in the middle of an in-progress slow path, the stream will be
 * hopelessly corrupted. Take care to only call this before linkExits() and
 * after rejoin()s.
 *
 * The state at the fast jump must reflect the frame's current state. If specified
 * the state at the slow jump must be fully synced.
 *
 * The 'trampoline' argument indicates whether a trampoline was emitted into
 * the OOL path loading some registers for the target. If this is the case,
 * the fast path jump was redirected to the stub code's initial label, and the
 * same must happen for any other fast paths for the target (i.e. paths from
 * inline caches).
 */
bool
mjit::Compiler::jumpAndTrace(Jump j, jsbytecode *target, Jump *slow, bool *trampoline)
{
    if (trampoline)
        *trampoline = false;

    /*
     * Unless we are coming from a branch which synced everything, syncForBranch
     * must have been called and ensured an allocation at the target.
     */
    RegisterAllocation *&lvtarget = liveness.getCode(target).allocation;
    if (!lvtarget) {
        lvtarget = ArenaNew<RegisterAllocation>(liveness.pool, false);
        if (!lvtarget)
            return false;
        JS_ASSERT(frame.consistentRegisters(target));
    }
<<<<<<< HEAD

    if (!addTraceHints || target >= PC || JSOp(*target) != JSOP_TRACE
=======
#else
    if (!addTraceHints || target >= PC ||
        (JSOp(*target) != JSOP_TRACE && JSOp(*target) != JSOP_NOTRACE)
>>>>>>> bf56dc90
#ifdef JS_MONOIC
        || GET_UINT16(target) == BAD_TRACEIC_INDEX
#endif
        )
    {
<<<<<<< HEAD
        if (lvtarget->synced()) {
            JS_ASSERT(frame.consistentRegisters(target));
            if (!jumpInScript(j, target))
                return false;
            if (slow && !stubcc.jumpInScript(*slow, target))
                return false;
        } else {
            if (frame.consistentRegisters(target)) {
                if (!jumpInScript(j, target))
                    return false;
            } else {
                /*
                 * Make a trampoline to issue remaining loads for the register
                 * state at target.
                 */
                stubcc.linkExitDirect(j, stubcc.masm.label());
                frame.prepareForJump(target, stubcc.masm, false);
                if (!stubcc.jumpInScript(stubcc.masm.jump(), target))
                    return false;
                if (trampoline)
                    *trampoline = true;
            }

            if (slow) {
                slow->linkTo(stubcc.masm.label(), &stubcc.masm);
                frame.prepareForJump(target, stubcc.masm, true);
                if (!stubcc.jumpInScript(stubcc.masm.jump(), target))
                    return false;
            }
        }

        if (target < PC && !finishLoop(target))
=======
        if (!jumpInScript(j, target))
            return false;
        if (slow && !stubcc.jumpInScript(*slow, target))
>>>>>>> bf56dc90
            return false;
        return true;
    }

    /* The trampoline should not be specified if we need to generate a trace IC. */
    JS_ASSERT(!trampoline);

#ifndef JS_TRACER
    JS_NOT_REACHED("Bad addTraceHints");
    return false;
#else

# if JS_MONOIC
    TraceGenInfo ic;

    ic.initialized = true;
    ic.stubEntry = stubcc.masm.label();
    ic.traceHint = j;
    if (slow)
        ic.slowTraceHint = *slow;

    uint16 index = GET_UINT16(target);
    if (traceICs.length() <= index)
        if (!traceICs.resize(index+1))
            return false;
# endif

    Label traceStart = stubcc.masm.label();

    /*
     * We make a trace IC even if the trace is currently disabled, in case it is
     * enabled later, but set up the jumps so that InvokeTracer is initially skipped.
     */
    if (JSOp(*target) == JSOP_TRACE) {
        stubcc.linkExitDirect(j, traceStart);
        if (slow)
            slow->linkTo(traceStart, &stubcc.masm);
    } else {
        if (!jumpInScript(j, target))
            return false;
        if (slow && !stubcc.jumpInScript(*slow, target))
            return false;
    }

# if JS_MONOIC
    ic.addrLabel = stubcc.masm.moveWithPatch(ImmPtr(NULL), Registers::ArgReg1);
# endif

    /* Save and restore compiler-tracked PC, so cx->regs is right in InvokeTracer. */
    {
        jsbytecode* pc = PC;
        PC = target;

        OOL_STUBCALL(stubs::InvokeTracer);

        PC = pc;
    }

    Jump no = stubcc.masm.branchTestPtr(Assembler::Zero, Registers::ReturnReg,
                                        Registers::ReturnReg);
    restoreFrameRegs(stubcc.masm);
    stubcc.masm.jump(Registers::ReturnReg);
    no.linkTo(stubcc.masm.label(), &stubcc.masm);

#ifdef JS_MONOIC
    ic.jumpTarget = target;
    ic.trampoline = false;

    if (!frame.consistentRegisters(target)) {
        ic.trampoline = true;
        ic.trampolineStart = stubcc.masm.label();
    }

    traceICs[index] = ic;
#endif

    /*
     * Reload any registers needed at the head of the loop. Note that we didn't
     * need to do syncing before calling InvokeTracer, as state is always synced
     * on backwards jumps.
     */
    frame.prepareForJump(target, stubcc.masm, true);

    if (!stubcc.jumpInScript(stubcc.masm.jump(), target))
        return false;
#endif

    if (!finishLoop(target))
        return false;
    return true;
}

void
mjit::Compiler::enterBlock(JSObject *obj)
{
    // If this is an exception entry point, then jsl_InternalThrow has set
    // VMFrame::fp to the correct fp for the entry point. We need to copy
    // that value here to FpReg so that FpReg also has the correct sp.
    // Otherwise, we would simply be using a stale FpReg value.
    if (analysis->getCode(PC).exceptionEntry)
        restoreFrameRegs(masm);

    uint32 oldFrameDepth = frame.localSlots();

    /* For now, don't bother doing anything for this opcode. */
    frame.syncAndForgetEverything();
    masm.move(ImmPtr(obj), Registers::ArgReg1);
    uint32 n = js_GetEnterBlockStackDefs(cx, script, PC);
    INLINE_STUBCALL(stubs::EnterBlock);
    frame.enterBlock(n);

    uintN base = JSSLOT_FREE(&js_BlockClass);
    uintN count = OBJ_BLOCK_COUNT(cx, obj);
    uintN limit = base + count;
    for (uintN slot = base, i = 0; slot < limit; slot++, i++) {
        const Value &v = obj->getSlotRef(slot);
        if (v.isBoolean() && v.toBoolean())
            frame.setClosedVar(oldFrameDepth + i);
    }
}

void
mjit::Compiler::leaveBlock()
{
    /*
     * Note: After bug 535912, we can pass the block obj directly, inline
     * PutBlockObject, and do away with the muckiness in PutBlockObject.
     */
    uint32 n = js_GetVariableStackUses(JSOP_LEAVEBLOCK, PC);
    JSObject *obj = script->getObject(fullAtomIndex(PC + UINT16_LEN));
    prepareStubCall(Uses(n));
    masm.move(ImmPtr(obj), Registers::ArgReg1);
    INLINE_STUBCALL(stubs::LeaveBlock);
    frame.leaveBlock(n);
}

// Creates the new object expected for constructors, and places it in |thisv|.
// It is broken down into the following operations:
//   CALLEE
//   GETPROP "prototype"
//   IFPRIMTOP:
//       NULL
//   call js_CreateThisFromFunctionWithProto(...)
//
bool
mjit::Compiler::constructThis()
{
    JS_ASSERT(isConstructing);

    // Load the callee.
    frame.pushCallee();

    // Get callee.prototype.
    if (!jsop_getprop(cx->runtime->atomState.classPrototypeAtom, JSVAL_TYPE_UNKNOWN, false, false))
        return false;

    // Reach into the proto Value and grab a register for its data.
    FrameEntry *protoFe = frame.peek(-1);
    RegisterID protoReg = frame.ownRegForData(protoFe);

    // Now, get the type. If it's not an object, set protoReg to NULL.
    JS_ASSERT_IF(protoFe->isTypeKnown(), protoFe->isType(JSVAL_TYPE_OBJECT));
    if (!protoFe->isType(JSVAL_TYPE_OBJECT)) {
        Jump isNotObject = frame.testObject(Assembler::NotEqual, protoFe);
        stubcc.linkExitDirect(isNotObject, stubcc.masm.label());
        stubcc.masm.move(ImmPtr(NULL), protoReg);
        stubcc.crossJump(stubcc.masm.jump(), masm.label());
    }

    // Done with the protoFe.
    frame.pop();

    prepareStubCall(Uses(0));
    if (protoReg != Registers::ArgReg1)
        masm.move(protoReg, Registers::ArgReg1);
    INLINE_STUBCALL(stubs::CreateThis);
    frame.freeReg(protoReg);
    return true;
}

void
mjit::Compiler::jsop_callelem_slow()
{
    prepareStubCall(Uses(2));
    INLINE_STUBCALL(stubs::CallElem);
    frame.popn(2);
    frame.pushSynced(knownPushedType(0));
    frame.pushSynced(knownPushedType(1));
}

/*
 * For any locals or stack values which we know to be integers but are treated as
 * doubles by the type inference, convert to double.  These will be assumed to be
 * doubles at control flow join points.  This function must be called before branching
 * to another opcode, and before any jumps to the slow path.
 */
void
mjit::Compiler::fixDoubleTypes(Uses uses)
{
#ifdef JS_TYPE_INFERENCE
    for (uint32 i = 0; fun && i < fun->nargs; i++) {
        JSValueType type = knownArgumentType(i);
        if (type == JSVAL_TYPE_DOUBLE) {
            FrameEntry *fe = frame.getArg(i);
            if (!fe->isType(JSVAL_TYPE_DOUBLE))
                frame.ensureDouble(fe);
        }
    }

    for (uint32 i = 0; i < script->nfixed; i++) {
        JSValueType type = knownLocalType(i);
        if (type == JSVAL_TYPE_DOUBLE) {
            FrameEntry *fe = frame.getLocal(i);
            if (!fe->isType(JSVAL_TYPE_DOUBLE))
                frame.ensureDouble(fe);
        }
    }

    /* Skip fixing for the top 'uses' values on the stack, which will be popped before branching. */
    analyze::Bytecode &opinfo = analysis->getCode(PC);
    for (uint32 i = 0; i < opinfo.stackDepth - uses.nuses; i++) {
        types::TypeSet *types = analysis->getStackTypes(script->nfixed + i, &opinfo);
        JSValueType type = types->getKnownTypeTag(cx, script);
        if (type == JSVAL_TYPE_DOUBLE) {
            FrameEntry *fe = frame.getLocal(script->nfixed + i);
            if (!fe->isType(JSVAL_TYPE_DOUBLE))
                frame.ensureDouble(fe);
        }
    }
#endif
}

void
mjit::Compiler::restoreAnalysisTypes(uint32 stackDepth)
{
#ifdef JS_TYPE_INFERENCE
    /* Restore known types of locals/args, for join points or after forgetting everything. */
    for (uint32 i = 0; i < script->nfixed; i++) {
        JSValueType type = knownLocalType(i);
        if (type != JSVAL_TYPE_UNKNOWN) {
            FrameEntry *fe = frame.getLocal(i);
            JS_ASSERT(!fe->isTypeKnown());
            frame.learnType(fe, type, false);
        }
    }
    for (uint32 i = 0; fun && i < fun->nargs; i++) {
        JSValueType type = knownArgumentType(i);
        if (type != JSVAL_TYPE_UNKNOWN) {
            FrameEntry *fe = frame.getArg(i);
            JS_ASSERT(!fe->isTypeKnown());
            frame.learnType(fe, type, false);
        }
    }
    types::TypeStack *stack = analysis->getCode(PC).inStack;
    for (unsigned depth = stackDepth - 1; depth < stackDepth; depth--) {
        JSValueType type = stack->types.getKnownTypeTag(cx, script);
        if (type != JSVAL_TYPE_UNKNOWN && !stack->ignoreTypeTag) {
            FrameEntry *fe = frame.getLocal(script->nfixed + depth);
            JS_ASSERT(!fe->isTypeKnown());
            frame.learnType(fe, type, false);
        }
        stack = stack->group()->innerStack;
    }
#endif
}

JSValueType
mjit::Compiler::knownThisType()
{
#ifdef JS_TYPE_INFERENCE
    if (hasThisType)
        return thisType;
    hasThisType = true;
    thisType = analysis->thisTypes.getKnownTypeTag(cx, script);
    return thisType;
#endif
    return JSVAL_TYPE_UNKNOWN;
}

JSValueType
mjit::Compiler::knownArgumentType(uint32 arg)
{
#ifdef JS_TYPE_INFERENCE
    JS_ASSERT(fun && arg < fun->nargs);
    return argumentTypes[arg];
#endif
    return JSVAL_TYPE_UNKNOWN;
}

void
mjit::Compiler::markArgumentOverflow(uint32 arg)
{
#ifdef JS_TYPE_INFERENCE
    jsid id = analysis->getArgumentId(arg);
    types::TypeSet *types = analysis->getVariable(cx, id);
    JS_ASSERT(!types->hasType(types::TYPE_DOUBLE));
    types::InferSpew(types::ISpewDynamic, "StaticOverflow: #%u", analysis->id);
    cx->compartment->types.addDynamicType(cx, types, types::TYPE_DOUBLE);
#endif
}

JSValueType
mjit::Compiler::knownLocalType(uint32 local)
{
#ifdef JS_TYPE_INFERENCE
    if (local >= script->nfixed)
        return JSVAL_TYPE_UNKNOWN;
    return localTypes[local];
#endif
    return JSVAL_TYPE_UNKNOWN;
}

void
mjit::Compiler::markLocalOverflow(uint32 local)
{
#ifdef JS_TYPE_INFERENCE
    jsid id = analysis->getLocalId(local, NULL);
    types::TypeSet *types = analysis->getVariable(cx, id);
    JS_ASSERT(!types->hasType(types::TYPE_DOUBLE));
    types::InferSpew(types::ISpewDynamic, "StaticOverflow: #%u", analysis->id);
    cx->compartment->types.addDynamicType(cx, types, types::TYPE_DOUBLE);
#endif
}

JSValueType
mjit::Compiler::knownPushedType(uint32 pushed)
{
#ifdef JS_TYPE_INFERENCE
    types::TypeSet *types = analysis->getCode(PC).pushed(pushed);
    return types->getKnownTypeTag(cx, script);
#endif
    return JSVAL_TYPE_UNKNOWN;
}

bool
mjit::Compiler::mayPushUndefined(uint32 pushed)
{
#ifdef JS_TYPE_INFERENCE
    /*
     * This should only be used when the compiler is checking if it is OK to push
     * undefined without going to a stub that can trigger recompilation.
     * If this returns false and undefined subsequently becomes a feasible
     * value pushed by the bytecode, recompilation will *NOT* be triggered.
     */
    types::TypeSet *types = analysis->getCode(PC).pushed(pushed);
    return types->hasType(types::TYPE_UNDEFINED);
#else
    JS_NOT_REACHED("mayPushUndefined without JS_TYPE_INFERENCE");
    return false;
#endif
}

void
mjit::Compiler::markPushedOverflow(uint32 pushed)
{
#ifdef JS_TYPE_INFERENCE
    types::TypeSet *types = analysis->getCode(PC).pushed(pushed);
    JS_ASSERT(!types->hasType(types::TYPE_DOUBLE));
    types::InferSpew(types::ISpewDynamic, "StaticOverflow: #%u", analysis->id);
    cx->compartment->types.addDynamicType(cx, types, types::TYPE_DOUBLE);
#endif
}

types::ObjectKind
mjit::Compiler::knownPoppedObjectKind(uint32 popped)
{
#ifdef JS_TYPE_INFERENCE
    types::TypeSet *types = analysis->getCode(PC).popped(popped);
    return types->getKnownObjectKind(cx, script);
#endif
    return types::OBJECT_UNKNOWN;
}

bool
mjit::Compiler::arrayPrototypeHasIndexedProperty()
{
#ifdef JS_TYPE_INFERENCE
    /*
     * Get the types of Array.prototype and Object.prototype to use. :XXX: This is broken
     * in the presence of multiple global objects, we should figure out the possible
     * prototype(s) from the objects in the type set that triggered this call.
     */
    JSObject *proto;
    if (!js_GetClassPrototype(cx, NULL, JSProto_Array, &proto, NULL))
        return false;
    types::TypeSet *arrayTypes = proto->getType()->getProperty(cx, JSID_VOID, false);
    types::TypeSet *objectTypes = proto->getProto()->getType()->getProperty(cx, JSID_VOID, false);
    return arrayTypes->knownNonEmpty(cx, script)
        || objectTypes->knownNonEmpty(cx, script);
#endif
    return true;
}<|MERGE_RESOLUTION|>--- conflicted
+++ resolved
@@ -535,20 +535,6 @@
     jit->singleStepMode = script->singleStepMode;
 
     /* Build the pc -> ncode mapping. */
-<<<<<<< HEAD
-    void **nmap = (void **)cursor;
-    cursor += sizeof(void *) * script->length;
-
-    for (size_t i = 0; i < script->length; i++) {
-        Label L = jumpMap[i];
-        analyze::Bytecode *opinfo = analysis->maybeCode(i);
-        if (!opinfo)
-            continue;
-        if (opinfo->exceptionEntry || opinfo->switchTarget ||
-            JSOp(script->code[i]) == JSOP_TRAP) {
-            JS_ASSERT(L.isValid());
-            nmap[i] = (uint8 *)(result + masm.distanceOf(L));
-=======
     NativeMapEntry *nmap = (NativeMapEntry *)cursor;
     cursor += sizeof(NativeMapEntry) * nNmapLive;
 
@@ -563,7 +549,6 @@
                 nmap[ix].ncode = (uint8 *)(result + masm.distanceOf(L));
                 ix++;
             }
->>>>>>> bf56dc90
         }
     }
     JS_ASSERT(ix == nNmapLive);
@@ -5126,20 +5111,14 @@
             return false;
         JS_ASSERT(frame.consistentRegisters(target));
     }
-<<<<<<< HEAD
-
-    if (!addTraceHints || target >= PC || JSOp(*target) != JSOP_TRACE
-=======
-#else
+
     if (!addTraceHints || target >= PC ||
         (JSOp(*target) != JSOP_TRACE && JSOp(*target) != JSOP_NOTRACE)
->>>>>>> bf56dc90
 #ifdef JS_MONOIC
         || GET_UINT16(target) == BAD_TRACEIC_INDEX
 #endif
         )
     {
-<<<<<<< HEAD
         if (lvtarget->synced()) {
             JS_ASSERT(frame.consistentRegisters(target));
             if (!jumpInScript(j, target))
@@ -5172,11 +5151,6 @@
         }
 
         if (target < PC && !finishLoop(target))
-=======
-        if (!jumpInScript(j, target))
-            return false;
-        if (slow && !stubcc.jumpInScript(*slow, target))
->>>>>>> bf56dc90
             return false;
         return true;
     }
