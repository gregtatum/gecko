--- conflicted
+++ resolved
@@ -915,12 +915,7 @@
                                                    embedding. */
 
 #define JSOPTION_METHODJIT      JS_BIT(14)      /* Whole-method JIT. */
-<<<<<<< HEAD
 #define JSOPTION_PROFILING      JS_BIT(15)      /* Profiler to make tracer/methodjit choices. */
-#define JSOPTION_ROPES          JS_BIT(16)      /* Enable rope optimization for
-                                                 * string concat. */
-=======
->>>>>>> 54df563c
 
 extern JS_PUBLIC_API(uint32)
 JS_GetOptions(JSContext *cx);
