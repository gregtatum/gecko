/* -*- Mode: C++; tab-width: 8; indent-tabs-mode: nil; c-basic-offset: 4 -*-
 * vim: set ts=8 sw=4 et tw=78:
 *
 * This Source Code Form is subject to the terms of the Mozilla Public
 * License, v. 2.0. If a copy of the MPL was not distributed with this
 * file, You can obtain one at http://mozilla.org/MPL/2.0/. */

#ifndef jsiter_h___
#define jsiter_h___

/*
 * JavaScript iterators.
 */
#include "jscntxt.h"
#include "jsprvtd.h"
#include "jspubtd.h"
#include "jsversion.h"

#include "gc/Barrier.h"
#include "vm/Stack.h"

/*
 * For cacheable native iterators, whether the iterator is currently active.
 * Not serialized by XDR.
 */
#define JSITER_ACTIVE       0x1000
#define JSITER_UNREUSABLE   0x2000

namespace js {

struct NativeIterator
{
    HeapPtrObject obj;
    HeapPtr<JSFlatString> *props_array;
    HeapPtr<JSFlatString> *props_cursor;
    HeapPtr<JSFlatString> *props_end;
    Shape **shapes_array;
    uint32_t shapes_length;
    uint32_t shapes_key;
    uint32_t flags;
    PropertyIteratorObject *next;  /* Forms cx->enumerators list, garbage otherwise. */

    bool isKeyIter() const { return (flags & JSITER_FOREACH) == 0; }

    inline HeapPtr<JSFlatString> *begin() const {
        return props_array;
    }

    inline HeapPtr<JSFlatString> *end() const {
        return props_end;
    }

    size_t numKeys() const {
        return end() - begin();
    }

    HeapPtr<JSFlatString> *current() const {
        JS_ASSERT(props_cursor < props_end);
        return props_cursor;
    }

    void incCursor() {
        props_cursor = props_cursor + 1;
    }

    static NativeIterator *allocateIterator(JSContext *cx, uint32_t slength,
                                            const js::AutoIdVector &props);
    void init(JSObject *obj, unsigned flags, uint32_t slength, uint32_t key);

    void mark(JSTracer *trc);
};

class PropertyIteratorObject : public JSObject
{
  public:
    static Class class_;

    inline NativeIterator *getNativeIterator() const;
    inline void setNativeIterator(js::NativeIterator *ni);

  private:
    static void trace(JSTracer *trc, JSObject *obj);
    static void finalize(FreeOp *fop, JSObject *obj);
};

/*
 * Array iterators are roughly like this:
 *
 *   Array.prototype.iterator = function iterator() {
 *       for (var i = 0; i < (this.length >>> 0); i++)
 *           yield this[i];
 *   }
 *
 * However they are not generators. They are a different class. The semantics
 * of Array iterators will be given in the eventual ES6 spec in full detail.
 */
class ElementIteratorObject : public JSObject
{
  public:
    static JSObject *create(JSContext *cx, Handle<Value> target);
    static JSFunctionSpec methods[];

    enum {
        TargetSlot,
        IndexSlot,
        NumSlots
    };

    static JSBool next(JSContext *cx, unsigned argc, Value *vp);
    static bool next_impl(JSContext *cx, JS::CallArgs args);
};

bool
VectorToIdArray(JSContext *cx, AutoIdVector &props, JSIdArray **idap);

bool
GetIterator(JSContext *cx, HandleObject obj, unsigned flags, MutableHandleValue vp);

JSObject *
GetIteratorObject(JSContext *cx, HandleObject obj, unsigned flags);

bool
VectorToKeyIterator(JSContext *cx, HandleObject obj, unsigned flags, AutoIdVector &props,
                    MutableHandleValue vp);

bool
VectorToValueIterator(JSContext *cx, HandleObject obj, unsigned flags, AutoIdVector &props,
                      MutableHandleValue vp);

/*
 * Creates either a key or value iterator, depending on flags. For a value
 * iterator, performs value-lookup to convert the given list of jsids.
 */
bool
EnumeratedIdVectorToIterator(JSContext *cx, HandleObject obj, unsigned flags, AutoIdVector &props,
                             MutableHandleValue vp);

/*
 * Convert the value stored in *vp to its iteration object. The flags should
 * contain JSITER_ENUMERATE if js::ValueToIterator is called when enumerating
 * for-in semantics are required, and when the caller can guarantee that the
 * iterator will never be exposed to scripts.
 */
bool
ValueToIterator(JSContext *cx, unsigned flags, MutableHandleValue vp);

bool
CloseIterator(JSContext *cx, JSObject *iterObj);

bool
UnwindIteratorForException(JSContext *cx, JSObject *obj);

void
UnwindIteratorForUncatchableException(JSContext *cx, JSObject *obj);

}

extern bool
js_SuppressDeletedProperty(JSContext *cx, js::HandleObject obj, jsid id);

extern bool
js_SuppressDeletedElement(JSContext *cx, js::HandleObject obj, uint32_t index);

extern bool
js_SuppressDeletedElements(JSContext *cx, js::HandleObject obj, uint32_t begin, uint32_t end);

/*
 * IteratorMore() indicates whether another value is available. It might
 * internally call iterobj.next() and then cache the value until its
 * picked up by IteratorNext(). The value is cached in the current context.
 */
<<<<<<< HEAD
extern bool
js_IteratorMore(JSContext *cx, js::HandleObject iterobj, js::Value *rval);

extern bool
js_IteratorNext(JSContext *cx, JSObject *iterobj, js::Value *rval);
=======
extern JSBool
js_IteratorMore(JSContext *cx, js::HandleObject iterobj, js::MutableHandleValue rval);

extern JSBool
js_IteratorNext(JSContext *cx, JSObject *iterobj, js::MutableHandleValue rval);
>>>>>>> 24ec1d9a

extern JSBool
js_ThrowStopIteration(JSContext *cx);

namespace js {

/*
 * Get the next value from an iterator object.
 *
 * On success, store the next value in *vp and return true; if there are no
 * more values, store the magic value JS_NO_ITER_VALUE in *vp and return true.
 */
inline bool
Next(JSContext *cx, HandleObject iter, MutableHandleValue vp)
{
    if (!js_IteratorMore(cx, iter, vp))
        return false;
    if (vp.toBoolean())
        return js_IteratorNext(cx, iter, vp);
    vp.setMagic(JS_NO_ITER_VALUE);
    return true;
}

/*
 * Convenience class for imitating a JS level for-of loop. Typical usage:
 *
 *     ForOfIterator it(cx, iterable);
 *     while (it.next()) {
 *        if (!DoStuff(cx, it.value()))
 *            return false;
 *     }
 *     if (!it.close())
 *         return false;
 *
 * The final it.close() check is needed in order to check for cases where
 * any of the iterator operations fail.
 *
 * it.close() may be skipped only if something in the body of the loop fails
 * and the failure is allowed to propagate on cx, as in this example if DoStuff
 * fails. In that case, ForOfIterator's destructor does all necessary cleanup.
 */
class ForOfIterator
{
  private:
    JSContext *cx;
    RootedObject iterator;
    RootedValue currentValue;
    bool ok;
    bool closed;

    ForOfIterator(const ForOfIterator &) MOZ_DELETE;
    ForOfIterator &operator=(const ForOfIterator &) MOZ_DELETE;

  public:
    ForOfIterator(JSContext *cx, const Value &iterable)
        : cx(cx), iterator(cx, NULL), currentValue(cx), closed(false)
    {
        RootedValue iterv(cx, iterable);
        ok = ValueToIterator(cx, JSITER_FOR_OF, &iterv);
        iterator = ok ? &iterv.get().toObject() : NULL;
    }

    ~ForOfIterator() {
        if (!closed)
            close();
    }

    bool next() {
        JS_ASSERT(!closed);
        ok = ok && Next(cx, iterator, &currentValue);
        return ok && !currentValue.get().isMagic(JS_NO_ITER_VALUE);
    }

    Value &value() {
        JS_ASSERT(ok);
        JS_ASSERT(!closed);
        return currentValue.get();
    }

    bool close() {
        JS_ASSERT(!closed);
        closed = true;
        if (!iterator)
            return false;
        bool throwing = cx->isExceptionPending();
        RootedValue exc(cx);
        if (throwing) {
            exc = cx->getPendingException();
            cx->clearPendingException();
        }
        bool closedOK = CloseIterator(cx, iterator);
        if (throwing && closedOK)
            cx->setPendingException(exc);
        return ok && !throwing && closedOK;
    }
};

} /* namespace js */

#if JS_HAS_GENERATORS

/*
 * Generator state codes.
 */
enum JSGeneratorState
{
    JSGEN_NEWBORN,  /* not yet started */
    JSGEN_OPEN,     /* started by a .next() or .send(undefined) call */
    JSGEN_RUNNING,  /* currently executing via .next(), etc., call */
    JSGEN_CLOSING,  /* close method is doing asynchronous return */
    JSGEN_CLOSED    /* closed, cannot be started or closed again */
};

struct JSGenerator
{
    js::HeapPtrObject   obj;
    JSGeneratorState    state;
    js::FrameRegs       regs;
    js::PropertyIteratorObject *enumerators;
    JSGenerator         *prevGenerator;
    js::StackFrame      *fp;
    js::HeapValue       stackSnapshot[1];
};

extern JSObject *
js_NewGenerator(JSContext *cx);

namespace js {

bool
GeneratorHasMarkableFrame(JSGenerator *gen);

} /* namespace js */
#endif

extern JSObject *
js_InitIteratorClasses(JSContext *cx, JSObject *obj);

#endif /* jsiter_h___ */<|MERGE_RESOLUTION|>--- conflicted
+++ resolved
@@ -169,19 +169,11 @@
  * internally call iterobj.next() and then cache the value until its
  * picked up by IteratorNext(). The value is cached in the current context.
  */
-<<<<<<< HEAD
-extern bool
-js_IteratorMore(JSContext *cx, js::HandleObject iterobj, js::Value *rval);
-
-extern bool
-js_IteratorNext(JSContext *cx, JSObject *iterobj, js::Value *rval);
-=======
-extern JSBool
+extern bool
 js_IteratorMore(JSContext *cx, js::HandleObject iterobj, js::MutableHandleValue rval);
 
-extern JSBool
+extern bool
 js_IteratorNext(JSContext *cx, JSObject *iterobj, js::MutableHandleValue rval);
->>>>>>> 24ec1d9a
 
 extern JSBool
 js_ThrowStopIteration(JSContext *cx);
