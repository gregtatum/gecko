# -*- Mode: makefile -*-
#
# ***** BEGIN LICENSE BLOCK *****
# Version: MPL 1.1/GPL 2.0/LGPL 2.1
#
# The contents of this file are subject to the Mozilla Public License Version
# 1.1 (the "License"); you may not use this file except in compliance with
# the License. You may obtain a copy of the License at
# http://www.mozilla.org/MPL/
#
# Software distributed under the License is distributed on an "AS IS" basis,
# WITHOUT WARRANTY OF ANY KIND, either express or implied. See the License
# for the specific language governing rights and limitations under the
# License.
#
# The Original Code is Mozilla Communicator client code, released
# March 31, 1998.
#
# The Initial Developer of the Original Code is
# Netscape Communications Corporation.
# Portions created by the Initial Developer are Copyright (C) 1998
# the Initial Developer. All Rights Reserved.
#
# Contributor(s):
#
# Alternatively, the contents of this file may be used under the terms of
# either of the GNU General Public License Version 2 or later (the "GPL"),
# or the GNU Lesser General Public License Version 2.1 or later (the "LGPL"),
# in which case the provisions of the GPL or the LGPL are applicable instead
# of those above. If you wish to allow use of your version of this file only
# under the terms of either the GPL or the LGPL, and not to allow others to
# use your version of this file under the terms of the MPL, indicate your
# decision by deleting the provisions above and replace them with the notice
# and other provisions required by the GPL or the LGPL. If you do not delete
# the provisions above, a recipient may use your version of this file under
# the terms of any one of the MPL, the GPL or the LGPL.
#
# ***** END LICENSE BLOCK *****

DEPTH		= ../..
topsrcdir	= @top_srcdir@
srcdir		= @srcdir@
VPATH		= @srcdir@

include $(DEPTH)/config/autoconf.mk

MODULE		= js
LIBRARY_NAME	= mozjs
GRE_MODULE	= 1

ifdef GNU_CC
ifdef INTEL_CC
# icc gets special optimize flags
ifdef MOZ_PROFILE_GENERATE
MODULE_OPTIMIZE_FLAGS = -O0
else
MODULE_OPTIMIZE_FLAGS = -O2 -ip
#XXX: do we want different INTERP_OPTIMIZER flags here?
endif
else
MODULE_OPTIMIZE_FLAGS = -Os -fstrict-aliasing $(MOZ_OPTIMIZE_SIZE_TWEAK)
# Special optimization flags for jsinterp.c
INTERP_OPTIMIZER = -O3 -fstrict-aliasing
endif
else
ifeq ($(OS_ARCH),SunOS)
MODULE_OPTIMIZE_FLAGS = -xO4
endif
ifeq ($(OS_ARCH),WINNT)
MODULE_OPTIMIZE_FLAGS = -O2 -GL
endif
endif

ifeq (,$(filter-out WINNT WINCE,$(OS_ARCH)))
LIBRARY_NAME	= js$(MOZ_BITS)$(VERSION_NUMBER)
RESFILE		= js$(MOZ_BITS)40.res
endif

PACKAGE_FILE = js.pkg

# JavaScript must be built shared, even for static builds, as it is used by
# other modules which are always built shared. Failure to do so results in
# the js code getting copied into xpinstall and jsd as well as mozilla-bin,
# and then the static data cells used for locking no longer work.

ifndef JS_STATIC_BUILD
FORCE_SHARED_LIB = 1
endif

CPPSRCS		= \
		jsapi.cpp \
		jsarena.cpp \
		jsarray.cpp \
		jsatom.cpp \
		jsbool.cpp \
		jscntxt.cpp \
		jsdate.cpp \
		jsdbgapi.cpp \
		jsdhash.cpp \
		jsdtoa.cpp \
		jsemit.cpp \
		jsexn.cpp \
		jsfun.cpp \
		jsgc.cpp \
		jshash.cpp \
		jsinterp.cpp \
		jsinvoke.cpp \
		jsiter.cpp \
		jslock.cpp \
		jslog2.cpp \
		jslong.cpp \
		jsmath.cpp \
		jsnum.cpp \
		jsobj.cpp \
		jsopcode.cpp \
		jsparse.cpp \
		jsprf.cpp \
		jsregexp.cpp \
		jsscan.cpp \
		jsscope.cpp \
		jsscript.cpp \
		jsstr.cpp \
		jsutil.cpp \
		jsxdrapi.cpp \
		jsxml.cpp \
		prmjtime.cpp \
		$(NULL)

ifdef HAVE_DTRACE
CSRCS 		+= \
		jsdtracef.c
endif

EXPORTS		= \
		jsautocfg.h \
		jsautokw.h \
		js.msg \
		jsapi.h \
		jsarray.h \
		jsarena.h \
		jsatom.h \
		jsbit.h \
		jsbool.h \
		jsclist.h \
		jscntxt.h \
		jscompat.h \
		jsconfig.h \
		jsdate.h \
		jsdbgapi.h \
		jsdhash.h \
		jsdtoa.h \
		jsemit.h \
		jsfun.h \
		jsgc.h \
		jshash.h \
		jsinterp.h \
		jsiter.h \
		jslock.h \
		jslong.h \
		jsmath.h \
		jsnum.h \
		jsobj.h \
		jsopcode.tbl \
		jsopcode.h \
		jsotypes.h \
		jsparse.h \
		jsprf.h \
		jsproto.tbl \
		jsprvtd.h \
		jspubtd.h \
		jsregexp.h \
		jsscan.h \
		jsscope.h \
		jsscript.h \
		jsstddef.h \
		jsstr.h \
		jstypes.h \
		jsutil.h \
		jsxdrapi.h \
		jsxml.h \
		$(NULL)

ifdef HAVE_DTRACE
EXPORTS 	+= \
		jsdtracef.h \
		javascript-trace.h \
		$(NULL)
endif

ifeq (,$(filter-out WINNT WINCE,$(OS_ARCH)))
EXPORTS		+= jscpucfg.h
endif

JS_SAFE_ARENA	= 1

DASH_R		= -r

ifneq (,$(filter OS2 WINCE WINNT,$(OS_ARCH)))
SDK_LIBRARY = $(IMPORT_LIBRARY)
else
SDK_LIBRARY = $(SHARED_LIBRARY)
endif

include $(topsrcdir)/config/config.mk

EXTRA_DSO_LDOPTS += $(NSPR_LIBS)

<<<<<<< HEAD
# When using gcc the assembly is inlined in the C-file (see jslock.cpp)
=======
ifdef MOZ_MEMORY
ifeq ($(OS_ARCH),SunOS)
EXTRA_DSO_LDOPTS += $(call EXPAND_LIBNAME_PATH,jemalloc,$(DIST)/lib)
endif
endif

# When using gcc the assembly is inlined in the C-file (see jslock.c)
>>>>>>> 9fe8f1f5
ifeq ($(OS_ARCH),SunOS)
ifneq (86,$(findstring 86,$(OS_TEST)))
ifndef GNU_CC
ASFILES		= lock_$(OS_ARCH).s
endif
endif
endif

ifndef BUILD_OPT
MOCHAFILE	= 1
endif

ifndef NSBUILDROOT
JSJAVA_STUBHEADERS = \
		-I$(topsrcdir)/sun-java/include/_gen \
		-I$(topsrcdir)/sun-java/netscape/javascript/_jri \
		-I$(topsrcdir)/sun-java/netscape/security/_jri
else
JSJAVA_STUBHEADERS = -I$(JRI_GEN_DIR) -I$(JDK_GEN_DIR)
endif

JSJAVA_CFLAGS	= \
		-I$(topsrcdir)/sun-java/md-include \
		-I$(topsrcdir)/sun-java/include \
		$(JSJAVA_STUBHEADERS)

# Define keyword generator before rules.mk, see bug 323979 comment 50

HOST_SIMPLE_PROGRAMS += host_jskwgen$(HOST_BIN_SUFFIX)
GARBAGE += jsautokw.h host_jskwgen$(HOST_BIN_SUFFIX)
USE_HOST_CXX = 1

ifdef HAVE_DTRACE
ifneq ($(OS_ARCH),Darwin)
DTRACE_PROBE_OBJ = $(LIBRARY_NAME)-dtrace.$(OBJ_SUFFIX)
endif
MOZILLA_DTRACE_SRC = $(srcdir)/javascript-trace.d
endif

include $(topsrcdir)/config/rules.mk

DEFINES		+= -DEXPORT_JS_API 

INCLUDES	+= -I$(srcdir)

# MSVC '-Gy' cc flag and '/OPT:REF' linker flag cause JS_GetArgument and
# JS_GetLocalVariable to be folded to the same address by the linker, 
# leading to a crash on startup. See bug 151066. So, in optimized builds,
# add the /OPT:NOICF flag, which turns off 'identical COMDAT folding'.
#
# N.B.: 'identical COMDAT folding' that folds functions whose addresses
# are taken violates the ISO C and C++ standards.
ifndef MOZ_DEBUG
ifeq (_WINNT,$(GNU_CC)_$(OS_ARCH))
LDFLAGS         += -OPT:NOICF
endif
endif

GARBAGE		+= jscpucfg.o jsautocfg.h jsautocfg.tmp jscpucfg

ifneq (,$(CROSS_COMPILE)$(filter-out WINNT,$(OS_ARCH)))
TARGETS		+= jscpucfg$(HOST_BIN_SUFFIX)
endif

ifdef JS_SAFE_ARENA
DEFINES		+= -DJS_USE_SAFE_ARENA
endif

ifdef JS_THREADSAFE
DEFINES		+= -DJS_THREADSAFE
endif

ifdef JS_NO_THIN_LOCKS
DEFINES		+= -DJS_USE_ONLY_NSPR_LOCKS
endif

ifdef JS_VERSION
DEFINES		+= -DJS_VERSION=$(JS_VERSION)
endif

ifneq ($(findstring -L,$(NSPR_LIBS)),)
NSPR_STATIC_PATH = $(subst -L,,$(findstring -L,$(NSPR_LIBS)))
else
NSPR_STATIC_PATH = $(DIST)/lib
endif

ifdef MOZ_SHARK
DEFINES += -DMOZ_SHARK
CFLAGS += -F/System/Library/PrivateFrameworks
LDFLAGS += -F/System/Library/PrivateFrameworks -framework CHUD
endif

LDFLAGS		+= $(pathsubst -l%,$(NSPR_STATIC_PATH)/%.a,$(NSPR_LIBS))

# BeOS and HP-UX do not require the extra linking of "-lm"
ifeq (,$(filter BeOS HP-UX WINNT WINCE OpenVMS,$(OS_ARCH)))
LDFLAGS		+= -lm
endif

# Prevent floating point errors caused by VC++ optimizations
ifeq ($(OS_ARCH)_$(GNU_CC),WINNT_)
ifeq (,$(filter-out 1200 1300 1310,$(_MSC_VER)))
CFLAGS += -Op
else
CFLAGS += -fp:precise
endif
endif # WINNT

ifeq ($(OS_ARCH),FreeBSD)
LDFLAGS		+= -pthread
endif
ifeq ($(OS_ARCH),IRIX)
ifdef USE_N32
DASH_R		+= -n32
endif
endif
ifeq ($(OS_ARCH),Linux)
LDFLAGS		+= -ldl
endif
ifeq ($(OS_ARCH),OSF1)
LDFLAGS		+= -lc_r
endif
ifeq ($(OS_ARCH),SunOS)
ifeq ($(TARGET_CPU),sparc)

ifdef JS_ULTRASPARC_OPTS
DEFINES += -DULTRA_SPARC
ifdef GNU_CC
CFLAGS   += -Wa,-xarch=v8plus,-DULTRA_SPARC,-P,-L,-D_ASM,-D__STDC__=0
CXXFLAGS += -Wa,-xarch=v8plus,-DULTRA_SPARC,-P,-L,-D_ASM,-D__STDC__=0,-K,PIC
else
ASFLAGS  += -xarch=v8plus -DULTRA_SPARC -P -L -D_ASM -D__STDC__=0 -K PIC
endif # GNU_CC
endif # JS_ULTRASPARC_OPTS

endif
ifeq ($(OS_RELEASE),4.1)
LDFLAGS		+= -ldl -lnsl
else
LDFLAGS		+= -lposix4 -ldl -lnsl -lsocket
endif
endif

# Allow building jsinterp.c with special optimization flags
ifdef INTERP_OPTIMIZER
jsinterp.$(OBJ_SUFFIX): MODULE_OPTIMIZE_FLAGS=$(INTERP_OPTIMIZER)
endif

ifeq ($(OS_ARCH),IRIX)
ifndef GNU_CC
_COMPILE_CFLAGS  = $(patsubst -O%,-O1,$(COMPILE_CFLAGS))
jsapi.o jsxdrapi.o jsarena.o jsarray.o jsatom.o jsemit.o jsfun.o jsinterp.o jsregexp.o jsparse.o jsopcode.o jsscript.o: %.o: %.cpp Makefile.in
	$(REPORT_BUILD)
	@$(MAKE_DEPS_AUTO_CXX)
	$(CXX) -o $@ -c $(_COMPILE_CFLAGS) $<
endif
endif

# An AIX Optimization bug causes PR_dtoa() & JS_dtoa to produce wrong result.
# This suppresses optimization for this single compilation unit.
ifeq ($(OS_ARCH),AIX)
jsatom.o: jsatom.cpp Makefile.in
	$(REPORT_BUILD)
	@$(MAKE_DEPS_AUTO_CXX)
	$(CXX) -o $@ -c $(filter-out $(MOZ_OPTIMIZE_FLAGS), $(COMPILE_CFLAGS)) $<
jsdtoa.o: jsdtoa.cpp Makefile.in
	$(REPORT_BUILD)
	@$(MAKE_DEPS_AUTO_CXX)
	$(CXX) -o $@ -c $(filter-out $(MOZ_OPTIMIZE_FLAGS), $(COMPILE_CFLAGS)) $<
endif

jsopcode.h jsopcode.cpp: jsopcode.tbl

ifeq (,$(CROSS_COMPILE)$(filter-out WINNT,$(OS_ARCH)))
jsautocfg.h:
	touch $@
else
ifeq ($(OS_ARCH),WINCE)
jsautocfg.h:
	touch $@
else
jsautocfg.h: jscpucfg$(HOST_BIN_SUFFIX)
	@rm -f $@ jsautocfg.tmp
	./jscpucfg > jsautocfg.tmp
	mv jsautocfg.tmp $@
endif
endif

# jscpucfg is a strange target
# Needs to be built with the host compiler but needs to include
# the mdcpucfg for the target so it needs the appropriate target defines
ifdef HOST_NSPR_MDCPUCFG
HOST_CXX := $(HOST_CXX) -DMDCPUCFG=$(TARGET_NSPR_MDCPUCFG)
HOST_CXXFLAGS := $(patsubst -DXP_%,,$(HOST_CXXFLAGS))
endif

ifdef CROSS_COMPILE
# jscpucfg needs to know when it's supposed to produce a config for the target
JSCPUCFG_DEFINES = $(ACDEFINES)

# This is incredibly hacky.  Darwin NSPR uses the same MDCPUCFG for multiple
# processors, and determines which processor to configure for based on
# #ifdef i386.  This macro is among the NSPR defines, but is also automatically
# defined by the compiler when building for i386.  It therefore needs to be
# defined here if targeting i386, and explicitly undefined otherwise.
ifeq ($(OS_ARCH),Darwin)
ifeq ($(TARGET_CPU),powerpc)
JSCPUCFG_DEFINES += -Ui386
else
JSCPUCFG_DEFINES += -Di386=1
endif
endif
endif

ifeq ($(OS_ARCH),QNX)
ifneq ($(OS_TARGET),NTO)
# QNX's compiler apparently can't build a binary directly from a source file.
jscpucfg.o: jscpucfg.cpp Makefile.in
	$(HOST_CXX) $(HOST_CXXFLAGS) -c $(JSCPUCFG_DEFINES) $(DEFINES) $(NSPR_CFLAGS) -o $@ $<

jscpucfg: jscpucfg.o
	$(HOST_CXX) $(HOST_CXXFLAGS) $(JSCPUCFG_DEFINES) $(DEFINES) -o $@ $<
endif
else
ifeq ($(OS_ARCH),WINCE)
jscpucfg$(HOST_BIN_SUFFIX):
	echo no need to build jscpucfg $<
else
jscpucfg$(HOST_BIN_SUFFIX): jscpucfg.cpp Makefile.in
	$(HOST_CXX) $(HOST_CXXFLAGS) $(JSCPUCFG_DEFINES) $(DEFINES) $(NSPR_CFLAGS) $(OUTOPTION)$@ $<
endif
endif

# Extra dependancies and rules for keyword switch code
jsscan.$(OBJ_SUFFIX): jsautokw.h jskeyword.tbl

host_jskwgen.$(OBJ_SUFFIX): jsconfig.h jskeyword.tbl

jsautokw.h: host_jskwgen$(HOST_BIN_SUFFIX)
	./host_jskwgen$(HOST_BIN_SUFFIX) $@

ifdef HAVE_DTRACE
javascript-trace.h: $(srcdir)/javascript-trace.d
	dtrace -h -s $(srcdir)/javascript-trace.d -o javascript-trace.h.in
	sed 's/if _DTRACE_VERSION/ifdef INCLUDE_MOZILLA_DTRACE/' \
	    javascript-trace.h.in > javascript-trace.h
endif
<|MERGE_RESOLUTION|>--- conflicted
+++ resolved
@@ -205,17 +205,13 @@
 
 EXTRA_DSO_LDOPTS += $(NSPR_LIBS)
 
-<<<<<<< HEAD
-# When using gcc the assembly is inlined in the C-file (see jslock.cpp)
-=======
 ifdef MOZ_MEMORY
 ifeq ($(OS_ARCH),SunOS)
 EXTRA_DSO_LDOPTS += $(call EXPAND_LIBNAME_PATH,jemalloc,$(DIST)/lib)
 endif
 endif
 
-# When using gcc the assembly is inlined in the C-file (see jslock.c)
->>>>>>> 9fe8f1f5
+# When using gcc the assembly is inlined in the C-file (see jslock.cpp)
 ifeq ($(OS_ARCH),SunOS)
 ifneq (86,$(findstring 86,$(OS_TEST)))
 ifndef GNU_CC
