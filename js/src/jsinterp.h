--- conflicted
+++ resolved
@@ -215,16 +215,9 @@
 enum InterpMode
 {
     JSINTERP_NORMAL    = 0, /* interpreter is running normally */
-<<<<<<< HEAD
-    JSINTERP_RECORD    = 1, /* interpreter has been started to record/run traces */
-    JSINTERP_PROFILE   = 2, /* interpreter should profile a loop */
-    JSINTERP_REJOIN    = 3, /* as normal, but the frame has already started */
-    JSINTERP_SKIP_TRAP = 4, /* as REJOIN, but skip trap at first opcode */
-    JSINTERP_BAILOUT   = 5  /* interpreter is running from an Ion bailout */
-=======
     JSINTERP_REJOIN    = 1, /* as normal, but the frame has already started */
-    JSINTERP_SKIP_TRAP = 2  /* as REJOIN, but skip trap at first opcode */
->>>>>>> c044c619
+    JSINTERP_SKIP_TRAP = 2, /* as REJOIN, but skip trap at first opcode */
+    JSINTERP_BAILOUT   = 3  /* interpreter is running from an Ion bailout */
 };
 
 /*
