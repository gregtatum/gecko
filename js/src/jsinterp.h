/* -*- Mode: C; tab-width: 8; indent-tabs-mode: nil; c-basic-offset: 4 -*-
 * vim: set ts=4 sw=4 et tw=78:
 *
 * ***** BEGIN LICENSE BLOCK *****
 * Version: MPL 1.1/GPL 2.0/LGPL 2.1
 *
 * The contents of this file are subject to the Mozilla Public License Version
 * 1.1 (the "License"); you may not use this file except in compliance with
 * the License. You may obtain a copy of the License at
 * http://www.mozilla.org/MPL/
 *
 * Software distributed under the License is distributed on an "AS IS" basis,
 * WITHOUT WARRANTY OF ANY KIND, either express or implied. See the License
 * for the specific language governing rights and limitations under the
 * License.
 *
 * The Original Code is Mozilla Communicator client code, released
 * March 31, 1998.
 *
 * The Initial Developer of the Original Code is
 * Netscape Communications Corporation.
 * Portions created by the Initial Developer are Copyright (C) 1998
 * the Initial Developer. All Rights Reserved.
 *
 * Contributor(s):
 *
 * Alternatively, the contents of this file may be used under the terms of
 * either of the GNU General Public License Version 2 or later (the "GPL"),
 * or the GNU Lesser General Public License Version 2.1 or later (the "LGPL"),
 * in which case the provisions of the GPL or the LGPL are applicable instead
 * of those above. If you wish to allow use of your version of this file only
 * under the terms of either the GPL or the LGPL, and not to allow others to
 * use your version of this file under the terms of the MPL, indicate your
 * decision by deleting the provisions above and replace them with the notice
 * and other provisions required by the GPL or the LGPL. If you do not delete
 * the provisions above, a recipient may use your version of this file under
 * the terms of any one of the MPL, the GPL or the LGPL.
 *
 * ***** END LICENSE BLOCK ***** */

#ifndef jsinterp_h___
#define jsinterp_h___
/*
 * JS interpreter interface.
 */
#include "jsprvtd.h"
#include "jspubtd.h"
#include "jsopcode.h"
#include "jsscript.h"
#include "jsvalue.h"

#include "vm/Stack.h"

namespace js {

extern JSObject *
GetBlockChain(JSContext *cx, StackFrame *fp);

extern JSObject *
GetBlockChainFast(JSContext *cx, StackFrame *fp, JSOp op, size_t oplen);

extern JSObject *
GetScopeChain(JSContext *cx);

/*
 * Refresh and return fp->scopeChain.  It may be stale if block scopes are
 * active but not yet reflected by objects in the scope chain.  If a block
 * scope contains a with, eval, XML filtering predicate, or similar such
 * dynamically scoped construct, then compile-time block scope at fp->blocks
 * must reflect at runtime.
 */
extern JSObject *
GetScopeChain(JSContext *cx, StackFrame *fp);

extern JSObject *
GetScopeChainFast(JSContext *cx, StackFrame *fp, JSOp op, size_t oplen);

/*
 * Report an error that the this value passed as |this| in the given arguments
 * vector is not compatible with the specified class.
 */
void
ReportIncompatibleMethod(JSContext *cx, Value *vp, Class *clasp);

/*
 * Given a context and a vector of [callee, this, args...] for a function
 * whose JSFUN_PRIMITIVE_THIS flag is set, set |*v| to the primitive value
 * of |this|. If |this| is an object, insist that it be an instance of the
 * appropriate wrapper class for T, and set |*v| to its private slot value.
 * If |this| is a primitive, unbox it into |*v| if it's of the required
 * type, and throw an error otherwise.
 */
template <typename T>
bool GetPrimitiveThis(JSContext *cx, Value *vp, T *v);

/*
 * ScriptPrologue/ScriptEpilogue must be called in pairs. ScriptPrologue
 * must be called before the script executes. ScriptEpilogue must be called
 * after the script returns or exits via exception.
 */

inline bool
ScriptPrologue(JSContext *cx, StackFrame *fp, JSScript *script);

inline bool
ScriptEpilogue(JSContext *cx, StackFrame *fp, bool ok);

/*
 * It is not valid to call ScriptPrologue when a generator is resumed or to
 * call ScriptEpilogue when a generator yields. However, the debugger still
 * needs LIFO notification of generator start/stop. This pair of functions does
 * the right thing based on the state of 'fp'.
 */

inline bool
ScriptPrologueOrGeneratorResume(JSContext *cx, StackFrame *fp);

inline bool
ScriptEpilogueOrGeneratorYield(JSContext *cx, StackFrame *fp, bool ok);

/* Implemented in jsdbgapi: */

extern void
ScriptDebugPrologue(JSContext *cx, StackFrame *fp);

extern bool
ScriptDebugEpilogue(JSContext *cx, StackFrame *fp, bool ok);

/*
 * For a given |call|, convert null/undefined |this| into the global object for
 * the callee and replace other primitives with boxed versions. This assumes
 * that call.callee() is not strict mode code. This is the special/slow case of
 * ComputeThis.
 */
extern bool
BoxNonStrictThis(JSContext *cx, const CallReceiver &call);

/*
 * Ensure that fp->thisValue() is the correct value of |this| for the scripted
 * call represented by |fp|. ComputeThis is necessary because fp->thisValue()
 * may be set to 'undefined' when 'this' should really be the global object (as
 * an optimization to avoid global-this computation).
 */
inline bool
ComputeThis(JSContext *cx, StackFrame *fp);

enum MaybeConstruct {
    NO_CONSTRUCT = INITIAL_NONE,
    CONSTRUCT = INITIAL_CONSTRUCT
};

/*
 * The js::InvokeArgumentsGuard passed to js_Invoke must come from an
 * immediately-enclosing successful call to js::StackSpace::pushInvokeArgs,
 * i.e., there must have been no un-popped pushes to cx->stack. Furthermore,
 * |args.getvp()[0]| should be the callee, |args.getvp()[1]| should be |this|,
 * and the range [args.getvp() + 2, args.getvp() + 2 + args.getArgc()) should
 * be initialized actual arguments.
 */
extern bool
Invoke(JSContext *cx, const CallArgs &args, MaybeConstruct construct = NO_CONSTRUCT);

/*
 * For calls to natives, the InvokeArgsGuard object provides a record of the
 * call for the debugger's callstack. For this to work, the InvokeArgsGuard
 * record needs to know when the call is actually active (because the
 * InvokeArgsGuard can be pushed long before and popped long after the actual
 * call, during which time many stack-observing things can happen).
 */
inline bool
Invoke(JSContext *cx, InvokeArgsGuard &args, MaybeConstruct construct = NO_CONSTRUCT)
{
    args.setActive();
    bool ok = Invoke(cx, ImplicitCast<CallArgs>(args), construct);
    args.setInactive();
    return ok;
}

/*
 * Natives like sort/forEach/replace call Invoke repeatedly with the same
 * callee, this, and number of arguments. To optimize this, such natives can
 * start an "invoke session" to factor out much of the dynamic setup logic
 * required by a normal Invoke. Usage is:
 *
 *   InvokeSessionGuard session(cx);
 *   if (!session.start(cx, callee, thisp, argc, &session))
 *     ...
 *
 *   while (...) {
 *     // write actual args (not callee, this)
 *     session[0] = ...
 *     ...
 *     session[argc - 1] = ...
 *
 *     if (!session.invoke(cx, session))
 *       ...
 *
 *     ... = session.rval();
 *   }
 *
 *   // session ended by ~InvokeSessionGuard
 */
class InvokeSessionGuard;

/*
 * "External" calls may come from C or C++ code using a JSContext on which no
 * JS is running (!cx->fp), so they may need to push a dummy StackFrame.
 */

extern bool
ExternalInvoke(JSContext *cx, const Value &thisv, const Value &fval,
               uintN argc, Value *argv, Value *rval);

extern bool
ExternalGetOrSet(JSContext *cx, JSObject *obj, jsid id, const Value &fval,
                 JSAccessMode mode, uintN argc, Value *argv, Value *rval);

/*
 * These two functions invoke a function called from a constructor context
 * (e.g. 'new'). InvokeConstructor handles the general case where a new object
 * needs to be created for/by the constructor. ConstructWithGivenThis directly
 * calls the constructor with the given 'this', hence the caller must
 * understand the semantics of the constructor call.
 */

extern JS_REQUIRES_STACK bool
InvokeConstructor(JSContext *cx, const CallArgs &args);

extern JS_REQUIRES_STACK bool
InvokeConstructorWithGivenThis(JSContext *cx, JSObject *thisobj, const Value &fval,
                               uintN argc, Value *argv, Value *rval);

extern bool
ExternalInvokeConstructor(JSContext *cx, const Value &fval, uintN argc, Value *argv,
                          Value *rval);

extern bool
ExternalExecute(JSContext *cx, JSScript *script, JSObject &scopeChain, Value *rval);

/*
 * Executes a script with the given scopeChain/this. The 'type' indicates
 * whether this is eval code or global code. To support debugging, the
 * evalFrame parameter can point to an arbitrary frame in the context's call
 * stack to simulate executing an eval in that frame.
 */
extern bool
Execute(JSContext *cx, JSScript *script, JSObject &scopeChain, const Value &thisv,
        ExecuteType type, StackFrame *evalInFrame, Value *result);

/* Flags to toggle js::Interpret() execution. */
enum InterpMode
{
    JSINTERP_NORMAL    = 0, /* interpreter is running normally */
    JSINTERP_RECORD    = 1, /* interpreter has been started to record/run traces */
    JSINTERP_SAFEPOINT = 2, /* interpreter should leave on a method JIT safe point */
    JSINTERP_PROFILE   = 3, /* interpreter should profile a loop */
<<<<<<< HEAD
    JSINTERP_BAILOUT   = 4  /* interpreter is running from an Ion bailout */
=======
    JSINTERP_REJOIN    = 4, /* as normal, but the frame has already started */
    JSINTERP_SKIP_TRAP = 5  /* as REJOIN, but skip trap at first opcode */
>>>>>>> e0730677
};

/*
 * Execute the caller-initialized frame for a user-defined script or function
 * pointed to by cx->fp until completion or error.
 */
extern JS_REQUIRES_STACK JS_NEVER_INLINE bool
Interpret(JSContext *cx, StackFrame *stopFp, InterpMode mode = JSINTERP_NORMAL);

extern JS_REQUIRES_STACK bool
RunScript(JSContext *cx, JSScript *script, StackFrame *fp);

extern bool
CheckRedeclaration(JSContext *cx, JSObject *obj, jsid id, uintN attrs);

extern bool
StrictlyEqual(JSContext *cx, const Value &lval, const Value &rval, JSBool *equal);

extern bool
LooselyEqual(JSContext *cx, const Value &lval, const Value &rval, JSBool *equal);

/* === except that NaN is the same as NaN and -0 is not the same as +0. */
extern bool
SameValue(JSContext *cx, const Value &v1, const Value &v2, JSBool *same);

extern JSType
TypeOfValue(JSContext *cx, const Value &v);

extern JSBool
HasInstance(JSContext *cx, JSObject *obj, const js::Value *v, JSBool *bp);

extern bool
ValueToId(JSContext *cx, const Value &v, jsid *idp);

/*
 * @param closureLevel      The static level of the closure that the cookie
 *                          pertains to.
 * @param cookie            Level amount is a "skip" (delta) value from the
 *                          closure level.
 * @return  The value of the upvar.
 */
extern const Value &
GetUpvar(JSContext *cx, uintN level, UpvarCookie cookie);

/* Search the call stack for the nearest frame with static level targetLevel. */
extern StackFrame *
FindUpvarFrame(JSContext *cx, uintN targetLevel);

} /* namespace js */

/*
 * JS_LONE_INTERPRET indicates that the compiler should see just the code for
 * the js_Interpret function when compiling jsinterp.cpp. The rest of the code
 * from the file should be visible only when compiling jsinvoke.cpp. It allows
 * platform builds to optimize selectively js_Interpret when the granularity
 * of the optimizations with the given compiler is a compilation unit.
 *
 * JS_STATIC_INTERPRET is the modifier for functions defined in jsinterp.cpp
 * that only js_Interpret calls. When JS_LONE_INTERPRET is true all such
 * functions are declared below.
 */
#ifndef JS_LONE_INTERPRET
# ifdef _MSC_VER
#  define JS_LONE_INTERPRET 0
# else
#  define JS_LONE_INTERPRET 1
# endif
#endif

#if !JS_LONE_INTERPRET
# define JS_STATIC_INTERPRET    static
#else
# define JS_STATIC_INTERPRET

extern JS_REQUIRES_STACK JSBool
js_EnterWith(JSContext *cx, jsint stackIndex, JSOp op, size_t oplen);

extern JS_REQUIRES_STACK void
js_LeaveWith(JSContext *cx);

/*
 * Find the results of incrementing or decrementing *vp. For pre-increments,
 * both *vp and *vp2 will contain the result on return. For post-increments,
 * vp will contain the original value converted to a number and vp2 will get
 * the result. Both vp and vp2 must be roots.
 */
extern JSBool
js_DoIncDec(JSContext *cx, const JSCodeSpec *cs, js::Value *vp, js::Value *vp2);

#endif /* JS_LONE_INTERPRET */
/*
 * Unwind block and scope chains to match the given depth. The function sets
 * fp->sp on return to stackDepth.
 */
extern JS_REQUIRES_STACK JSBool
js_UnwindScope(JSContext *cx, jsint stackDepth, JSBool normalUnwind);

extern JSBool
js_OnUnknownMethod(JSContext *cx, js::Value *vp);

extern JS_REQUIRES_STACK js::Class *
js_IsActiveWithOrBlock(JSContext *cx, JSObject *obj, int stackDepth);

#endif /* jsinterp_h___ */<|MERGE_RESOLUTION|>--- conflicted
+++ resolved
@@ -254,12 +254,9 @@
     JSINTERP_RECORD    = 1, /* interpreter has been started to record/run traces */
     JSINTERP_SAFEPOINT = 2, /* interpreter should leave on a method JIT safe point */
     JSINTERP_PROFILE   = 3, /* interpreter should profile a loop */
-<<<<<<< HEAD
-    JSINTERP_BAILOUT   = 4  /* interpreter is running from an Ion bailout */
-=======
     JSINTERP_REJOIN    = 4, /* as normal, but the frame has already started */
-    JSINTERP_SKIP_TRAP = 5  /* as REJOIN, but skip trap at first opcode */
->>>>>>> e0730677
+    JSINTERP_SKIP_TRAP = 5, /* as REJOIN, but skip trap at first opcode */
+    JSINTERP_BAILOUT   = 6  /* interpreter is running from an Ion bailout */
 };
 
 /*
