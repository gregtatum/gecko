--- conflicted
+++ resolved
@@ -479,8 +479,6 @@
     static JSString *intString(jsint i);
 };
 
-<<<<<<< HEAD
-=======
 /*
  * An iterator that iterates through all nodes in a rope (the top node, the
  * interior nodes, and the leaves) without writing to any of the nodes.
@@ -563,7 +561,6 @@
 JS_STATIC_ASSERT(((JSString::MAX_LENGTH << JSString::FLAGS_LENGTH_SHIFT) >>
                    JSString::FLAGS_LENGTH_SHIFT) == JSString::MAX_LENGTH);
 
->>>>>>> e30beabd
 JS_STATIC_ASSERT(sizeof(JSString) % JS_GCTHING_ALIGN == 0);
 
 extern const jschar *
