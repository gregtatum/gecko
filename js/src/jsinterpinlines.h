--- conflicted
+++ resolved
@@ -353,12 +353,8 @@
         fp->functionThis().setObject(*obj);
     }
 
-<<<<<<< HEAD
+    Probes::enterJSFun(cx, fp->maybeFun(), fp->script());
     if (cx->compartment->debugMode())
-=======
-    Probes::enterJSFun(cx, fp->maybeFun(), fp->script());
-    if (cx->compartment->debugMode)
->>>>>>> 016d9cc5
         ScriptDebugPrologue(cx, fp);
 
     return true;
@@ -367,12 +363,8 @@
 inline bool
 ScriptEpilogue(JSContext *cx, StackFrame *fp, bool ok)
 {
-<<<<<<< HEAD
+    Probes::exitJSFun(cx, fp->maybeFun(), fp->script());
     if (cx->compartment->debugMode())
-=======
-    Probes::exitJSFun(cx, fp->maybeFun(), fp->script());
-    if (cx->compartment->debugMode)
->>>>>>> 016d9cc5
         ok = ScriptDebugEpilogue(cx, fp, ok);
 
     /*
