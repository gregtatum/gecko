/* -*- Mode: C; tab-width: 8; indent-tabs-mode: nil; c-basic-offset: 4 -*-
 * vim: set ts=4 sw=4 tw=99 et:
 *
 * ***** BEGIN LICENSE BLOCK *****
 * Version: MPL 1.1/GPL 2.0/LGPL 2.1
 *
 * The contents of this file are subject to the Mozilla Public License Version
 * 1.1 (the "License"); you may not use this file except in compliance with
 * the License. You may obtain a copy of the License at
 * http://www.mozilla.org/MPL/
 *
 * Software distributed under the License is distributed on an "AS IS" basis,
 * WITHOUT WARRANTY OF ANY KIND, either express or implied. See the License
 * for the specific language governing rights and limitations under the
 * License.
 *
 * The Original Code is Mozilla Communicator client code, released
 * March 31, 1998.
 *
 * The Initial Developer of the Original Code is
 * Netscape Communications Corporation.
 * Portions created by the Initial Developer are Copyright (C) 1998
 * the Initial Developer. All Rights Reserved.
 *
 * Contributor(s):
 *
 * Alternatively, the contents of this file may be used under the terms of
 * either of the GNU General Public License Version 2 or later (the "GPL"),
 * or the GNU Lesser General Public License Version 2.1 or later (the "LGPL"),
 * in which case the provisions of the GPL or the LGPL are applicable instead
 * of those above. If you wish to allow use of your version of this file only
 * under the terms of either the GPL or the LGPL, and not to allow others to
 * use your version of this file under the terms of the MPL, indicate your
 * decision by deleting the provisions above and replace them with the notice
 * and other provisions required by the GPL or the LGPL. If you do not delete
 * the provisions above, a recipient may use your version of this file under
 * the terms of any one of the MPL, the GPL or the LGPL.
 *
 * ***** END LICENSE BLOCK ***** */

/*
 * PR assertion checker.
 */

#ifndef jsutil_h___
#define jsutil_h___

#include "mozilla/Attributes.h"

#include "js/Utility.h"

/* Forward declarations. */
struct JSContext;

static JS_ALWAYS_INLINE void *
js_memcpy(void *dst_, const void *src_, size_t len)
{
    char *dst = (char *) dst_;
    const char *src = (const char *) src_;
    JS_ASSERT_IF(dst >= src, (size_t) (dst - src) >= len);
    JS_ASSERT_IF(src >= dst, (size_t) (src - dst) >= len);

    return memcpy(dst, src, len);
}

#ifdef __cplusplus
namespace js {

template <class T>
class AlignedPtrAndFlag
{
    uintptr_t bits;

  public:
    AlignedPtrAndFlag(T *t, bool flag) {
        JS_ASSERT((uintptr_t(t) & 1) == 0);
        bits = uintptr_t(t) | uintptr_t(flag);
    }

    T *ptr() const {
        return (T *)(bits & ~uintptr_t(1));
    }

    bool flag() const {
        return (bits & 1) != 0;
    }

    void setPtr(T *t) {
        JS_ASSERT((uintptr_t(t) & 1) == 0);
        bits = uintptr_t(t) | uintptr_t(flag());
    }

    void setFlag() {
        bits |= 1;
    }

    void unsetFlag() {
        bits &= ~uintptr_t(1);
    }

    void set(T *t, bool flag) {
        JS_ASSERT((uintptr_t(t) & 1) == 0);
        bits = uintptr_t(t) | flag;
    }
};

template <class T>
static inline void
Reverse(T *beg, T *end)
{
    while (beg != end) {
        if (--end == beg)
            return;
        T tmp = *beg;
        *beg = *end;
        *end = tmp;
        ++beg;
    }
}

template <class T>
static inline T *
Find(T *beg, T *end, const T &v)
{
    for (T *p = beg; p != end; ++p) {
        if (*p == v)
            return p;
    }
    return end;
}

template <class Container>
static inline typename Container::ElementType *
Find(Container &c, const typename Container::ElementType &v)
{
    return Find(c.begin(), c.end(), v);
}

template <typename InputIterT, typename CallableT>
void
ForEach(InputIterT begin, InputIterT end, CallableT f)
{
    for (; begin != end; ++begin)
        f(*begin);
}

template <class T>
static inline T
Min(T t1, T t2)
{
    return t1 < t2 ? t1 : t2;
}

template <class T>
static inline T
Max(T t1, T t2)
{
    return t1 > t2 ? t1 : t2;
}

/* Allows a const variable to be initialized after its declaration. */
template <class T>
static T&
InitConst(const T &t)
{
    return const_cast<T &>(t);
}

template <class T, class U>
JS_ALWAYS_INLINE T &
ImplicitCast(U &u)
{
    T &t = u;
    return t;
}

template<typename T>
class AutoScopedAssign
{
  private:
    JS_DECL_USE_GUARD_OBJECT_NOTIFIER
    T *addr;
    T old;

  public:
    AutoScopedAssign(T *addr, const T &value JS_GUARD_OBJECT_NOTIFIER_PARAM)
        : addr(addr), old(*addr)
    {
        JS_GUARD_OBJECT_NOTIFIER_INIT;
        *addr = value;
    }

    ~AutoScopedAssign() { *addr = old; }
};

template <class T>
JS_ALWAYS_INLINE static void
PodZero(T *t)
{
    memset(t, 0, sizeof(T));
}

template <class T>
JS_ALWAYS_INLINE static void
PodZero(T *t, size_t nelem)
{
    /*
     * This function is often called with 'nelem' small; we use an
     * inline loop instead of calling 'memset' with a non-constant
     * length.  The compiler should inline the memset call with constant
     * size, though.
     */
    for (T *end = t + nelem; t != end; ++t)
        memset(t, 0, sizeof(T));
}

/*
 * Arrays implicitly convert to pointers to their first element, which is
 * dangerous when combined with the above PodZero definitions. Adding an
 * overload for arrays is ambiguous, so we need another identifier. The
 * ambiguous overload is left to catch mistaken uses of PodZero; if you get a
 * compile error involving PodZero and array types, use PodArrayZero instead.
 */
template <class T, size_t N> static void PodZero(T (&)[N]);          /* undefined */
template <class T, size_t N> static void PodZero(T (&)[N], size_t);  /* undefined */

template <class T, size_t N>
JS_ALWAYS_INLINE static void
PodArrayZero(T (&t)[N])
{
    memset(t, 0, N * sizeof(T));
}

template <class T>
JS_ALWAYS_INLINE static void
PodAssign(T *dst, const T *src)
{
    js_memcpy((char *) dst, (const char *) src, sizeof(T));
}

template <class T>
JS_ALWAYS_INLINE static void
PodCopy(T *dst, const T *src, size_t nelem)
{
    /* Cannot find portable word-sized abs(). */
    JS_ASSERT_IF(dst >= src, size_t(dst - src) >= nelem);
    JS_ASSERT_IF(src >= dst, size_t(src - dst) >= nelem);

    if (nelem < 128) {
        /*
         * Avoid using operator= in this loop, as it may have been
         * intentionally deleted by the POD type.
         */
        for (const T *srcend = src + nelem; src != srcend; ++src, ++dst)
            PodAssign(dst, src);
    } else {
        memcpy(dst, src, nelem * sizeof(T));
    }
}

template <class T>
JS_ALWAYS_INLINE static bool
PodEqual(T *one, T *two, size_t len)
{
    if (len < 128) {
        T *p1end = one + len;
        for (T *p1 = one, *p2 = two; p1 != p1end; ++p1, ++p2) {
            if (*p1 != *p2)
                return false;
        }
        return true;
    }

    return !memcmp(one, two, len * sizeof(T));
}

<<<<<<< HEAD
template <typename T>
static inline bool
IsPowerOfTwo(T t)
{
    return t && !(t & (t - 1));
}

template <typename T, typename U>
static inline U
ComputeByteAlignment(T bytes, U alignment)
{
    JS_ASSERT(IsPowerOfTwo(alignment));
    return (alignment - (bytes % alignment)) % alignment;
}

template <typename T, typename U>
static inline T
AlignBytes(T bytes, U alignment)
{
    return bytes + ComputeByteAlignment(bytes, alignment);
=======
template <class T>
JS_ALWAYS_INLINE static void
Swap(T &t, T &u)
{
    T tmp(Move(t));
    t = Move(u);
    u = Move(tmp);
>>>>>>> 12ce90f2
}

JS_ALWAYS_INLINE static size_t
UnsignedPtrDiff(const void *bigger, const void *smaller)
{
    return size_t(bigger) - size_t(smaller);
}

/*
 * Ordinarily, a function taking a JSContext* 'cx' parameter reports errors on
 * the context. In some cases, functions optionally report and indicate this by
 * taking a nullable 'maybecx' parameter. In some cases, though, a function
 * always needs a 'cx', but optionally reports. This option is presented by the
 * MaybeReportError.
 */
enum MaybeReportError { REPORT_ERROR = true, DONT_REPORT_ERROR = false };

}  /* namespace js */
#endif  /* __cplusplus */

/*
 * JS_ROTATE_LEFT32
 *
 * There is no rotate operation in the C Language so the construct (a << 4) |
 * (a >> 28) is used instead. Most compilers convert this to a rotate
 * instruction but some versions of MSVC don't without a little help.  To get
 * MSVC to generate a rotate instruction, we have to use the _rotl intrinsic
 * and use a pragma to make _rotl inline.
 *
 * MSVC in VS2005 will do an inline rotate instruction on the above construct.
 */
#if defined(_MSC_VER) && (defined(_M_IX86) || defined(_M_AMD64) || \
    defined(_M_X64))
#include <stdlib.h>
#pragma intrinsic(_rotl)
#define JS_ROTATE_LEFT32(a, bits) _rotl(a, bits)
#else
#define JS_ROTATE_LEFT32(a, bits) (((a) << (bits)) | ((a) >> (32 - (bits))))
#endif

/* Static control-flow checks. */
#ifdef NS_STATIC_CHECKING
/* Trigger a control flow check to make sure that code flows through label */
inline __attribute__ ((unused)) void MUST_FLOW_THROUGH(const char *label) {}

/* Avoid unused goto-label warnings. */
# define MUST_FLOW_LABEL(label) goto label; label:

#else
# define MUST_FLOW_THROUGH(label)            ((void) 0)
# define MUST_FLOW_LABEL(label)
#endif

/* Crash diagnostics */
#ifdef DEBUG
# define JS_CRASH_DIAGNOSTICS 1
#endif
#ifdef JS_CRASH_DIAGNOSTICS
# define JS_POISON(p, val, size) memset((p), (val), (size))
# define JS_OPT_ASSERT(expr)                                                  \
    ((expr) ? (void)0 : MOZ_Assert(#expr, __FILE__, __LINE__))
# define JS_OPT_ASSERT_IF(cond, expr)                                         \
    ((!(cond) || (expr)) ? (void)0 : MOZ_Assert(#expr, __FILE__, __LINE__))
#else
# define JS_POISON(p, val, size) ((void) 0)
# define JS_OPT_ASSERT(expr) ((void) 0)
# define JS_OPT_ASSERT_IF(cond, expr) ((void) 0)
#endif

/* Basic stats */
#ifdef DEBUG
# define JS_BASIC_STATS 1
#endif
#ifdef JS_BASIC_STATS
# include <stdio.h>
typedef struct JSBasicStats {
    uint32_t    num;
    uint32_t    max;
    double      sum;
    double      sqsum;
    uint32_t    logscale;           /* logarithmic scale: 0 (linear), 2, 10 */
    uint32_t    hist[11];
} JSBasicStats;
# define JS_INIT_STATIC_BASIC_STATS  {0,0,0,0,0,{0,0,0,0,0,0,0,0,0,0,0}}
# define JS_BASIC_STATS_INIT(bs)     memset((bs), 0, sizeof(JSBasicStats))
# define JS_BASIC_STATS_ACCUM(bs,val)                                         \
    JS_BasicStatsAccum(bs, val)
# define JS_MeanAndStdDevBS(bs,sigma)                                         \
    JS_MeanAndStdDev((bs)->num, (bs)->sum, (bs)->sqsum, sigma)
extern void
JS_BasicStatsAccum(JSBasicStats *bs, uint32_t val);
extern double
JS_MeanAndStdDev(uint32_t num, double sum, double sqsum, double *sigma);
extern void
JS_DumpBasicStats(JSBasicStats *bs, const char *title, FILE *fp);
extern void
JS_DumpHistogram(JSBasicStats *bs, FILE *fp);
#else
# define JS_BASIC_STATS_ACCUM(bs,val)
#endif

/* A jsbitmap_t is a long integer that can be used for bitmaps. */
typedef size_t jsbitmap;
#define JS_TEST_BIT(_map,_bit)  ((_map)[(_bit)>>JS_BITS_PER_WORD_LOG2] &      \
                                 ((jsbitmap)1<<((_bit)&(JS_BITS_PER_WORD-1))))
#define JS_SET_BIT(_map,_bit)   ((_map)[(_bit)>>JS_BITS_PER_WORD_LOG2] |=     \
                                 ((jsbitmap)1<<((_bit)&(JS_BITS_PER_WORD-1))))
#define JS_CLEAR_BIT(_map,_bit) ((_map)[(_bit)>>JS_BITS_PER_WORD_LOG2] &=     \
                                 ~((jsbitmap)1<<((_bit)&(JS_BITS_PER_WORD-1))))

/* Wrapper for various macros to stop warnings coming from their expansions. */
#if defined(__clang__)
# define JS_SILENCE_UNUSED_VALUE_IN_EXPR(expr)                                \
    JS_BEGIN_MACRO                                                            \
        _Pragma("clang diagnostic push")                                      \
        _Pragma("clang diagnostic ignored \"-Wunused-value\"")                \
        expr;                                                                 \
        _Pragma("clang diagnostic pop")                                       \
    JS_END_MACRO
#elif (__GNUC__ >= 5) || (__GNUC__ == 4 && __GNUC_MINOR__ >= 6)
# define JS_SILENCE_UNUSED_VALUE_IN_EXPR(expr)                                \
    JS_BEGIN_MACRO                                                            \
        _Pragma("GCC diagnostic push")                                        \
        _Pragma("GCC diagnostic ignored \"-Wunused-but-set-variable\"")       \
        expr;                                                                 \
        _Pragma("GCC diagnostic pop")                                         \
    JS_END_MACRO
#else
# define JS_SILENCE_UNUSED_VALUE_IN_EXPR(expr)                                \
    JS_BEGIN_MACRO                                                            \
        expr;                                                                 \
    JS_END_MACRO
#endif

#endif /* jsutil_h___ */<|MERGE_RESOLUTION|>--- conflicted
+++ resolved
@@ -274,7 +274,15 @@
     return !memcmp(one, two, len * sizeof(T));
 }
 
-<<<<<<< HEAD
+template <class T>
+JS_ALWAYS_INLINE static void
+Swap(T &t, T &u)
+{
+    T tmp(Move(t));
+    t = Move(u);
+    u = Move(tmp);
+}
+
 template <typename T>
 static inline bool
 IsPowerOfTwo(T t)
@@ -295,15 +303,6 @@
 AlignBytes(T bytes, U alignment)
 {
     return bytes + ComputeByteAlignment(bytes, alignment);
-=======
-template <class T>
-JS_ALWAYS_INLINE static void
-Swap(T &t, T &u)
-{
-    T tmp(Move(t));
-    t = Move(u);
-    u = Move(tmp);
->>>>>>> 12ce90f2
 }
 
 JS_ALWAYS_INLINE static size_t
