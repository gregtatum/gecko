/* ***** BEGIN LICENSE BLOCK *****
 * Version: MPL 1.1/GPL 2.0/LGPL 2.1
 *
 * The contents of this file are subject to the Mozilla Public License Version
 * 1.1 (the "License"); you may not use this file except in compliance with
 * the License. You may obtain a copy of the License at
 * http://www.mozilla.org/MPL/
 *
 * Software distributed under the License is distributed on an "AS IS" basis,
 * WITHOUT WARRANTY OF ANY KIND, either express or implied. See the License
 * for the specific language governing rights and limitations under the
 * License.
 *
 * The Original Code is about:memory glue.
 *
 * The Initial Developer of the Original Code is
 * Ms2ger <ms2ger@gmail.com>.
 * Portions created by the Initial Developer are Copyright (C) 2011
 * the Initial Developer. All Rights Reserved.
 *
 * Contributor(s):
 *
 * Alternatively, the contents of this file may be used under the terms of
 * either the GNU General Public License Version 2 or later (the "GPL"), or
 * the GNU Lesser General Public License Version 2.1 or later (the "LGPL"),
 * in which case the provisions of the GPL or the LGPL are applicable instead
 * of those above. If you wish to allow use of your version of this file only
 * under the terms of either the GPL or the LGPL, and not to allow others to
 * use your version of this file under the terms of the MPL, indicate your
 * decision by deleting the provisions above and replace them with the notice
 * and other provisions required by the GPL or the LGPL. If you do not delete
 * the provisions above, a recipient may use your version of this file under
 * the terms of any one of the MPL, the GPL or the LGPL.
 *
 * ***** END LICENSE BLOCK ***** */

#include "js/MemoryMetrics.h"

#include "mozilla/Assertions.h"

#include "jsapi.h"
#include "jscntxt.h"
#include "jscompartment.h"
#include "jsgc.h"
#include "jsobj.h"
#include "jsscope.h"
#include "jsscript.h"

#include "jsobjinlines.h"

#ifdef JS_THREADSAFE

namespace JS {

using namespace js;

static void
CompartmentMemoryCallback(JSContext *cx, void *vdata, JSCompartment *compartment)
{
    // Append a new CompartmentStats to the vector.
    IterateData *data = static_cast<IterateData *>(vdata);

    // CollectCompartmentStatsForRuntime reserves enough space.
    MOZ_ALWAYS_TRUE(data->compartmentStatsVector.growBy(1));
    CompartmentStats &curr = data->compartmentStatsVector.back();
    curr.init(data->getNameCb(cx, compartment), data->destroyNameCb);
    data->currCompartmentStats = &curr;

    // Get the compartment-level numbers.
#ifdef JS_METHODJIT
    curr.mjitCode = compartment->sizeOfMjitCode();
#endif
    SizeOfCompartmentTypeInferenceData(cx, compartment,
                                       &curr.typeInferenceMemory,
                                       data->mallocSizeOf);
    curr.shapesCompartmentTables =
        SizeOfCompartmentShapeTable(compartment, data->mallocSizeOf);
}

static void
ExplicitNonHeapCompartmentCallback(JSContext *cx, void *data, JSCompartment *compartment)
{
#ifdef JS_METHODJIT
    size_t *n = static_cast<size_t *>(data);
    *n += compartment->sizeOfMjitCode();
#endif
}

static void
ChunkCallback(JSContext *cx, void *vdata, gc::Chunk *chunk)
{
    // Nb: This function is only called for dirty chunks, which is why we
    // increment gcHeapChunkDirtyDecommitted.
    IterateData *data = static_cast<IterateData *>(vdata);
    for (size_t i = 0; i < gc::ArenasPerChunk; i++)
        if (chunk->decommittedArenas.get(i))
            data->gcHeapChunkDirtyDecommitted += gc::ArenaSize;
}

static void
ArenaCallback(JSContext *cx, void *vdata, gc::Arena *arena,
              JSGCTraceKind traceKind, size_t thingSize)
{
    IterateData *data = static_cast<IterateData *>(vdata);

    data->currCompartmentStats->gcHeapArenaHeaders +=
        sizeof(gc::ArenaHeader);
    size_t allocationSpace = arena->thingsSpan(thingSize);
    data->currCompartmentStats->gcHeapArenaPadding +=
        gc::ArenaSize - allocationSpace - sizeof(gc::ArenaHeader);
    // We don't call the callback on unused things.  So we compute the
    // unused space like this:  arenaUnused = maxArenaUnused - arenaUsed.
    // We do this by setting arenaUnused to maxArenaUnused here, and then
    // subtracting thingSize for every used cell, in CellCallback().
    data->currCompartmentStats->gcHeapArenaUnused += allocationSpace;
}

static void
CellCallback(JSContext *cx, void *vdata, void *thing, JSGCTraceKind traceKind,
             size_t thingSize)
{
    IterateData *data = static_cast<IterateData *>(vdata);
    CompartmentStats *curr = data->currCompartmentStats;
    switch (traceKind) {
    case JSTRACE_OBJECT:
    {
        JSObject *obj = static_cast<JSObject *>(thing);
        if (obj->isFunction()) {
            curr->gcHeapObjectsFunction += thingSize;
        } else {
            curr->gcHeapObjectsNonFunction += thingSize;
        }
        size_t slotsSize, elementsSize;
        obj->sizeOfExcludingThis(data->mallocSizeOf, &slotsSize, &elementsSize);
        curr->objectSlots += slotsSize;
        curr->objectElements += elementsSize;
        break;
    }
    case JSTRACE_STRING:
    {
        JSString *str = static_cast<JSString *>(thing);
        curr->gcHeapStrings += thingSize;
        curr->stringChars += str->sizeOfExcludingThis(data->mallocSizeOf);
        break;
    }
    case JSTRACE_SHAPE:
    {
        Shape *shape = static_cast<Shape*>(thing);
        size_t propTableSize, kidsSize;
        shape->sizeOfExcludingThis(data->mallocSizeOf, &propTableSize, &kidsSize);
        if (shape->inDictionary()) {
            curr->gcHeapShapesDict += thingSize;
            curr->shapesExtraDictTables += propTableSize;
            JS_ASSERT(kidsSize == 0);
        } else {
            curr->gcHeapShapesTree += thingSize;
            curr->shapesExtraTreeTables += propTableSize;
            curr->shapesExtraTreeShapeKids += kidsSize;
        }
        break;
    }
    case JSTRACE_BASE_SHAPE:
    {
        curr->gcHeapShapesBase += thingSize;
        break;
    }
    case JSTRACE_SCRIPT:
    {
        JSScript *script = static_cast<JSScript *>(thing);
        curr->gcHeapScripts += thingSize;
        curr->scriptData += script->sizeOfData(data->mallocSizeOf);
#ifdef JS_METHODJIT
<<<<<<< HEAD
        curr->mjitData += script->jitDataSize(data->mallocSizeOf);
# ifdef JS_ION
        if (script->hasIonScript())
            curr->mjitData += script->ion->size();
# endif
=======
        curr->mjitData += script->sizeOfJitScripts(data->mallocSizeOf);
>>>>>>> 18adbf78
#endif
        break;
    }
    case JSTRACE_IONCODE:
    {
        ion::IonCode *code = static_cast<ion::IonCode *>(thing);
	curr->mjitCode += code->bufferSize();
        break;
    }
    case JSTRACE_TYPE_OBJECT:
    {
        types::TypeObject *obj = static_cast<types::TypeObject *>(thing);
        curr->gcHeapTypeObjects += thingSize;
        SizeOfTypeObjectExcludingThis(obj, &curr->typeInferenceMemory,
                                      data->mallocSizeOf);
        break;
    }
    case JSTRACE_XML:
    {
        curr->gcHeapXML += thingSize;
        break;
    }
    }
    // Yes, this is a subtraction:  see ArenaCallback() for details.
    curr->gcHeapArenaUnused -= thingSize;
}

JS_PUBLIC_API(bool)
CollectCompartmentStatsForRuntime(JSRuntime *rt, IterateData *data)
{
    JSContext *cx = JS_NewContext(rt, 0);
    if (!cx)
        return false;

    {
        JSAutoRequest ar(cx);

        if (!data->compartmentStatsVector.reserve(rt->compartments.length()))
            return false;

        data->gcHeapChunkCleanDecommitted =
            rt->gcChunkPool.countCleanDecommittedArenas(rt) *
            gc::ArenaSize;
        data->gcHeapChunkCleanUnused =
            int64_t(JS_GetGCParameter(rt, JSGC_UNUSED_CHUNKS)) *
            gc::ChunkSize -
            data->gcHeapChunkCleanDecommitted;
        data->gcHeapChunkTotal =
            int64_t(JS_GetGCParameter(rt, JSGC_TOTAL_CHUNKS)) *
            gc::ChunkSize;

        IterateCompartmentsArenasCells(cx, data, CompartmentMemoryCallback,
                                       ArenaCallback, CellCallback);
        IterateChunks(cx, data, ChunkCallback);

        data->runtimeObject = data->mallocSizeOf(rt, sizeof(JSRuntime));

        size_t normal, temporary, regexpCode, stackCommitted;
        rt->sizeOfExcludingThis(data->mallocSizeOf,
                                &normal,
                                &temporary,
                                &regexpCode,
                                &stackCommitted);

        data->runtimeNormal = normal;
        data->runtimeTemporary = temporary;
        data->runtimeRegexpCode = regexpCode;
        data->runtimeStackCommitted = stackCommitted;

        // Nb: we use sizeOfExcludingThis() because atomState.atoms is within
        // JSRuntime, and so counted when JSRuntime is counted.
        data->runtimeAtomsTable =
            rt->atomState.atoms.sizeOfExcludingThis(data->mallocSizeOf);

        JSContext *acx, *iter = NULL;
        while ((acx = JS_ContextIteratorUnlocked(rt, &iter)) != NULL)
            data->runtimeContexts += acx->sizeOfIncludingThis(data->mallocSizeOf);
    }

    JS_DestroyContextNoGC(cx);

    // This is initialized to all bytes stored in used chunks, and then we
    // subtract used space from it each time around the loop.
    data->gcHeapChunkDirtyUnused = data->gcHeapChunkTotal -
                                   data->gcHeapChunkCleanUnused -
                                   data->gcHeapChunkCleanDecommitted -
                                   data->gcHeapChunkDirtyDecommitted;

    for (size_t index = 0;
         index < data->compartmentStatsVector.length();
         index++) {
        CompartmentStats &stats = data->compartmentStatsVector[index];

        int64_t used = stats.gcHeapArenaHeaders +
                       stats.gcHeapArenaPadding +
                       stats.gcHeapArenaUnused +
                       stats.gcHeapObjectsNonFunction +
                       stats.gcHeapObjectsFunction +
                       stats.gcHeapStrings +
                       stats.gcHeapShapesTree +
                       stats.gcHeapShapesDict +
                       stats.gcHeapShapesBase +
                       stats.gcHeapScripts +
                       stats.gcHeapTypeObjects +
                       stats.gcHeapXML;

        data->gcHeapChunkDirtyUnused -= used;
        data->gcHeapArenaUnused += stats.gcHeapArenaUnused;
        data->totalObjects += stats.gcHeapObjectsNonFunction +
                              stats.gcHeapObjectsFunction +
                              stats.objectSlots +
                              stats.objectElements;
        data->totalShapes  += stats.gcHeapShapesTree +
                              stats.gcHeapShapesDict +
                              stats.gcHeapShapesBase +
                              stats.shapesExtraTreeTables +
                              stats.shapesExtraDictTables +
                              stats.shapesCompartmentTables;
        data->totalScripts += stats.gcHeapScripts +
                              stats.scriptData;
        data->totalStrings += stats.gcHeapStrings +
                              stats.stringChars;
#ifdef JS_METHODJIT
        data->totalMjit    += stats.mjitCode +
                              stats.mjitData;
#endif
        data->totalTypeInference += stats.gcHeapTypeObjects +
                                    stats.typeInferenceMemory.objects +
                                    stats.typeInferenceMemory.scripts +
                                    stats.typeInferenceMemory.tables;
        data->totalAnalysisTemp  += stats.typeInferenceMemory.temporary;
    }

    size_t numDirtyChunks = (data->gcHeapChunkTotal -
                             data->gcHeapChunkCleanUnused) /
                            gc::ChunkSize;
    int64_t perChunkAdmin =
        sizeof(gc::Chunk) - (sizeof(gc::Arena) * gc::ArenasPerChunk);
    data->gcHeapChunkAdmin = numDirtyChunks * perChunkAdmin;
    data->gcHeapChunkDirtyUnused -= data->gcHeapChunkAdmin;

    // Why 10000x?  100x because it's a percentage, and another 100x
    // because nsIMemoryReporter requires that for percentage amounts so
    // they can be fractional.
    data->gcHeapUnusedPercentage = (data->gcHeapChunkCleanUnused +
                                    data->gcHeapChunkDirtyUnused +
                                    data->gcHeapChunkCleanDecommitted +
                                    data->gcHeapChunkDirtyDecommitted +
                                    data->gcHeapArenaUnused) * 10000 /
                                   data->gcHeapChunkTotal;

    return true;
}

JS_PUBLIC_API(bool)
GetExplicitNonHeapForRuntime(JSRuntime *rt, int64_t *amount,
                             JSMallocSizeOfFun mallocSizeOf)
{
    JSContext *cx = JS_NewContext(rt, 0);
    if (!cx)
        return false;

    // explicit/<compartment>/gc-heap/*
    *amount = int64_t(JS_GetGCParameter(rt, JSGC_TOTAL_CHUNKS)) *
              gc::ChunkSize;

    {
        JSAutoRequest ar(cx);

        // explicit/<compartment>/mjit-code
        size_t n = 0;
        IterateCompartments(cx, &n, ExplicitNonHeapCompartmentCallback);
        *amount += n;

        // explicit/runtime/regexp-code
        // explicit/runtime/stack-committed
        size_t regexpCode, stackCommitted;
        rt->sizeOfExcludingThis(mallocSizeOf,
                                NULL,
                                NULL,
                                &regexpCode,
                                &stackCommitted);

        *amount += regexpCode;
        *amount += stackCommitted;
    }

    JS_DestroyContextNoGC(cx);

    return true;
}

} // namespace JS

#endif // JS_THREADSAFE<|MERGE_RESOLUTION|>--- conflicted
+++ resolved
@@ -170,15 +170,11 @@
         curr->gcHeapScripts += thingSize;
         curr->scriptData += script->sizeOfData(data->mallocSizeOf);
 #ifdef JS_METHODJIT
-<<<<<<< HEAD
-        curr->mjitData += script->jitDataSize(data->mallocSizeOf);
+        curr->mjitData += script->sizeOfJitScripts(data->mallocSizeOf);
 # ifdef JS_ION
         if (script->hasIonScript())
             curr->mjitData += script->ion->size();
 # endif
-=======
-        curr->mjitData += script->sizeOfJitScripts(data->mallocSizeOf);
->>>>>>> 18adbf78
 #endif
         break;
     }
