/* -*- Mode: C++; tab-width: 8; indent-tabs-mode: nil; c-basic-offset: 2 -*- */
/* vim: set ts=8 sts=2 et sw=2 tw=80: */
/* This Source Code Form is subject to the terms of the Mozilla Public
 * License, v. 2.0. If a copy of the MPL was not distributed with this
 * file, You can obtain one at http://mozilla.org/MPL/2.0/. */

/**

  Eric D Vaughan
  A frame that can have multiple children. Only one child may be displayed at
one time. So the can be flipped though like a deck of cards.

**/

#ifndef nsDeckFrame_h___
#define nsDeckFrame_h___

#include "mozilla/Attributes.h"
#include "nsBoxFrame.h"

namespace mozilla {
class PresShell;
}  // namespace mozilla

class nsDeckFrame final : public nsBoxFrame {
 public:
  NS_DECL_QUERYFRAME
  NS_DECL_FRAMEARENA_HELPERS(nsDeckFrame)

  friend nsIFrame* NS_NewDeckFrame(mozilla::PresShell* aPresShell,
                                   ComputedStyle* aStyle);

  virtual nsresult AttributeChanged(int32_t aNameSpaceID, nsAtom* aAttribute,
                                    int32_t aModType) override;

  NS_IMETHOD DoXULLayout(nsBoxLayoutState& aState) override;

  virtual void BuildDisplayList(nsDisplayListBuilder* aBuilder,
                                const nsDisplayListSet& aLists) override;

  virtual void RemoveFrame(ChildListID aListID, nsIFrame* aOldFrame) override;

  virtual void BuildDisplayListForChildren(
      nsDisplayListBuilder* aBuilder, const nsDisplayListSet& aLists) override;

  virtual void Init(nsIContent* aContent, nsContainerFrame* aParent,
                    nsIFrame* aPrevInFlow) override;

#ifdef DEBUG_FRAME_DUMP
  virtual nsresult GetFrameName(nsAString& aResult) const override {
    return MakeFrameName(u"Deck"_ns, aResult);
  }
#endif

  explicit nsDeckFrame(ComputedStyle* aStyle, nsPresContext* aPresContext);

  nsIFrame* GetSelectedBox();
  nsIFrame* GetPreviouslySelectedBox();

  // Returns whether this frame has any <browser> or <iframe> elements.
  // Note that this function traverses down all descendants so this function
  // should be used only in debug builds.
  bool HasPossiblyRemoteContents() const;

 protected:
  void IndexChanged();
  int32_t GetSelectedIndex();
  void HideBox(nsIFrame* aBox);
  void ShowBox(nsIFrame* aBox);

 private:
<<<<<<< HEAD
  int32_t mIndex;
  int32_t mPrevIndex;
=======
  int32_t mIndex = 0;
  nsIFrame* mSelectedBoxCache = nullptr;
>>>>>>> d6316045

  void Animate(nsIFrame*, bool);

};  // class nsDeckFrame

#endif<|MERGE_RESOLUTION|>--- conflicted
+++ resolved
@@ -69,13 +69,9 @@
   void ShowBox(nsIFrame* aBox);
 
  private:
-<<<<<<< HEAD
-  int32_t mIndex;
-  int32_t mPrevIndex;
-=======
   int32_t mIndex = 0;
+  int32_t mPrevIndex = -1;
   nsIFrame* mSelectedBoxCache = nullptr;
->>>>>>> d6316045
 
   void Animate(nsIFrame*, bool);
 
