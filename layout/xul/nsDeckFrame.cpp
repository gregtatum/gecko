/* -*- Mode: C++; tab-width: 8; indent-tabs-mode: nil; c-basic-offset: 2 -*- */
/* vim: set ts=8 sts=2 et sw=2 tw=80: */
/* This Source Code Form is subject to the terms of the Mozilla Public
 * License, v. 2.0. If a copy of the MPL was not distributed with this
 * file, You can obtain one at http://mozilla.org/MPL/2.0/. */

//
// Eric Vaughan
// Netscape Communications
//
// See documentation in associated header file
//

#include "nsDeckFrame.h"
#include "mozilla/ComputedStyle.h"
#include "mozilla/PresShell.h"
#include "nsLayoutUtils.h"
#include "nsPresContext.h"
#include "nsIContent.h"
#include "nsCOMPtr.h"
#include "nsNameSpaceManager.h"
#include "nsGkAtoms.h"
#include "nsHTMLParts.h"
#include "nsCSSRendering.h"
#include "nsViewManager.h"
#include "nsBoxLayoutState.h"
#include "nsStackLayout.h"
#include "nsDisplayList.h"
#include "nsContainerFrame.h"
#include "nsContentUtils.h"
#include "nsXULPopupManager.h"
#include "nsImageBoxFrame.h"
#include "nsImageFrame.h"

#ifdef ACCESSIBILITY
#  include "nsAccessibilityService.h"
#endif

using namespace mozilla;

nsIFrame* NS_NewDeckFrame(PresShell* aPresShell, ComputedStyle* aStyle) {
  return new (aPresShell) nsDeckFrame(aStyle, aPresShell->GetPresContext());
}

NS_IMPL_FRAMEARENA_HELPERS(nsDeckFrame)

NS_QUERYFRAME_HEAD(nsDeckFrame)
  NS_QUERYFRAME_ENTRY(nsDeckFrame)
NS_QUERYFRAME_TAIL_INHERITING(nsBoxFrame)

nsDeckFrame::nsDeckFrame(ComputedStyle* aStyle, nsPresContext* aPresContext)
<<<<<<< HEAD
    : nsBoxFrame(aStyle, aPresContext, kClassID), mIndex(0), mPrevIndex(-1) {
=======
    : nsBoxFrame(aStyle, aPresContext, kClassID) {
>>>>>>> d6316045
  nsCOMPtr<nsBoxLayout> layout;
  NS_NewStackLayout(layout);
  SetXULLayoutManager(layout);
}

nsresult nsDeckFrame::AttributeChanged(int32_t aNameSpaceID, nsAtom* aAttribute,
                                       int32_t aModType) {
  nsresult rv =
      nsBoxFrame::AttributeChanged(aNameSpaceID, aAttribute, aModType);

  // if the index changed hide the old element and make the new element visible
  if (aAttribute == nsGkAtoms::selectedIndex) {
    IndexChanged();
  }

  return rv;
}

void nsDeckFrame::Init(nsIContent* aContent, nsContainerFrame* aParent,
                       nsIFrame* aPrevInFlow) {
  nsBoxFrame::Init(aContent, aParent, aPrevInFlow);

  mIndex = GetSelectedIndex();
}

void nsDeckFrame::ShowBox(nsIFrame* aBox) { Animate(aBox, true); }

void nsDeckFrame::HideBox(nsIFrame* aBox) {
  PresShell::ClearMouseCapture(aBox);
  Animate(aBox, false);
}

void nsDeckFrame::IndexChanged() {
  // did the index change?
  int32_t index = GetSelectedIndex();

  if (index == mIndex) return;

  // redraw
  InvalidateFrame();

  // hide the currently showing box
  nsIFrame* currentBox = GetSelectedBox();
  if (currentBox)  // only hide if it exists
    HideBox(currentBox);

<<<<<<< HEAD
  if (mContent->AsElement()->HasAttr(kNameSpaceID_None, nsGkAtoms::multideck)) {
    mPrevIndex = mIndex;
  }
=======
  mSelectedBoxCache = nullptr;

>>>>>>> d6316045
  mIndex = index;

  ShowBox(GetSelectedBox());

#ifdef ACCESSIBILITY
  nsAccessibilityService* accService = GetAccService();
  if (accService) {
    accService->DeckPanelSwitched(PresContext()->GetPresShell(), mContent,
                                  currentBox, GetSelectedBox());
  }
#endif

  // Force any popups that might be anchored on elements within hidden
  // box to update.
  nsXULPopupManager* pm = nsXULPopupManager::GetInstance();
  if (pm && currentBox) {
    pm->UpdatePopupPositions(currentBox->PresContext()->RefreshDriver());
  }
}

int32_t nsDeckFrame::GetSelectedIndex() {
  // default index is 0
  int32_t index = 0;

  // get the index attribute
  nsAutoString value;
  if (mContent->AsElement()->GetAttr(kNameSpaceID_None,
                                     nsGkAtoms::selectedIndex, value)) {
    nsresult error;

    // convert it to an integer
    index = value.ToInteger(&error);
  }

  return index;
}

nsIFrame* nsDeckFrame::GetSelectedBox() {
  if (!mSelectedBoxCache && mIndex >= 0) {
    mSelectedBoxCache = (mIndex >= 0) ? mFrames.FrameAt(mIndex) : nullptr;
  }
  return mSelectedBoxCache;
}

nsIFrame* nsDeckFrame::GetPreviouslySelectedBox() {
  return (mPrevIndex >= 0) ? mFrames.FrameAt(mPrevIndex) : nullptr;
}

void nsDeckFrame::BuildDisplayList(nsDisplayListBuilder* aBuilder,
                                   const nsDisplayListSet& aLists) {
  // if a tab is hidden all its children are too.
  if (StyleVisibility()->mVisible == StyleVisibility::Hidden) {
    return;
  }
  nsBoxFrame::BuildDisplayList(aBuilder, aLists);
}

void nsDeckFrame::RemoveFrame(ChildListID aListID, nsIFrame* aOldFrame) {
  nsIFrame* currentFrame = GetSelectedBox();
<<<<<<< HEAD
=======
  if (aOldFrame == currentFrame) {
    mSelectedBoxCache = nullptr;
  }
>>>>>>> d6316045

  if (currentFrame && aOldFrame && currentFrame != aOldFrame) {
    // If the frame we're removing is at an index that's less
    // than mIndex, that means we're going to be shifting indexes
    // by 1.
    //
    // We attempt to keep the same child displayed by automatically
    // updating our internal notion of the current index.
    int32_t removedIndex = mFrames.IndexOf(aOldFrame);
    MOZ_ASSERT(removedIndex >= 0,
               "A deck child was removed that was not in mFrames.");
    if (removedIndex < mPrevIndex) {
      mPrevIndex--;
    }
    if (removedIndex < mIndex) {
      // This shouldn't invalidate our cache, but be really paranoid, it's not
      // that important to keep our cache here.
      mSelectedBoxCache = nullptr;

      mIndex--;
      // This is going to cause us to handle the index change in IndexedChanged,
      // but since the new index will match mIndex, it's essentially a noop.
      nsContentUtils::AddScriptRunner(new nsSetAttrRunnable(
          mContent->AsElement(), nsGkAtoms::selectedIndex, mIndex));
    }
  }
  nsBoxFrame::RemoveFrame(aListID, aOldFrame);
}

void nsDeckFrame::BuildDisplayListForChildren(nsDisplayListBuilder* aBuilder,
                                              const nsDisplayListSet& aLists) {
  // only paint the selected box
  nsIFrame* box = GetSelectedBox();
  if (!box) return;

  nsDisplayListSet set(aLists, aLists.BlockBorderBackgrounds());

  if (mContent->AsElement()->HasAttr(kNameSpaceID_None, nsGkAtoms::multideck)) {
    nsIFrame* prevBox = GetPreviouslySelectedBox();
    if (prevBox && prevBox != box) {
      BuildDisplayListForChild(aBuilder, prevBox, set);
    }
  }

  // Putting the child in the background list. This is a little weird but
  // it matches what we were doing before.
  BuildDisplayListForChild(aBuilder, box, set);
}

void nsDeckFrame::Animate(nsIFrame* aParentBox, bool start) {
  if (!aParentBox) return;

  nsImageBoxFrame* imgBoxFrame = do_QueryFrame(aParentBox);
  nsImageFrame* imgFrame = do_QueryFrame(aParentBox);

  if (imgBoxFrame) {
    if (start)
      imgBoxFrame->RestartAnimation();
    else
      imgBoxFrame->StopAnimation();
  }

  if (imgFrame) {
    if (start)
      imgFrame->RestartAnimation();
    else
      imgFrame->StopAnimation();
  }

  for (const auto& childList : aParentBox->ChildLists()) {
    for (nsIFrame* child : childList.mList) {
      Animate(child, start);
    }
  }
}

NS_IMETHODIMP
nsDeckFrame::DoXULLayout(nsBoxLayoutState& aState) {
  // Make sure we tweak the state so it does not resize our children.
  // We will do that.
  ReflowChildFlags oldFlags = aState.LayoutFlags();
  aState.SetLayoutFlags(ReflowChildFlags::NoSizeView);

  // do a normal layout
  nsresult rv = nsBoxFrame::DoXULLayout(aState);

  // <deck> and <tabpanels> other than our browser's tab shouldn't have any
  // <browser> or <iframe> to avoid running into troubles with Fission.
  MOZ_ASSERT(
      (mContent->IsXULElement(nsGkAtoms::tabpanels) &&
       mContent->AsElement()->AttrValueIs(kNameSpaceID_None, nsGkAtoms::id,
#ifdef MOZ_THUNDERBIRD
                                          u"tabpanelcontainer"_ns,
#else
                                          u"tabbrowser-tabpanels"_ns,
#endif
                                          eCaseMatters)) ||
      !HasPossiblyRemoteContents());

  // run though each child. Hide all but the selected one
  nsIFrame* box = nsIFrame::GetChildXULBox(this);

  nscoord count = 0;
  while (box) {
    // make collapsed children not show up
    if (count != mIndex) {
      HideBox(box);
    } else {
      ShowBox(box);
    }
    box = GetNextXULBox(box);
    count++;
  }

  aState.SetLayoutFlags(oldFlags);

  return rv;
}

bool nsDeckFrame::HasPossiblyRemoteContents() const {
  auto hasRemoteOrMayChangeRemoteNessAttribute =
      [](dom::Element& aElement) -> bool {
    return (aElement.AttrValueIs(kNameSpaceID_None, nsGkAtoms::remote,
                                 nsGkAtoms::_true, eCaseMatters) ||
            aElement.HasAttribute(u"maychangeremoteness"_ns));
  };

  for (nsIContent* node = mContent; node; node = node->GetNextNode(mContent)) {
    if ((node->IsXULElement(nsGkAtoms::browser) ||
         node->IsHTMLElement(nsGkAtoms::iframe)) &&
        hasRemoteOrMayChangeRemoteNessAttribute(*(node->AsElement()))) {
      return true;
    }
  }
  return false;
}<|MERGE_RESOLUTION|>--- conflicted
+++ resolved
@@ -49,11 +49,7 @@
 NS_QUERYFRAME_TAIL_INHERITING(nsBoxFrame)
 
 nsDeckFrame::nsDeckFrame(ComputedStyle* aStyle, nsPresContext* aPresContext)
-<<<<<<< HEAD
-    : nsBoxFrame(aStyle, aPresContext, kClassID), mIndex(0), mPrevIndex(-1) {
-=======
     : nsBoxFrame(aStyle, aPresContext, kClassID) {
->>>>>>> d6316045
   nsCOMPtr<nsBoxLayout> layout;
   NS_NewStackLayout(layout);
   SetXULLayoutManager(layout);
@@ -100,14 +96,12 @@
   if (currentBox)  // only hide if it exists
     HideBox(currentBox);
 
-<<<<<<< HEAD
   if (mContent->AsElement()->HasAttr(kNameSpaceID_None, nsGkAtoms::multideck)) {
     mPrevIndex = mIndex;
   }
-=======
+
   mSelectedBoxCache = nullptr;
 
->>>>>>> d6316045
   mIndex = index;
 
   ShowBox(GetSelectedBox());
@@ -167,12 +161,10 @@
 
 void nsDeckFrame::RemoveFrame(ChildListID aListID, nsIFrame* aOldFrame) {
   nsIFrame* currentFrame = GetSelectedBox();
-<<<<<<< HEAD
-=======
+
   if (aOldFrame == currentFrame) {
     mSelectedBoxCache = nullptr;
   }
->>>>>>> d6316045
 
   if (currentFrame && aOldFrame && currentFrame != aOldFrame) {
     // If the frame we're removing is at an index that's less
