/* -*- Mode: C++; tab-width: 8; indent-tabs-mode: nil; c-basic-offset: 2 -*- */
/* vim: set ts=8 sts=2 et sw=2 tw=80: */
/* This Source Code Form is subject to the terms of the Mozilla Public
 * License, v. 2.0. If a copy of the MPL was not distributed with this
 * file, You can obtain one at http://mozilla.org/MPL/2.0/. */

/* a presentation of a document, part 1 */

#include "nsPresContext.h"
#include "nsPresContextInlines.h"

#include "mozilla/ArrayUtils.h"
#if defined(MOZ_WIDGET_ANDROID) || defined(PINEBUILD)
#  include "mozilla/AsyncEventDispatcher.h"
#endif
#include "mozilla/CycleCollectedJSContext.h"
#include "mozilla/DebugOnly.h"
#include "mozilla/Encoding.h"
#include "mozilla/EventDispatcher.h"
#include "mozilla/EventStateManager.h"
#include "mozilla/PresShell.h"
#include "mozilla/PresShellInlines.h"
#include "mozilla/dom/ContentParent.h"

#include "base/basictypes.h"

#include "nsCOMPtr.h"
#include "nsCSSFrameConstructor.h"
#include "nsDocShell.h"
#include "nsIConsoleService.h"
#include "nsIContentViewer.h"
#include "nsPIDOMWindow.h"
#include "mozilla/ServoStyleSet.h"
#include "mozilla/MediaFeatureChange.h"
#include "nsIContent.h"
#include "nsIFrame.h"
#include "mozilla/dom/BrowsingContext.h"
#include "mozilla/dom/Document.h"
#include "mozilla/dom/DocumentInlines.h"
#include "nsIPrintSettings.h"
#include "nsLanguageAtomService.h"
#include "mozilla/LookAndFeel.h"
#include "nsIInterfaceRequestorUtils.h"
#include "nsHTMLDocument.h"
#include "nsIWeakReferenceUtils.h"
#include "nsThreadUtils.h"
#include "nsLayoutUtils.h"
#include "nsViewManager.h"
#include "mozilla/RestyleManager.h"
#include "SurfaceCacheUtils.h"
#include "gfxPlatform.h"
#include "nsFontFaceLoader.h"
#include "mozilla/AnimationEventDispatcher.h"
#include "mozilla/EffectCompositor.h"
#include "mozilla/EventListenerManager.h"
#include "prenv.h"
#include "nsTransitionManager.h"
#include "nsAnimationManager.h"
#include "CounterStyleManager.h"
#include "mozilla/MemoryReporting.h"
#include "mozilla/dom/Element.h"
#include "nsIMessageManager.h"
#include "mozilla/dom/HTMLBodyElement.h"
#include "mozilla/dom/MediaQueryList.h"
#include "mozilla/SMILAnimationController.h"
#include "mozilla/css/ImageLoader.h"
#include "mozilla/dom/PBrowserParent.h"
#include "mozilla/dom/BrowserChild.h"
#include "mozilla/dom/BrowserParent.h"
#include "mozilla/StaticPresData.h"
#include "nsRefreshDriver.h"
#include "Layers.h"
#include "LayerUserData.h"
#include "mozilla/dom/NotifyPaintEvent.h"
#include "nsFontCache.h"
#include "nsFrameLoader.h"
#include "nsContentUtils.h"
#include "nsPIWindowRoot.h"
#include "mozilla/Preferences.h"
#include "gfxTextRun.h"
#include "nsFontFaceUtils.h"
#include "mozilla/GlobalStyleSheetCache.h"
#include "mozilla/ServoBindings.h"
#include "mozilla/StaticPrefs_layout.h"
#include "mozilla/StaticPrefs_widget.h"
#include "mozilla/StaticPrefs_zoom.h"
#include "mozilla/StyleSheet.h"
#include "mozilla/StyleSheetInlines.h"
#include "mozilla/Telemetry.h"
#include "mozilla/dom/Performance.h"
#include "mozilla/dom/PerformanceTiming.h"
#include "mozilla/dom/PerformancePaintTiming.h"
#include "mozilla/layers/APZThreadUtils.h"
#include "MobileViewportManager.h"
#include "mozilla/dom/ImageTracker.h"

// Needed for Start/Stop of Image Animation
#include "imgIContainer.h"
#include "nsIImageLoadingContent.h"

#include "nsBidiUtils.h"
#include "nsServiceManagerUtils.h"

#include "mozilla/dom/URL.h"
#include "mozilla/ServoCSSParser.h"

using namespace mozilla;
using namespace mozilla::dom;
using namespace mozilla::gfx;
using namespace mozilla::layers;

/**
 * Layer UserData for ContainerLayers that want to be notified
 * of local invalidations of them and their descendant layers.
 * Pass a callback to ComputeDifferences to have these called.
 */
class ContainerLayerPresContext : public LayerUserData {
 public:
  nsPresContext* mPresContext;
};

bool nsPresContext::IsDOMPaintEventPending() {
  if (!mTransactions.IsEmpty()) {
    return true;
  }

  nsRootPresContext* drpc = GetRootPresContext();
  if (drpc && drpc->mRefreshDriver->ViewManagerFlushIsPending()) {
    // Since we're promising that there will be a MozAfterPaint event
    // fired, we record an empty invalidation in case display list
    // invalidation doesn't invalidate anything further.
    NotifyInvalidation(drpc->mRefreshDriver->LastTransactionId().Next(),
                       nsRect(0, 0, 0, 0));
    return true;
  }
  return false;
}

struct WeakRunnableMethod : Runnable {
  using Method = void (nsPresContext::*)();

  WeakRunnableMethod(const char* aName, nsPresContext* aPc, Method aMethod)
      : Runnable(aName), mPresContext(aPc), mMethod(aMethod) {}

  NS_IMETHOD Run() override {
    if (nsPresContext* pc = mPresContext.get()) {
      (pc->*mMethod)();
    }
    return NS_OK;
  }

 private:
  WeakPtr<nsPresContext> mPresContext;
  Method mMethod;
};

// When forcing a font-info-update reflow from style, we don't need to reframe,
// but we'll need to restyle to pick up updated font metrics. In order to avoid
// synchronously having to deal with multiple restyles, we use an early refresh
// driver runner, which should prevent flashing for users.
//
// We might do a bit of extra work if the page flushes layout between the
// restyle and when this happens, which is a bit unfortunate, but not worse than
// what we used to do...
//
// A better solution would be to be able to synchronously initialize font
// information from style worker threads, perhaps...
void nsPresContext::ForceReflowForFontInfoUpdateFromStyle() {
  if (mPendingFontInfoUpdateReflowFromStyle) {
    return;
  }

  mPendingFontInfoUpdateReflowFromStyle = true;
  nsCOMPtr<nsIRunnable> ev = new WeakRunnableMethod(
      "nsPresContext::DoForceReflowForFontInfoUpdateFromStyle", this,
      &nsPresContext::DoForceReflowForFontInfoUpdateFromStyle);
  RefreshDriver()->AddEarlyRunner(ev);
}

void nsPresContext::DoForceReflowForFontInfoUpdateFromStyle() {
  mPendingFontInfoUpdateReflowFromStyle = false;
  ForceReflowForFontInfoUpdate(false);
}

void nsPresContext::ForceReflowForFontInfoUpdate(bool aNeedsReframe) {
  // In the case of a static-clone document used for printing or print-preview,
  // this is undesirable because the nsPrintJob is holding weak refs to frames
  // that will get blown away unexpectedly by this reconstruction. So the
  // prescontext for a print/preview doc ignores the font-list update.
  //
  // This means the print document may still be using cached fonts that are no
  // longer present in the font list, but that should be safe given that all the
  // required font instances have already been created, so it won't be depending
  // on access to the font-list entries.
  //
  // XXX Actually, I think it's probably a bad idea to do *any* restyling of
  // print documents in response to pref changes. We could be in the middle
  // of printing the document, and reflowing all the frames might cause some
  // kind of unwanted mid-document discontinuity.
  if (IsPrintingOrPrintPreview()) {
    return;
  }

  // If there's a user font set, discard any src:local() faces it may have
  // loaded because their font entries may no longer be valid.
  if (auto* fonts = Document()->GetFonts()) {
    fonts->GetUserFontSet()->ForgetLocalFaces();
  }

  FlushFontCache();

  nsChangeHint changeHint =
      aNeedsReframe ? nsChangeHint_ReconstructFrame : NS_STYLE_HINT_REFLOW;

  // We also need to trigger restyling for ex/ch units changes to take effect,
  // if needed.
  auto restyleHint = UsesFontMetricDependentFontUnits()
                         ? RestyleHint::RecascadeSubtree()
                         : RestyleHint{0};

  RebuildAllStyleData(changeHint, restyleHint);
}

static bool IsVisualCharset(NotNull<const Encoding*> aCharset) {
  return aCharset == ISO_8859_8_ENCODING;
}

nsPresContext::nsPresContext(dom::Document* aDocument, nsPresContextType aType)
    : mPresShell(nullptr),
      mDocument(aDocument),
      mMedium(aType == eContext_Galley ? nsGkAtoms::screen : nsGkAtoms::print),
      mSystemFontScale(1.0),
      mTextZoom(1.0),
      mEffectiveTextZoom(1.0),
      mFullZoom(1.0),
      mLastFontInflationScreenSize(gfxSize(-1.0, -1.0)),
      mCurAppUnitsPerDevPixel(0),
      mAutoQualityMinFontSizePixelsPref(0),
      mDynamicToolbarMaxHeight(0),
      mDynamicToolbarHeight(0),
      mPageSize(-1, -1),
      mPageScale(0.0),
      mPPScale(1.0f),
      mViewportScrollOverrideElement(nullptr),
      mElementsRestyled(0),
      mFramesConstructed(0),
      mFramesReflowed(0),
      mInterruptChecksToSkip(0),
      mNextFrameRateMultiplier(0),
      mViewportScrollStyles(StyleOverflow::Auto, StyleOverflow::Auto),
      // mImageAnimationMode is initialised below, in constructor body
      mImageAnimationModePref(imgIContainer::kNormalAnimMode),
      mType(aType),
      mInflationDisabledForShrinkWrap(false),
      mInteractionTimeEnabled(true),
      mHasPendingInterrupt(false),
      mHasEverBuiltInvisibleText(false),
      mPendingInterruptFromTest(false),
      mInterruptsEnabled(false),
      mSendAfterPaintToContent(false),
      mDrawImageBackground(true),  // always draw the background
      mDrawColorBackground(true),
      // mNeverAnimate is initialised below, in constructor body
      mPaginated(aType != eContext_Galley),
      mCanPaginatedScroll(false),
      mDoScaledTwips(true),
      mIsRootPaginatedDocument(false),
      mPrefBidiDirection(false),
      mPrefScrollbarSide(0),
      mPendingThemeChanged(false),
      mPendingThemeChangeKind(0),
      mPendingUIResolutionChanged(false),
      mPendingFontInfoUpdateReflowFromStyle(false),
      mIsGlyph(false),
      mUsesFontMetricDependentFontUnits(false),
      mCounterStylesDirty(true),
      mFontFeatureValuesDirty(true),
      mSuppressResizeReflow(false),
      mIsVisual(false),
      mHasWarnedAboutPositionedTableParts(false),
      mHasWarnedAboutTooLargeDashedOrDottedRadius(false),
      mQuirkSheetAdded(false),
      mHadNonBlankPaint(false),
      mHadContentfulPaint(false),
      mHadNonTickContentfulPaint(false),
      mHadContentfulPaintComposite(false),
#ifdef DEBUG
      mInitialized(false),
#endif
      mColorSchemeOverride(dom::PrefersColorSchemeOverride::None) {
#ifdef DEBUG
  PodZero(&mLayoutPhaseCount);
#endif

  if (!IsDynamic()) {
    mImageAnimationMode = imgIContainer::kDontAnimMode;
    mNeverAnimate = true;
  } else {
    mImageAnimationMode = imgIContainer::kNormalAnimMode;
    mNeverAnimate = false;
  }
  NS_ASSERTION(mDocument, "Null document");

  // if text perf logging enabled, init stats struct
  if (MOZ_LOG_TEST(gfxPlatform::GetLog(eGfxLog_textperf), LogLevel::Warning)) {
    mTextPerf = MakeUnique<gfxTextPerfMetrics>();
  }

  if (Preferences::GetBool(GFX_MISSING_FONTS_NOTIFY_PREF)) {
    mMissingFonts = MakeUnique<gfxMissingFontRecorder>();
  }

  if (StaticPrefs::layout_dynamic_toolbar_max_height() > 0) {
    // The pref for dynamic toolbar max height is only used in reftests so it's
    // fine to set here.
    mDynamicToolbarMaxHeight = StaticPrefs::layout_dynamic_toolbar_max_height();
  }

  UpdateFontVisibility();
}

static const char* gExactCallbackPrefs[] = {
    "browser.active_color",
    "browser.anchor_color",
    "browser.underline_anchors",
    "browser.visited_color",
    "dom.meta-viewport.enabled",
    "dom.send_after_paint_to_content",
    "image.animation_mode",
    "intl.accept_languages",
    "layout.css.devPixelsPerPx",
    "layout.css.dpi",
    "privacy.resistFingerprinting",
    "privacy.trackingprotection.enabled",
    nullptr,
};

static const char* gPrefixCallbackPrefs[] = {
    "bidi.", "browser.display.",    "browser.viewport.",
    "font.", "gfx.font_rendering.", "layout.css.font-visibility.",
    nullptr,
};

void nsPresContext::Destroy() {
  if (mEventManager) {
    // unclear if these are needed, but can't hurt
    mEventManager->NotifyDestroyPresContext(this);
    mEventManager->SetPresContext(nullptr);
    mEventManager = nullptr;
  }

  if (mFontCache) {
    mFontCache->Destroy();
    mFontCache = nullptr;
  }

  // Unregister preference callbacks
  Preferences::UnregisterPrefixCallbacks(nsPresContext::PreferenceChanged,
                                         gPrefixCallbackPrefs, this);
  Preferences::UnregisterCallbacks(nsPresContext::PreferenceChanged,
                                   gExactCallbackPrefs, this);

  mRefreshDriver = nullptr;
  MOZ_ASSERT(mManagedPostRefreshObservers.IsEmpty());
}

nsPresContext::~nsPresContext() {
  MOZ_ASSERT(!mPresShell, "Presshell forgot to clear our mPresShell pointer");
  DetachPresShell();

  Destroy();
}

NS_INTERFACE_MAP_BEGIN_CYCLE_COLLECTION(nsPresContext)
  NS_INTERFACE_MAP_ENTRY(nsISupports)
NS_INTERFACE_MAP_END

NS_IMPL_CYCLE_COLLECTING_ADDREF(nsPresContext)
NS_IMPL_CYCLE_COLLECTING_RELEASE_WITH_LAST_RELEASE(nsPresContext, LastRelease())

void nsPresContext::LastRelease() {
  if (mMissingFonts) {
    mMissingFonts->Clear();
  }
}

NS_IMPL_CYCLE_COLLECTION_CLASS(nsPresContext)

NS_IMPL_CYCLE_COLLECTION_TRAVERSE_BEGIN(nsPresContext)
  NS_IMPL_CYCLE_COLLECTION_TRAVERSE(mAnimationEventDispatcher);
  NS_IMPL_CYCLE_COLLECTION_TRAVERSE(mDocument);
  // NS_IMPL_CYCLE_COLLECTION_TRAVERSE_RAWPTR(mDeviceContext); // not xpcom
  NS_IMPL_CYCLE_COLLECTION_TRAVERSE(mEffectCompositor);
  NS_IMPL_CYCLE_COLLECTION_TRAVERSE(mEventManager);
  // NS_IMPL_CYCLE_COLLECTION_TRAVERSE_RAWPTR(mLanguage); // an atom

  // NS_IMPL_CYCLE_COLLECTION_TRAVERSE(mTheme); // a service
  NS_IMPL_CYCLE_COLLECTION_TRAVERSE(mPrintSettings);
NS_IMPL_CYCLE_COLLECTION_TRAVERSE_END

NS_IMPL_CYCLE_COLLECTION_UNLINK_BEGIN(nsPresContext)
  NS_IMPL_CYCLE_COLLECTION_UNLINK(mAnimationEventDispatcher);
  NS_IMPL_CYCLE_COLLECTION_UNLINK(mDocument);
  NS_IMPL_CYCLE_COLLECTION_UNLINK(mDeviceContext);  // worth bothering?
  NS_IMPL_CYCLE_COLLECTION_UNLINK(mEffectCompositor);
  // NS_RELEASE(tmp->mLanguage); // an atom
  // NS_IMPL_CYCLE_COLLECTION_UNLINK(mTheme); // a service
  NS_IMPL_CYCLE_COLLECTION_UNLINK(mPrintSettings);
  NS_IMPL_CYCLE_COLLECTION_UNLINK_WEAK_PTR

  tmp->Destroy();
NS_IMPL_CYCLE_COLLECTION_UNLINK_END

// Set to true when ThemeChanged needs to be called on mTheme.  This is used
// because mTheme is a service, so there's no need to notify it from more than
// one prescontext.
static bool sPendingThemeChange = false;
static widget::ThemeChangeKind sPendingThemeChangeKind{0};

bool nsPresContext::IsChrome() const {
  return Document()->IsInChromeDocShell();
}

static void HandleGlobalThemeChange() {
  if (!sPendingThemeChange) {
    MOZ_ASSERT(uint8_t(sPendingThemeChangeKind) == 0);
    return;
  }
  sPendingThemeChange = false;
  auto kind =
      std::exchange(sPendingThemeChangeKind, widget::ThemeChangeKind(0));

  // Tell the theme that it changed, so it can flush any handles to stale theme
  // data.
  //
  // We can use the *DoNotUseDirectly functions directly here, because we want
  // to notify all possible themes in a given process (but just once).
  if (XRE_IsParentProcess() ||
      !StaticPrefs::widget_non_native_theme_enabled()) {
    if (nsCOMPtr<nsITheme> theme = do_GetNativeThemeDoNotUseDirectly()) {
      theme->ThemeChanged();
    }
  }
  if (nsCOMPtr<nsITheme> theme = do_GetBasicNativeThemeDoNotUseDirectly()) {
    theme->ThemeChanged();
  }

  // Clear all cached LookAndFeel colors.
  LookAndFeel::Refresh();

  // Reset default background and foreground colors for the document since they
  // may be using system colors.
  PreferenceSheet::Refresh();

  // Vector images (SVG) may be using theme colors so we discard all cached
  // surfaces. (We could add a vector image only version of DiscardAll, but
  // in bug 940625 we decided theme changes are rare enough not to bother.)
  image::SurfaceCacheUtils::DiscardAll();

  if (XRE_IsParentProcess()) {
    ContentParent::BroadcastThemeUpdate(kind);
  }

  nsContentUtils::AddScriptRunner(
      NS_NewRunnableFunction("HandleGlobalThemeChange", [] {
        if (nsCOMPtr<nsIObserverService> obs = services::GetObserverService()) {
          obs->NotifyObservers(nullptr, "look-and-feel-changed", nullptr);
        }
      }));
}

void nsPresContext::GetUserPreferences() {
  if (!GetPresShell()) {
    // No presshell means nothing to do here.  We'll do this when we
    // get a presshell.
    return;
  }

  mAutoQualityMinFontSizePixelsPref =
      Preferences::GetInt("browser.display.auto_quality_min_font_size");

  PreferenceSheet::EnsureInitialized();

  mSendAfterPaintToContent = Preferences::GetBool(
      "dom.send_after_paint_to_content", mSendAfterPaintToContent);

  mPrefScrollbarSide = Preferences::GetInt("layout.scrollbar.side");

  Document()->SetMayNeedFontPrefsUpdate();

  // * image animation
  nsAutoCString animatePref;
  Preferences::GetCString("image.animation_mode", animatePref);
  if (animatePref.EqualsLiteral("normal"))
    mImageAnimationModePref = imgIContainer::kNormalAnimMode;
  else if (animatePref.EqualsLiteral("none"))
    mImageAnimationModePref = imgIContainer::kDontAnimMode;
  else if (animatePref.EqualsLiteral("once"))
    mImageAnimationModePref = imgIContainer::kLoopOnceAnimMode;
  else  // dynamic change to invalid value should act like it does initially
    mImageAnimationModePref = imgIContainer::kNormalAnimMode;

  uint32_t bidiOptions = GetBidi();

  int32_t prefInt = Preferences::GetInt(IBMBIDI_TEXTDIRECTION_STR,
                                        GET_BIDI_OPTION_DIRECTION(bidiOptions));
  SET_BIDI_OPTION_DIRECTION(bidiOptions, prefInt);
  mPrefBidiDirection = prefInt;

  prefInt = Preferences::GetInt(IBMBIDI_TEXTTYPE_STR,
                                GET_BIDI_OPTION_TEXTTYPE(bidiOptions));
  SET_BIDI_OPTION_TEXTTYPE(bidiOptions, prefInt);

  prefInt = Preferences::GetInt(IBMBIDI_NUMERAL_STR,
                                GET_BIDI_OPTION_NUMERAL(bidiOptions));
  SET_BIDI_OPTION_NUMERAL(bidiOptions, prefInt);

  // We don't need to force reflow: either we are initializing a new
  // prescontext or we are being called from PreferenceChanged()
  // which triggers a reflow anyway.
  SetBidi(bidiOptions);
}

void nsPresContext::InvalidatePaintedLayers() {
  if (!mPresShell) {
    return;
  }
  if (nsIFrame* rootFrame = mPresShell->GetRootFrame()) {
    // FrameLayerBuilder caches invalidation-related values that depend on the
    // appunits-per-dev-pixel ratio, so ensure that all PaintedLayer drawing
    // is completely flushed.
    rootFrame->InvalidateFrameSubtree();
  }
}

void nsPresContext::AppUnitsPerDevPixelChanged() {
  int32_t oldAppUnitsPerDevPixel = mCurAppUnitsPerDevPixel;

  InvalidatePaintedLayers();

  FlushFontCache();

  MediaFeatureValuesChanged(
      {RestyleHint::RecascadeSubtree(), NS_STYLE_HINT_REFLOW,
       MediaFeatureChangeReason::ResolutionChange},
      MediaFeatureChangePropagation::JustThisDocument);

  mCurAppUnitsPerDevPixel = mDeviceContext->AppUnitsPerDevPixel();

  // Recompute the size for vh units since it's changed by the dynamic toolbar
  // max height which is stored in screen coord.
  if (IsRootContentDocumentCrossProcess()) {
    AdjustSizeForViewportUnits();
  }

  // nsSubDocumentFrame uses a AppUnitsPerDevPixel difference between parent and
  // child document to determine if it needs to build a nsDisplayZoom item. So
  // if we that changes then we need to invalidate the subdoc frame so that
  // item gets created/removed.
  if (mPresShell) {
    if (nsIFrame* frame = mPresShell->GetRootFrame()) {
      frame = nsLayoutUtils::GetCrossDocParentFrameInProcess(frame);
      if (frame) {
        int32_t parentAPD = frame->PresContext()->AppUnitsPerDevPixel();
        if ((parentAPD == oldAppUnitsPerDevPixel) !=
            (parentAPD == mCurAppUnitsPerDevPixel)) {
          frame->InvalidateFrame();
        }
      }
    }
  }

  // We would also have to look at all of our child subdocuments but the
  // InvalidatePaintedLayers call above calls InvalidateFrameSubtree which
  // would invalidate all subdocument frames already.
}

// static
void nsPresContext::PreferenceChanged(const char* aPrefName, void* aSelf) {
  static_cast<nsPresContext*>(aSelf)->PreferenceChanged(aPrefName);
}

void nsPresContext::PreferenceChanged(const char* aPrefName) {
  nsDependentCString prefName(aPrefName);
  if (prefName.EqualsLiteral("layout.css.dpi") ||
      prefName.EqualsLiteral("layout.css.devPixelsPerPx")) {
    int32_t oldAppUnitsPerDevPixel = mDeviceContext->AppUnitsPerDevPixel();
    // We need to assume the DPI changes, since `mDeviceContext` is shared with
    // other documents, and we'd need to save the return value of the first call
    // for all of them.
    Unused << mDeviceContext->CheckDPIChange();
    if (mPresShell) {
      OwningNonNull<mozilla::PresShell> presShell(*mPresShell);
      // Re-fetch the view manager's window dimensions in case there's a
      // deferred resize which hasn't affected our mVisibleArea yet
      nscoord oldWidthAppUnits, oldHeightAppUnits;
      RefPtr<nsViewManager> vm = presShell->GetViewManager();
      if (!vm) {
        return;
      }
      vm->GetWindowDimensions(&oldWidthAppUnits, &oldHeightAppUnits);
      float oldWidthDevPixels = oldWidthAppUnits / oldAppUnitsPerDevPixel;
      float oldHeightDevPixels = oldHeightAppUnits / oldAppUnitsPerDevPixel;

      AppUnitsPerDevPixelChanged();

      nscoord width = NSToCoordRound(oldWidthDevPixels * AppUnitsPerDevPixel());
      nscoord height =
          NSToCoordRound(oldHeightDevPixels * AppUnitsPerDevPixel());
      vm->SetWindowDimensions(width, height);
    }
    return;
  }

  if (StringBeginsWith(prefName, "browser.viewport."_ns) ||
      StringBeginsWith(prefName, "font.size.inflation."_ns) ||
      prefName.EqualsLiteral("dom.meta-viewport.enabled")) {
    if (mPresShell) {
      mPresShell->MaybeReflowForInflationScreenSizeChange();
    }
  }

  auto changeHint = nsChangeHint{0};
  auto restyleHint = RestyleHint{0};
  // Changing any of these potentially changes the value of @media
  // (prefers-contrast).
  // The layout.css.prefers-contrast.enabled pref itself is not handled here,
  // because that pref doesn't just affect the "live" value of the media query;
  // it affects whether it is parsed at all.
  if (prefName.EqualsLiteral("browser.display.document_color_use") ||
      prefName.EqualsLiteral("privacy.resistFingerprinting") ||
      prefName.EqualsLiteral("browser.display.foreground_color") ||
      prefName.EqualsLiteral("browser.display.background_color")) {
    MediaFeatureValuesChanged({MediaFeatureChangeReason::PreferenceChange},
                              MediaFeatureChangePropagation::JustThisDocument);
  }
  if (prefName.EqualsLiteral(GFX_MISSING_FONTS_NOTIFY_PREF)) {
    if (Preferences::GetBool(GFX_MISSING_FONTS_NOTIFY_PREF)) {
      if (!mMissingFonts) {
        mMissingFonts = MakeUnique<gfxMissingFontRecorder>();
        // trigger reflow to detect missing fonts on the current page
        changeHint |= NS_STYLE_HINT_REFLOW;
      }
    } else {
      if (mMissingFonts) {
        mMissingFonts->Clear();
      }
      mMissingFonts = nullptr;
    }
  }

  if (StringBeginsWith(prefName, "font."_ns) ||
      // Changes to font family preferences don't change anything in the
      // computed style data, so the style system won't generate a reflow hint
      // for us.  We need to do that manually.
      prefName.EqualsLiteral("intl.accept_languages") ||
      // Changes to bidi prefs need to trigger a reflow (see bug 443629)
      StringBeginsWith(prefName, "bidi."_ns) ||
      // Changes to font_rendering prefs need to trigger a reflow
      StringBeginsWith(prefName, "gfx.font_rendering."_ns)) {
    changeHint |= NS_STYLE_HINT_REFLOW;
    if (UsesFontMetricDependentFontUnits()) {
      restyleHint |= RestyleHint::RecascadeSubtree();
    }
  }

  // We will end up calling InvalidatePreferenceSheets one from each pres
  // context, but all it's doing is clearing its cached sheet pointers, so it
  // won't be wastefully recreating the sheet multiple times.
  //
  // The first pres context that flushes will be the one to cause the
  // reconstruction of the pref style sheet via the UpdatePreferenceStyles call
  // in FlushPendingNotifications.
  if (GlobalStyleSheetCache::AffectedByPref(prefName)) {
    restyleHint |= RestyleHint::RestyleSubtree();
    GlobalStyleSheetCache::InvalidatePreferenceSheets();
  }

  if (PreferenceSheet::AffectedByPref(prefName)) {
    restyleHint |= RestyleHint::RestyleSubtree();
    PreferenceSheet::Refresh();
  }

  // Same, this just frees a bunch of memory.
  StaticPresData::Get()->InvalidateFontPrefs();
  Document()->SetMayNeedFontPrefsUpdate();

  // Initialize our state from the user preferences.
  GetUserPreferences();

  FlushFontCache();
  if (UpdateFontVisibility()) {
    changeHint |= NS_STYLE_HINT_REFLOW;
  }

  // Preferences require rerunning selector matching because we rebuild
  // the pref style sheet for some preference changes.
  if (changeHint || restyleHint) {
    RebuildAllStyleData(changeHint, restyleHint);
  }

  InvalidatePaintedLayers();
}

nsresult nsPresContext::Init(nsDeviceContext* aDeviceContext) {
  NS_ASSERTION(!mInitialized, "attempt to reinit pres context");
  NS_ENSURE_ARG(aDeviceContext);

  mDeviceContext = aDeviceContext;

  // In certain rare cases (such as changing page mode), we tear down layout
  // state and re-initialize a new prescontext for a document. Given that we
  // hang style state off the DOM, we detect that re-initialization case and
  // lazily drop the servo data. We don't do this eagerly during layout teardown
  // because that would incur an extra whole-tree traversal that's unnecessary
  // most of the time.
  //
  // FIXME(emilio): I'm pretty sure this doesn't happen after bug 1414999.
  Element* root = mDocument->GetRootElement();
  if (root && root->HasServoData()) {
    RestyleManager::ClearServoDataFromSubtree(root);
  }

  if (mDeviceContext->SetFullZoom(mFullZoom)) {
    FlushFontCache();
  }
  mCurAppUnitsPerDevPixel = mDeviceContext->AppUnitsPerDevPixel();

  mEventManager = new mozilla::EventStateManager();

  mAnimationEventDispatcher = new mozilla::AnimationEventDispatcher(this);
  mEffectCompositor = new mozilla::EffectCompositor(this);
  mTransitionManager = MakeUnique<nsTransitionManager>(this);
  mAnimationManager = MakeUnique<nsAnimationManager>(this);

  if (mDocument->GetDisplayDocument()) {
    NS_ASSERTION(mDocument->GetDisplayDocument()->GetPresContext(),
                 "Why are we being initialized?");
    mRefreshDriver =
        mDocument->GetDisplayDocument()->GetPresContext()->RefreshDriver();
  } else {
    dom::Document* parent = mDocument->GetInProcessParentDocument();
    // Unfortunately, sometimes |parent| here has no presshell because
    // printing screws up things.  Assert that in other cases it does,
    // but whenever the shell is null just fall back on using our own
    // refresh driver.
    NS_ASSERTION(
        !parent || mDocument->IsStaticDocument() || parent->GetPresShell(),
        "How did we end up with a presshell if our parent doesn't "
        "have one?");
    if (parent && parent->GetPresContext()) {
      // XXX the document can change in AttachPresShell, does this work?
      dom::BrowsingContext* browsingContext = mDocument->GetBrowsingContext();
      if (browsingContext && !browsingContext->IsTop()) {
        Element* containingElement = mDocument->GetEmbedderElement();
        if (!containingElement->IsXULElement() ||
            !containingElement->HasAttr(kNameSpaceID_None,
                                        nsGkAtoms::forceOwnRefreshDriver)) {
          mRefreshDriver = parent->GetPresContext()->RefreshDriver();
        }
      }
    }

    if (!mRefreshDriver) {
      mRefreshDriver = new nsRefreshDriver(this);
    }
  }

  // Register callbacks so we're notified when the preferences change
  Preferences::RegisterPrefixCallbacks(nsPresContext::PreferenceChanged,
                                       gPrefixCallbackPrefs, this);
  Preferences::RegisterCallbacks(nsPresContext::PreferenceChanged,
                                 gExactCallbackPrefs, this);

  nsresult rv = mEventManager->Init();
  NS_ENSURE_SUCCESS(rv, rv);

  mEventManager->SetPresContext(this);

#if defined(MOZ_WIDGET_ANDROID)
  if (IsRootContentDocumentCrossProcess() &&
      MOZ_LIKELY(
          !Preferences::HasUserValue("layout.dynamic-toolbar-max-height"))) {
    if (BrowserChild* browserChild =
            BrowserChild::GetFrom(mDocument->GetDocShell())) {
      mDynamicToolbarMaxHeight = browserChild->GetDynamicToolbarMaxHeight();
      mDynamicToolbarHeight = mDynamicToolbarMaxHeight;
    }
  }
#endif

#ifdef DEBUG
  mInitialized = true;
#endif

  return NS_OK;
}

bool nsPresContext::UpdateFontVisibility() {
  FontVisibility oldValue = mFontVisibility;

  // Is this a private browsing context?
  bool isPrivate = false;
  if (nsCOMPtr<nsILoadContext> loadContext = mDocument->GetLoadContext()) {
    isPrivate = loadContext->UsePrivateBrowsing();
  }

  // Read the relevant pref depending on RFP/trackingProtection state
  // to determine the visibility level to use.
  int32_t level;
  if (StaticPrefs::privacy_resistFingerprinting()) {
    level = StaticPrefs::layout_css_font_visibility_resistFingerprinting();
  } else if (StaticPrefs::privacy_trackingprotection_enabled() ||
             (isPrivate &&
              StaticPrefs::privacy_trackingprotection_pbmode_enabled())) {
    level = StaticPrefs::layout_css_font_visibility_trackingprotection();
  } else {
    level = StaticPrefs::layout_css_font_visibility_standard();
  }

  // For private browsing contexts, apply the private-mode limit.
  if (isPrivate) {
    int32_t priv = StaticPrefs::layout_css_font_visibility_private();
    level = std::max(std::min(level, priv), int32_t(FontVisibility::Base));
  }

  // Clamp result to the valid range of levels.
  level = std::max(std::min(level, int32_t(FontVisibility::User)),
                   int32_t(FontVisibility::Base));

  mFontVisibility = FontVisibility(level);
  return mFontVisibility != oldValue;
}

void nsPresContext::ReportBlockedFontFamilyName(const nsCString& aFamily,
                                                FontVisibility aVisibility) {
  if (!mBlockedFonts.EnsureInserted(aFamily)) {
    return;
  }
  nsAutoString msg;
  msg.AppendPrintf(
      "Request for font \"%s\" blocked at visibility level %d (requires %d)\n",
      aFamily.get(), int(GetFontVisibility()), int(aVisibility));
  nsContentUtils::ReportToConsoleNonLocalized(msg, nsIScriptError::warningFlag,
                                              "Security"_ns, mDocument);
}

void nsPresContext::ReportBlockedFontFamily(const fontlist::Family& aFamily) {
  auto* fontList = gfxPlatformFontList::PlatformFontList()->SharedFontList();
  const nsCString& name = aFamily.DisplayName().AsString(fontList);
  ReportBlockedFontFamilyName(name, aFamily.Visibility());
}

void nsPresContext::ReportBlockedFontFamily(const gfxFontFamily& aFamily) {
  ReportBlockedFontFamilyName(aFamily.Name(), aFamily.Visibility());
}

void nsPresContext::InitFontCache() {
  if (!mFontCache) {
    mFontCache = new nsFontCache();
    mFontCache->Init(this);
  }
}

void nsPresContext::UpdateFontCacheUserFonts(gfxUserFontSet* aUserFontSet) {
  if (mFontCache) {
    mFontCache->UpdateUserFonts(aUserFontSet);
  }
}

already_AddRefed<nsFontMetrics> nsPresContext::GetMetricsFor(
    const nsFont& aFont, const nsFontMetrics::Params& aParams) {
  InitFontCache();
  return mFontCache->GetMetricsFor(aFont, aParams);
}

nsresult nsPresContext::FlushFontCache(void) {
  if (mFontCache) {
    mFontCache->Flush();
  }
  return NS_OK;
}

nsresult nsPresContext::FontMetricsDeleted(const nsFontMetrics* aFontMetrics) {
  if (mFontCache) {
    mFontCache->FontMetricsDeleted(aFontMetrics);
  }
  return NS_OK;
}

// Note: We don't hold a reference on the shell; it has a reference to
// us
void nsPresContext::AttachPresShell(mozilla::PresShell* aPresShell) {
  MOZ_ASSERT(!mPresShell);
  mPresShell = aPresShell;

  mRestyleManager = MakeUnique<mozilla::RestyleManager>(this);

  // Since CounterStyleManager is also the name of a method of
  // nsPresContext, it is necessary to prefix the class with the mozilla
  // namespace here.
  mCounterStyleManager = new mozilla::CounterStyleManager(this);

  dom::Document* doc = mPresShell->GetDocument();
  MOZ_ASSERT(doc);
  // Have to update PresContext's mDocument before calling any other methods.
  mDocument = doc;

  HandleGlobalThemeChange();

  // Initialize our state from the user preferences, now that we
  // have a presshell, and hence a document.
  GetUserPreferences();

  nsIURI* docURI = doc->GetDocumentURI();

  if (IsDynamic() && docURI) {
    if (!docURI->SchemeIs("chrome") && !docURI->SchemeIs("resource"))
      mImageAnimationMode = mImageAnimationModePref;
    else
      mImageAnimationMode = imgIContainer::kNormalAnimMode;
  }

  UpdateCharSet(doc->GetDocumentCharacterSet());
}

Maybe<ColorScheme> nsPresContext::GetOverriddenColorScheme() const {
  if (IsPrintingOrPrintPreview()) {
    return Some(ColorScheme::Light);
  }

  switch (mColorSchemeOverride) {
    case dom::PrefersColorSchemeOverride::Dark:
      return Some(ColorScheme::Dark);
    case dom::PrefersColorSchemeOverride::Light:
      return Some(ColorScheme::Light);
    case dom::PrefersColorSchemeOverride::None:
    case dom::PrefersColorSchemeOverride::EndGuard_:
      break;
  }

  return Nothing();
}

void nsPresContext::RecomputeBrowsingContextDependentData() {
  MOZ_ASSERT(mDocument);
  dom::Document* doc = mDocument;
  // Resource documents inherit all this state from their display document.
  while (dom::Document* outer = doc->GetDisplayDocument()) {
    doc = outer;
  }
  auto* browsingContext = doc->GetBrowsingContext();
  if (!browsingContext) {
    // This can legitimately happen for e.g. SVG images. Those just get scaled
    // as a result of the zoom on the embedder document so it doesn't really
    // matter... Medium also doesn't affect those.
    return;
  }
  SetFullZoom(browsingContext->FullZoom());
  SetTextZoom(browsingContext->TextZoom());
  SetOverrideDPPX(browsingContext->OverrideDPPX());

  auto oldOverride = mColorSchemeOverride;
  mColorSchemeOverride = browsingContext->Top()->PrefersColorSchemeOverride();
  if (oldOverride != mColorSchemeOverride) {
    // We need to restyle because not only media queries have changed, system
    // colors may as well via the prefers-color-scheme meta tag / effective
    // color-scheme property value.
    MediaFeatureValuesChanged({RestyleHint::RecascadeSubtree(), nsChangeHint(0),
                               MediaFeatureChangeReason::SystemMetricsChange},
                              MediaFeatureChangePropagation::JustThisDocument);
  }

  if (doc == mDocument) {
    // Medium doesn't apply to resource documents, etc.
    auto* top = browsingContext->Top();
    RefPtr<nsAtom> mediumToEmulate;
    if (MOZ_UNLIKELY(!top->GetMediumOverride().IsEmpty())) {
      nsAutoString lower;
      nsContentUtils::ASCIIToLower(top->GetMediumOverride(), lower);
      mediumToEmulate = NS_Atomize(lower);
    }
    EmulateMedium(mediumToEmulate);
  }

  mDocument->EnumerateExternalResources([](dom::Document& aSubResource) {
    if (nsPresContext* subResourcePc = aSubResource.GetPresContext()) {
      subResourcePc->RecomputeBrowsingContextDependentData();
    }
    return CallState::Continue;
  });
}

void nsPresContext::DetachPresShell() {
  // The counter style manager's destructor needs to deallocate with the
  // presshell arena. Disconnect it before nulling out the shell.
  //
  // XXXbholley: Given recent refactorings, it probably makes more sense to
  // just null our mPresShell at the bottom of this function. I'm leaving it
  // this way to preserve the old ordering, but I doubt anything would break.
  if (mCounterStyleManager) {
    mCounterStyleManager->Disconnect();
    mCounterStyleManager = nullptr;
  }

  mPresShell = nullptr;

  if (mAnimationEventDispatcher) {
    mAnimationEventDispatcher->Disconnect();
    mAnimationEventDispatcher = nullptr;
  }
  if (mEffectCompositor) {
    mEffectCompositor->Disconnect();
    mEffectCompositor = nullptr;
  }
  if (mTransitionManager) {
    mTransitionManager->Disconnect();
    mTransitionManager = nullptr;
  }
  if (mAnimationManager) {
    mAnimationManager->Disconnect();
    mAnimationManager = nullptr;
  }
  if (mRestyleManager) {
    mRestyleManager->Disconnect();
    mRestyleManager = nullptr;
  }
  if (mRefreshDriver && mRefreshDriver->GetPresContext() == this) {
    mRefreshDriver->Disconnect();
    // Can't null out the refresh driver here.
  }
}

void nsPresContext::DocumentCharSetChanged(NotNull<const Encoding*> aCharSet) {
  UpdateCharSet(aCharSet);
  FlushFontCache();

  // If a document contains one or more <script> elements, frame construction
  // might happen earlier than the UpdateCharSet(), so we need to restyle
  // descendants to make their style data up-to-date.
  //
  // FIXME(emilio): Revisit whether this is true after bug 1438911.
  RebuildAllStyleData(NS_STYLE_HINT_REFLOW, RestyleHint::RecascadeSubtree());
}

void nsPresContext::UpdateCharSet(NotNull<const Encoding*> aCharSet) {
  switch (GET_BIDI_OPTION_TEXTTYPE(GetBidi())) {
    case IBMBIDI_TEXTTYPE_LOGICAL:
      SetVisualMode(false);
      break;

    case IBMBIDI_TEXTTYPE_VISUAL:
      SetVisualMode(true);
      break;

    case IBMBIDI_TEXTTYPE_CHARSET:
    default:
      SetVisualMode(IsVisualCharset(aCharSet));
  }
}

nsPresContext* nsPresContext::GetParentPresContext() const {
  mozilla::PresShell* presShell = GetPresShell();
  if (presShell) {
    nsViewManager* viewManager = presShell->GetViewManager();
    if (viewManager) {
      nsView* view = viewManager->GetRootView();
      if (view) {
        view = view->GetParent();  // anonymous inner view
        if (view) {
          view = view->GetParent();  // subdocumentframe's view
          if (view) {
            nsIFrame* f = view->GetFrame();
            if (f) {
              return f->PresContext();
            }
          }
        }
      }
    }
  }
  return nullptr;
}

nsPresContext* nsPresContext::GetInProcessRootContentDocumentPresContext() {
  if (IsChrome()) return nullptr;
  nsPresContext* pc = this;
  for (;;) {
    nsPresContext* parent = pc->GetParentPresContext();
    if (!parent || parent->IsChrome()) return pc;
    pc = parent;
  }
}

nsIWidget* nsPresContext::GetNearestWidget(nsPoint* aOffset) {
  NS_ENSURE_TRUE(mPresShell, nullptr);
  nsViewManager* vm = mPresShell->GetViewManager();
  NS_ENSURE_TRUE(vm, nullptr);
  nsView* rootView = vm->GetRootView();
  NS_ENSURE_TRUE(rootView, nullptr);
  return rootView->GetNearestWidget(aOffset);
}

already_AddRefed<nsIWidget> nsPresContext::GetRootWidget() const {
  NS_ENSURE_TRUE(mPresShell, nullptr);
  nsViewManager* vm = mPresShell->GetViewManager();
  if (!vm) {
    return nullptr;
  }

  return vm->GetRootWidget();
}

// We may want to replace this with something faster, maybe caching the root
// prescontext
nsRootPresContext* nsPresContext::GetRootPresContext() const {
  nsPresContext* pc = const_cast<nsPresContext*>(this);
  for (;;) {
    nsPresContext* parent = pc->GetParentPresContext();
    if (!parent) break;
    pc = parent;
  }
  return pc->IsRoot() ? static_cast<nsRootPresContext*>(pc) : nullptr;
}

// Helper function for setting Anim Mode on image
static void SetImgAnimModeOnImgReq(imgIRequest* aImgReq, uint16_t aMode) {
  if (aImgReq) {
    nsCOMPtr<imgIContainer> imgCon;
    aImgReq->GetImage(getter_AddRefs(imgCon));
    if (imgCon) {
      imgCon->SetAnimationMode(aMode);
    }
  }
}

// IMPORTANT: Assumption is that all images for a Presentation
// have the same Animation Mode (pavlov said this was OK)
//
// Walks content and set the animation mode
// this is a way to turn on/off image animations
void nsPresContext::SetImgAnimations(nsIContent* aParent, uint16_t aMode) {
  nsCOMPtr<nsIImageLoadingContent> imgContent(do_QueryInterface(aParent));
  if (imgContent) {
    nsCOMPtr<imgIRequest> imgReq;
    imgContent->GetRequest(nsIImageLoadingContent::CURRENT_REQUEST,
                           getter_AddRefs(imgReq));
    SetImgAnimModeOnImgReq(imgReq, aMode);
  }

  for (nsIContent* childContent = aParent->GetFirstChild(); childContent;
       childContent = childContent->GetNextSibling()) {
    SetImgAnimations(childContent, aMode);
  }
}

void nsPresContext::SetSMILAnimations(dom::Document* aDoc, uint16_t aNewMode,
                                      uint16_t aOldMode) {
  if (aDoc->HasAnimationController()) {
    SMILAnimationController* controller = aDoc->GetAnimationController();
    switch (aNewMode) {
      case imgIContainer::kNormalAnimMode:
      case imgIContainer::kLoopOnceAnimMode:
        if (aOldMode == imgIContainer::kDontAnimMode)
          controller->Resume(SMILTimeContainer::PAUSE_USERPREF);
        break;

      case imgIContainer::kDontAnimMode:
        if (aOldMode != imgIContainer::kDontAnimMode)
          controller->Pause(SMILTimeContainer::PAUSE_USERPREF);
        break;
    }
  }
}

void nsPresContext::SetImageAnimationMode(uint16_t aMode) {
  NS_ASSERTION(aMode == imgIContainer::kNormalAnimMode ||
                   aMode == imgIContainer::kDontAnimMode ||
                   aMode == imgIContainer::kLoopOnceAnimMode,
               "Wrong Animation Mode is being set!");

  // Image animation mode cannot be changed when rendering to a printer.
  if (!IsDynamic()) return;

  // Now walk the content tree and set the animation mode
  // on all the images.
  if (mPresShell) {
    dom::Document* doc = mPresShell->GetDocument();
    if (doc) {
      doc->StyleImageLoader()->SetAnimationMode(aMode);

      Element* rootElement = doc->GetRootElement();
      if (rootElement) {
        SetImgAnimations(rootElement, aMode);
      }
      SetSMILAnimations(doc, aMode, mImageAnimationMode);
    }
  }

  mImageAnimationMode = aMode;
}

void nsPresContext::UpdateEffectiveTextZoom() {
  float newZoom = mSystemFontScale * mTextZoom;
  float minZoom = StaticPrefs::zoom_minPercent() / 100.0f;
  float maxZoom = StaticPrefs::zoom_maxPercent() / 100.0f;

  if (newZoom < minZoom) {
    newZoom = minZoom;
  } else if (newZoom > maxZoom) {
    newZoom = maxZoom;
  }

  mEffectiveTextZoom = newZoom;

  // Media queries could have changed, since we changed the meaning
  // of 'em' units in them.
  MediaFeatureValuesChanged(
      {RestyleHint::RecascadeSubtree(), NS_STYLE_HINT_REFLOW,
       MediaFeatureChangeReason::ZoomChange},
      MediaFeatureChangePropagation::JustThisDocument);
}

float nsPresContext::GetDeviceFullZoom() {
  return mDeviceContext->GetFullZoom();
}

void nsPresContext::SetFullZoom(float aZoom) {
  if (!mPresShell || mFullZoom == aZoom) {
    return;
  }

  // Re-fetch the view manager's window dimensions in case there's a deferred
  // resize which hasn't affected our mVisibleArea yet
  nscoord oldWidthAppUnits, oldHeightAppUnits;
  mPresShell->GetViewManager()->GetWindowDimensions(&oldWidthAppUnits,
                                                    &oldHeightAppUnits);
  float oldWidthDevPixels = oldWidthAppUnits / float(mCurAppUnitsPerDevPixel);
  float oldHeightDevPixels = oldHeightAppUnits / float(mCurAppUnitsPerDevPixel);
  mDeviceContext->SetFullZoom(aZoom);

  NS_ASSERTION(!mSuppressResizeReflow,
               "two zooms happening at the same time? Impossible!");

  // We can't suppress the resize reflow if we support APZ zooming, as MVM
  // relies on ResizeReflowIgnoreOverride() actually updating layout to update
  // the viewport based on that.
  RefPtr<MobileViewportManager> mvm = mPresShell->GetMobileViewportManager();
  mSuppressResizeReflow = !mvm;

  mFullZoom = aZoom;

  AppUnitsPerDevPixelChanged();

  mPresShell->GetViewManager()->SetWindowDimensions(
      NSToCoordRound(oldWidthDevPixels * AppUnitsPerDevPixel()),
      NSToCoordRound(oldHeightDevPixels * AppUnitsPerDevPixel()));

  mSuppressResizeReflow = false;
}

void nsPresContext::SetOverrideDPPX(float aDPPX) {
  // SetOverrideDPPX is called during navigations, including history
  // traversals.  In that case, it's typically called with our current value,
  // and we don't need to actually do anything.
  if (aDPPX == GetOverrideDPPX()) {
    return;
  }

  mMediaEmulationData.mDPPX = aDPPX;
  MediaFeatureValuesChanged({MediaFeatureChangeReason::ResolutionChange},
                            MediaFeatureChangePropagation::JustThisDocument);
}

gfxSize nsPresContext::ScreenSizeInchesForFontInflation(bool* aChanged) {
  if (aChanged) {
    *aChanged = false;
  }

  nsDeviceContext* dx = DeviceContext();
  nsRect clientRect;
  dx->GetClientRect(clientRect);  // FIXME: GetClientRect looks expensive
  float unitsPerInch = dx->AppUnitsPerPhysicalInch();
  gfxSize deviceSizeInches(float(clientRect.width) / unitsPerInch,
                           float(clientRect.height) / unitsPerInch);

  if (mLastFontInflationScreenSize == gfxSize(-1.0, -1.0)) {
    mLastFontInflationScreenSize = deviceSizeInches;
  }

  if (deviceSizeInches != mLastFontInflationScreenSize && aChanged) {
    *aChanged = true;
    mLastFontInflationScreenSize = deviceSizeInches;
  }

  return deviceSizeInches;
}

static bool CheckOverflow(const ComputedStyle* aComputedStyle,
                          ScrollStyles* aStyles) {
  // If they're not styled yet, we'll get around to it when constructing frames
  // for the element.
  if (!aComputedStyle) {
    return false;
  }
  const nsStyleDisplay* display = aComputedStyle->StyleDisplay();

  // If they will generate no box, just don't.
  if (display->mDisplay == StyleDisplay::None ||
      display->mDisplay == StyleDisplay::Contents) {
    return false;
  }

  // NOTE(emilio): This check needs to match the one in
  // Document::IsPotentiallyScrollable.
  if (display->OverflowIsVisibleInBothAxis()) {
    return false;
  }

  *aStyles =
      ScrollStyles(*display, ScrollStyles::MapOverflowToValidScrollStyle);
  return true;
}

// https://drafts.csswg.org/css-overflow/#overflow-propagation
//
// NOTE(emilio): We may need to use out-of-date styles for this, since this is
// called from nsCSSFrameConstructor::ContentRemoved. We could refactor this a
// bit to avoid doing that, and also fix correctness issues (we don't invalidate
// properly when we insert a body element and there is a previous one, for
// example).
static Element* GetPropagatedScrollStylesForViewport(
    nsPresContext* aPresContext, ScrollStyles* aStyles) {
  Document* document = aPresContext->Document();
  Element* docElement = document->GetRootElement();
  // docElement might be null if we're doing this after removing it.
  if (!docElement) {
    return nullptr;
  }

  // Check the style on the document root element
  const auto* rootStyle = Servo_Element_GetMaybeOutOfDateStyle(docElement);
  if (CheckOverflow(rootStyle, aStyles)) {
    // tell caller we stole the overflow style from the root element
    return docElement;
  }

  // Don't look in the BODY for non-HTML documents or HTML documents
  // with non-HTML roots.
  // XXX this should be earlier; we shouldn't even look at the document root
  // for non-HTML documents. Fix this once we support explicit CSS styling
  // of the viewport
  if (!document->IsHTMLOrXHTML() || !docElement->IsHTMLElement()) {
    return nullptr;
  }

  Element* bodyElement = document->AsHTMLDocument()->GetBodyElement();
  if (!bodyElement) {
    return nullptr;
  }

  MOZ_ASSERT(bodyElement->IsHTMLElement(nsGkAtoms::body),
             "GetBodyElement returned something bogus");

  const auto* bodyStyle = Servo_Element_GetMaybeOutOfDateStyle(bodyElement);
  if (CheckOverflow(bodyStyle, aStyles)) {
    // tell caller we stole the overflow style from the body element
    return bodyElement;
  }

  return nullptr;
}

Element* nsPresContext::UpdateViewportScrollStylesOverride() {
  ScrollStyles oldViewportScrollStyles = mViewportScrollStyles;

  // Start off with our default styles, and then update them as needed.
  mViewportScrollStyles =
      ScrollStyles(StyleOverflow::Auto, StyleOverflow::Auto);
  mViewportScrollOverrideElement = nullptr;
  // Don't propagate the scrollbar state in printing or print preview.
  if (!IsPaginated()) {
    mViewportScrollOverrideElement =
        GetPropagatedScrollStylesForViewport(this, &mViewportScrollStyles);
  }

  dom::Document* document = Document();
  if (Element* fullscreenElement = document->GetFullscreenElement()) {
    // If the document is in fullscreen, but the fullscreen element is
    // not the root element, we should explicitly suppress the scrollbar
    // here. Note that, we still need to return the original element
    // the styles are from, so that the state of those elements is not
    // affected across fullscreen change.
    if (fullscreenElement != document->GetRootElement() &&
        fullscreenElement != mViewportScrollOverrideElement) {
      mViewportScrollStyles =
          ScrollStyles(StyleOverflow::Hidden, StyleOverflow::Hidden);
    }
  }

  if (mViewportScrollStyles != oldViewportScrollStyles) {
    if (mPresShell) {
      if (nsIFrame* frame = mPresShell->GetRootFrame()) {
        frame->SchedulePaint();
      }
    }
  }

  return mViewportScrollOverrideElement;
}

bool nsPresContext::ElementWouldPropagateScrollStyles(const Element& aElement) {
  if (aElement.GetParent() && !aElement.IsHTMLElement(nsGkAtoms::body)) {
    // We certainly won't be propagating from this element.
    return false;
  }

  // Go ahead and just call GetPropagatedScrollStylesForViewport, but update
  // a dummy ScrollStyles we don't care about.  It'll do a bit of extra work,
  // but saves us having to have more complicated code or more code duplication;
  // in practice we will make this call quite rarely, because we checked for all
  // the common cases above.
  ScrollStyles dummy(StyleOverflow::Auto, StyleOverflow::Auto);
  return GetPropagatedScrollStylesForViewport(this, &dummy) == &aElement;
}

nsISupports* nsPresContext::GetContainerWeak() const {
  return mDocument->GetDocShell();
}

nscolor nsPresContext::DefaultBackgroundColor() const {
  return PrefSheetPrefs()
      .ColorsFor(mDocument->DefaultColorScheme())
      .mDefaultBackground;
}

nsDocShell* nsPresContext::GetDocShell() const {
  return nsDocShell::Cast(mDocument->GetDocShell());
}

bool nsPresContext::BidiEnabled() const { return Document()->GetBidiEnabled(); }

void nsPresContext::SetBidiEnabled() const { Document()->SetBidiEnabled(); }

void nsPresContext::SetBidi(uint32_t aSource) {
  // Don't do all this stuff unless the options have changed.
  if (aSource == GetBidi()) {
    return;
  }

  Document()->SetBidiOptions(aSource);
  if (IBMBIDI_TEXTDIRECTION_RTL == GET_BIDI_OPTION_DIRECTION(aSource) ||
      IBMBIDI_NUMERAL_HINDI == GET_BIDI_OPTION_NUMERAL(aSource)) {
    SetBidiEnabled();
  }
  if (IBMBIDI_TEXTTYPE_VISUAL == GET_BIDI_OPTION_TEXTTYPE(aSource)) {
    SetVisualMode(true);
  } else if (IBMBIDI_TEXTTYPE_LOGICAL == GET_BIDI_OPTION_TEXTTYPE(aSource)) {
    SetVisualMode(false);
  } else {
    SetVisualMode(IsVisualCharset(Document()->GetDocumentCharacterSet()));
  }
}

uint32_t nsPresContext::GetBidi() const { return Document()->GetBidiOptions(); }

void nsPresContext::RecordInteractionTime(InteractionType aType,
                                          const TimeStamp& aTimeStamp) {
  if (!mInteractionTimeEnabled || aTimeStamp.IsNull()) {
    return;
  }

  // Array of references to the member variable of each time stamp
  // for the different interaction types, keyed by InteractionType.
  TimeStamp nsPresContext::*interactionTimes[] = {
      &nsPresContext::mFirstClickTime, &nsPresContext::mFirstKeyTime,
      &nsPresContext::mFirstMouseMoveTime, &nsPresContext::mFirstScrollTime};

  // Array of histogram IDs for the different interaction types,
  // keyed by InteractionType.
  Telemetry::HistogramID histogramIds[] = {
      Telemetry::TIME_TO_FIRST_CLICK_MS, Telemetry::TIME_TO_FIRST_KEY_INPUT_MS,
      Telemetry::TIME_TO_FIRST_MOUSE_MOVE_MS,
      Telemetry::TIME_TO_FIRST_SCROLL_MS};

  TimeStamp& interactionTime =
      this->*(interactionTimes[static_cast<uint32_t>(aType)]);
  if (!interactionTime.IsNull()) {
    // We have already recorded an interaction time.
    return;
  }

  // Record the interaction time if it occurs after the first paint
  // of the top level content document.
  nsPresContext* inProcessRootPresContext =
      GetInProcessRootContentDocumentPresContext();

  if (!inProcessRootPresContext ||
      !inProcessRootPresContext->IsRootContentDocumentCrossProcess()) {
    // There is no top content pres context, or we are in a cross process
    // document so we don't care about the interaction time. Record a value
    // anyways to avoid trying to find the top content pres context in future
    // interactions.
    interactionTime = TimeStamp::Now();
    return;
  }

  if (inProcessRootPresContext->mFirstNonBlankPaintTime.IsNull() ||
      inProcessRootPresContext->mFirstNonBlankPaintTime > aTimeStamp) {
    // Top content pres context has not had a non-blank paint yet
    // or the event timestamp is before the first non-blank paint,
    // so don't record interaction time.
    return;
  }

  // Check if we are recording the first of any of the interaction types.
  bool isFirstInteraction = true;
  for (TimeStamp nsPresContext::*memberPtr : interactionTimes) {
    TimeStamp& timeStamp = this->*(memberPtr);
    if (!timeStamp.IsNull()) {
      isFirstInteraction = false;
      break;
    }
  }

  interactionTime = TimeStamp::Now();
  // Only the top level content pres context reports first interaction
  // time to telemetry (if it hasn't already done so).
  if (this == inProcessRootPresContext) {
    if (Telemetry::CanRecordExtended()) {
      double millis =
          (interactionTime - mFirstNonBlankPaintTime).ToMilliseconds();
      Telemetry::Accumulate(histogramIds[static_cast<uint32_t>(aType)], millis);

      if (isFirstInteraction) {
        Telemetry::Accumulate(Telemetry::TIME_TO_FIRST_INTERACTION_MS, millis);
      }
    }
  } else {
    inProcessRootPresContext->RecordInteractionTime(aType, aTimeStamp);
  }
}

nsITheme* nsPresContext::EnsureTheme() {
  MOZ_ASSERT(!mTheme);
  if (Document()->ShouldAvoidNativeTheme()) {
    BrowsingContext* bc = Document()->GetBrowsingContext();
    if (bc && bc->Top()->InRDMPane()) {
      mTheme = do_GetRDMThemeDoNotUseDirectly();
    } else {
      mTheme = do_GetBasicNativeThemeDoNotUseDirectly();
    }
  } else {
    mTheme = do_GetNativeThemeDoNotUseDirectly();
  }
  MOZ_RELEASE_ASSERT(mTheme);
  return mTheme;
}

void nsPresContext::RecomputeTheme() {
  if (!mTheme) {
    return;
  }
  nsCOMPtr<nsITheme> oldTheme = std::move(mTheme);
  EnsureTheme();
  if (oldTheme == mTheme) {
    return;
  }
  // Theme only affects layout information, not style, so we just need to
  // reframe (as it affects whether we create scrollbar buttons for example).
  RebuildAllStyleData(nsChangeHint_ReconstructFrame, RestyleHint{0});
}

bool nsPresContext::UseOverlayScrollbars() const {
  if (LookAndFeel::GetInt(LookAndFeel::IntID::UseOverlayScrollbars)) {
    return true;
  }
  BrowsingContext* bc = Document()->GetBrowsingContext();
  return bc && bc->Top()->InRDMPane();
}

void nsPresContext::ThemeChanged(widget::ThemeChangeKind aKind) {
  // NOTE(emilio): This ideally wouldn't need to be a _TEXT() marker, but
  // otherwise the stack is not captured, see bug 1670046.
  PROFILER_MARKER_TEXT("ThemeChanged", LAYOUT, MarkerStack::Capture(), ""_ns);

  mPendingThemeChangeKind |= unsigned(aKind);
  sPendingThemeChangeKind |= aKind;

  if (!mPendingThemeChanged) {
    nsCOMPtr<nsIRunnable> ev =
        new WeakRunnableMethod("nsPresContext::ThemeChangedInternal", this,
                               &nsPresContext::ThemeChangedInternal);
    RefreshDriver()->AddEarlyRunner(ev);
    mPendingThemeChanged = true;
  }

  sPendingThemeChange = true;
  sPendingThemeChangeKind |= aKind;
}

void nsPresContext::ThemeChangedInternal() {
  MOZ_ASSERT(mPendingThemeChanged);

  mPendingThemeChanged = false;

  const auto kind = widget::ThemeChangeKind(mPendingThemeChangeKind);
  mPendingThemeChangeKind = 0;

  HandleGlobalThemeChange();

  // Changes to system metrics and other look and feel values can change media
  // queries on them.
  //
  // Changes in theme can change system colors (whose changes are properly
  // reflected in computed style data), system fonts (whose changes are
  // some reflected (like sizes and such) and some not), and -moz-appearance
  // (whose changes are not), so we need to recascade for the first, and reflow
  // for the rest.
  auto restyleHint = (kind & widget::ThemeChangeKind::Style)
                         ? RestyleHint::RecascadeSubtree()
                         : RestyleHint{0};
  auto changeHint = (kind & widget::ThemeChangeKind::Layout)
                        ? NS_STYLE_HINT_REFLOW
                        : nsChangeHint(0);
  MediaFeatureValuesChanged(
      {restyleHint, changeHint, MediaFeatureChangeReason::SystemMetricsChange},
      MediaFeatureChangePropagation::All);

  if (Document()->IsInChromeDocShell()) {
    if (RefPtr<nsPIDOMWindowInner> win = Document()->GetInnerWindow()) {
      nsContentUtils::DispatchEventOnlyToChrome(
          Document(), win, u"nativethemechange"_ns, CanBubble::eYes,
          Cancelable::eYes, nullptr);
    }
  }
}

void nsPresContext::UIResolutionChanged() {
  if (!mPendingUIResolutionChanged) {
    nsCOMPtr<nsIRunnable> ev =
        NewRunnableMethod("nsPresContext::UIResolutionChangedInternal", this,
                          &nsPresContext::UIResolutionChangedInternal);
    nsresult rv = Document()->Dispatch(TaskCategory::Other, ev.forget());
    if (NS_SUCCEEDED(rv)) {
      mPendingUIResolutionChanged = true;
    }
  }
}

void nsPresContext::UIResolutionChangedSync() {
  if (!mPendingUIResolutionChanged) {
    mPendingUIResolutionChanged = true;
    UIResolutionChangedInternalScale(0.0);
  }
}

static void NotifyTabUIResolutionChanged(nsIRemoteTab* aTab, void* aArg) {
  aTab->NotifyResolutionChanged();
}

static void NotifyChildrenUIResolutionChanged(nsPIDOMWindowOuter* aWindow) {
  nsCOMPtr<Document> doc = aWindow->GetExtantDoc();
  RefPtr<nsPIWindowRoot> topLevelWin = nsContentUtils::GetWindowRoot(doc);
  if (!topLevelWin) {
    return;
  }
  topLevelWin->EnumerateBrowsers(NotifyTabUIResolutionChanged, nullptr);
}

void nsPresContext::UIResolutionChangedInternal() {
  UIResolutionChangedInternalScale(0.0);
}

void nsPresContext::UIResolutionChangedInternalScale(double aScale) {
  mPendingUIResolutionChanged = false;

  mDeviceContext->CheckDPIChange(&aScale);
  if (mCurAppUnitsPerDevPixel != mDeviceContext->AppUnitsPerDevPixel()) {
    AppUnitsPerDevPixelChanged();
  }

  if (GetPresShell()) {
    GetPresShell()->RefreshZoomConstraintsForScreenSizeChange();
  }

  // Recursively notify all remote leaf descendants of the change.
  if (nsPIDOMWindowOuter* window = mDocument->GetWindow()) {
    NotifyChildrenUIResolutionChanged(window);
  }

  auto recurse = [aScale](dom::Document& aSubDoc) {
    if (nsPresContext* pc = aSubDoc.GetPresContext()) {
      // For subdocuments, we want to apply the parent's scale, because there
      // are cases where the subdoc's device context is connected to a widget
      // that has an out-of-date resolution (it's on a different screen, but
      // currently hidden, and will not be updated until shown): bug 1249279.
      pc->UIResolutionChangedInternalScale(aScale);
    }
    return CallState::Continue;
  };
  mDocument->EnumerateSubDocuments(recurse);
}

void nsPresContext::EmulateMedium(nsAtom* aMediaType) {
  MOZ_ASSERT(!aMediaType || aMediaType->IsAsciiLowercase());
  RefPtr<const nsAtom> oldMedium = Medium();
  mMediaEmulationData.mMedium = aMediaType;

  if (Medium() != oldMedium) {
    MediaFeatureValuesChanged({MediaFeatureChangeReason::MediumChange},
                              MediaFeatureChangePropagation::JustThisDocument);
  }
}

void nsPresContext::ContentLanguageChanged() {
  PostRebuildAllStyleDataEvent(nsChangeHint(0),
                               RestyleHint::RecascadeSubtree());
}

void nsPresContext::RegisterManagedPostRefreshObserver(
    ManagedPostRefreshObserver* aObserver) {
  if (MOZ_UNLIKELY(!mPresShell)) {
    // If we're detached from our pres shell already, refuse to keep observer
    // around, as that'd create a cycle.
    RefPtr<ManagedPostRefreshObserver> obs = aObserver;
    obs->Cancel();
    return;
  }

  RefreshDriver()->AddPostRefreshObserver(
      static_cast<nsAPostRefreshObserver*>(aObserver));
  mManagedPostRefreshObservers.AppendElement(aObserver);
}

void nsPresContext::UnregisterManagedPostRefreshObserver(
    ManagedPostRefreshObserver* aObserver) {
  RefreshDriver()->RemovePostRefreshObserver(
      static_cast<nsAPostRefreshObserver*>(aObserver));
  DebugOnly<bool> removed =
      mManagedPostRefreshObservers.RemoveElement(aObserver);
  MOZ_ASSERT(removed,
             "ManagedPostRefreshObserver should be owned by PresContext");
}

void nsPresContext::CancelManagedPostRefreshObservers() {
  auto observers = std::move(mManagedPostRefreshObservers);
  nsRefreshDriver* driver = RefreshDriver();
  for (const auto& observer : observers) {
    observer->Cancel();
    driver->RemovePostRefreshObserver(
        static_cast<nsAPostRefreshObserver*>(observer));
  }
}

void nsPresContext::RebuildAllStyleData(nsChangeHint aExtraHint,
                                        const RestyleHint& aRestyleHint) {
  if (!mPresShell) {
    // We must have been torn down. Nothing to do here.
    return;
  }

  // TODO(emilio): It's unclear to me why would these three calls below be
  // needed. In particular, RebuildAllStyleData doesn't rebuild rules or
  // specified style information and such (note the comment in
  // RestyleManager::RebuildAllStyleData re. the funny semantics), so I
  // don't know why should we rebuild the user font set / counter styles /
  // etc...
  mDocument->MarkUserFontSetDirty();
  MarkCounterStylesDirty();
  MarkFontFeatureValuesDirty();
  PostRebuildAllStyleDataEvent(aExtraHint, aRestyleHint);
}

void nsPresContext::PostRebuildAllStyleDataEvent(
    nsChangeHint aExtraHint, const RestyleHint& aRestyleHint) {
  if (!mPresShell) {
    // We must have been torn down. Nothing to do here.
    return;
  }
  if (aRestyleHint.DefinitelyRecascadesAllSubtree()) {
    mUsesFontMetricDependentFontUnits = false;
  }
  RestyleManager()->RebuildAllStyleData(aExtraHint, aRestyleHint);
}

void nsPresContext::MediaFeatureValuesChanged(
    const MediaFeatureChange& aChange,
    MediaFeatureChangePropagation aPropagation) {
  if (mPresShell) {
    mPresShell->EnsureStyleFlush();
  }

  if (!mPendingMediaFeatureValuesChange) {
    mPendingMediaFeatureValuesChange = MakeUnique<MediaFeatureChange>(aChange);
  } else {
    *mPendingMediaFeatureValuesChange |= aChange;
  }

  if (aPropagation & MediaFeatureChangePropagation::Images) {
    // Propagate the media feature value change down to any SVG images the
    // document is using.
    mDocument->ImageTracker()->MediaFeatureValuesChangedAllDocuments(aChange);
  }

  if (aPropagation & MediaFeatureChangePropagation::SubDocuments) {
    // And then into any subdocuments.
    auto recurse = [&aChange, aPropagation](dom::Document& aSubDoc) {
      if (nsPresContext* pc = aSubDoc.GetPresContext()) {
        pc->MediaFeatureValuesChanged(aChange, aPropagation);
      }
      return CallState::Continue;
    };
    mDocument->EnumerateSubDocuments(recurse);
  }
}

bool nsPresContext::FlushPendingMediaFeatureValuesChanged() {
  if (!mPendingMediaFeatureValuesChange) {
    return false;
  }

  MediaFeatureChange change = *mPendingMediaFeatureValuesChange;
  mPendingMediaFeatureValuesChange.reset();

  // MediumFeaturesChanged updates the applied rules, so it always gets called.
  if (mPresShell) {
    change.mRestyleHint |=
        mPresShell->StyleSet()->MediumFeaturesChanged(change.mReason);
  }

  const bool changedStyle = change.mRestyleHint || change.mChangeHint;
  if (changedStyle) {
    RebuildAllStyleData(change.mChangeHint, change.mRestyleHint);
  }

  if (mDocument->IsBeingUsedAsImage()) {
    MOZ_ASSERT(mDocument->MediaQueryLists().isEmpty());
    return changedStyle;
  }

  mDocument->NotifyMediaFeatureValuesChanged();

  // https://drafts.csswg.org/cssom-view/#evaluate-media-queries-and-report-changes
  //
  // Media query list listeners should be notified from a queued task
  // (in HTML5 terms), although we also want to notify them on certain
  // flushes.  (We're already running off an event.)
  //
  // TODO: This should be better integrated into the "update the rendering"
  // steps: https://html.spec.whatwg.org/#update-the-rendering
  //
  // Note that we do this after the new style from media queries in
  // style sheets has been computed.

  if (mDocument->MediaQueryLists().isEmpty()) {
    return changedStyle;
  }

  // We build a list of all the notifications we're going to send
  // before we send any of them.
  nsTArray<RefPtr<mozilla::dom::MediaQueryList>> listsToNotify;
  for (MediaQueryList* mql = mDocument->MediaQueryLists().getFirst(); mql;
       mql = static_cast<LinkedListElement<MediaQueryList>*>(mql)->getNext()) {
    if (mql->MediaFeatureValuesChanged()) {
      listsToNotify.AppendElement(mql);
    }
  }

  if (!listsToNotify.IsEmpty()) {
    nsContentUtils::AddScriptRunner(NS_NewRunnableFunction(
        "nsPresContext::FlushPendingMediaFeatureValuesChanged",
        [list = std::move(listsToNotify)] {
          for (const auto& mql : list) {
            nsAutoMicroTask mt;
            mql->FireChangeEvent();
          }
        }));
  }

  return changedStyle;
}

void nsPresContext::SizeModeChanged(nsSizeMode aSizeMode) {
  if (nsPIDOMWindowOuter* window = mDocument->GetWindow()) {
    nsContentUtils::CallOnAllRemoteChildren(
        window, [&aSizeMode](BrowserParent* aBrowserParent) -> CallState {
          aBrowserParent->SizeModeChanged(aSizeMode);
          return CallState::Continue;
        });
  }
  MediaFeatureValuesChanged({MediaFeatureChangeReason::SizeModeChange},
                            MediaFeatureChangePropagation::SubDocuments);
}

nsCompatibility nsPresContext::CompatibilityMode() const {
  return Document()->GetCompatibilityMode();
}

void nsPresContext::SetPaginatedScrolling(bool aPaginated) {
  if (mType == eContext_PrintPreview || mType == eContext_PageLayout) {
    mCanPaginatedScroll = aPaginated;
  }
}

void nsPresContext::SetPrintSettings(nsIPrintSettings* aPrintSettings) {
  if (mMedium != nsGkAtoms::print) {
    return;
  }

  mPrintSettings = aPrintSettings;
  mDefaultPageMargin = nsMargin();
  if (!mPrintSettings) {
    return;
  }

  // Set the presentation context to the value in the print settings.
  mDrawColorBackground = mPrintSettings->GetPrintBGColors();
  mDrawImageBackground = mPrintSettings->GetPrintBGImages();

  nsIntMargin unwriteableTwips = mPrintSettings->GetUnwriteableMarginInTwips();
  NS_ASSERTION(unwriteableTwips.top >= 0 && unwriteableTwips.right >= 0 &&
                   unwriteableTwips.bottom >= 0 && unwriteableTwips.left >= 0,
               "Unwriteable twips should be non-negative");

  nsIntMargin marginTwips = mPrintSettings->GetMarginInTwips();
  marginTwips.EnsureAtLeast(unwriteableTwips);
  mDefaultPageMargin = nsPresContext::CSSTwipsToAppUnits(marginTwips);
}

bool nsPresContext::EnsureVisible() {
  BrowsingContext* browsingContext =
      mDocument ? mDocument->GetBrowsingContext() : nullptr;
  if (!browsingContext || browsingContext->IsInBFCache()) {
    return false;
  }

  nsCOMPtr<nsIDocShell> docShell(GetDocShell());
  if (!docShell) {
    return false;
  }
  nsCOMPtr<nsIContentViewer> cv;
  docShell->GetContentViewer(getter_AddRefs(cv));
  // Make sure this is the content viewer we belong with
  if (!cv || cv->GetPresContext() != this) {
    return false;
  }
  // OK, this is us.  We want to call Show() on the content viewer.
  nsresult result = cv->Show();
  return NS_SUCCEEDED(result);
}

#ifdef MOZ_REFLOW_PERF
void nsPresContext::CountReflows(const char* aName, nsIFrame* aFrame) {
  if (mPresShell) {
    mPresShell->CountReflows(aName, aFrame);
  }
}
#endif

gfxUserFontSet* nsPresContext::GetUserFontSet() {
  return mDocument->GetUserFontSet();
}

void nsPresContext::UserFontSetUpdated(gfxUserFontEntry* aUpdatedFont) {
  if (!mPresShell) {
    return;
  }

  // Note: this method is called without a font when rules in the userfont set
  // are updated.
  //
  // We can avoid a full restyle if font-metric-dependent units are not in use,
  // since we know there's no style resolution that would depend on this font
  // and trigger its load.
  //
  // TODO(emilio): We could be more granular if we knew which families have
  // potentially changed.
  if (!aUpdatedFont) {
    auto hint = UsesFontMetricDependentFontUnits()
                    ? RestyleHint::RecascadeSubtree()
                    : RestyleHint{0};
    PostRebuildAllStyleDataEvent(NS_STYLE_HINT_REFLOW, hint);
    return;
  }

  // Iterate over the frame tree looking for frames associated with the
  // downloadable font family in question. If a frame's nsStyleFont has
  // the name, check the font group associated with the metrics to see if
  // it contains that specific font (i.e. the one chosen within the family
  // given the weight, width, and slant from the nsStyleFont). If it does,
  // mark that frame dirty and skip inspecting its descendants.
  if (nsIFrame* root = mPresShell->GetRootFrame()) {
    nsFontFaceUtils::MarkDirtyForFontChange(root, aUpdatedFont);
  }
}

class CounterStyleCleaner final : public nsAPostRefreshObserver {
 public:
  CounterStyleCleaner(nsRefreshDriver* aRefreshDriver,
                      CounterStyleManager* aCounterStyleManager)
      : mRefreshDriver(aRefreshDriver),
        mCounterStyleManager(aCounterStyleManager) {}
  virtual ~CounterStyleCleaner() = default;

  void DidRefresh() final {
    mRefreshDriver->RemovePostRefreshObserver(this);
    mCounterStyleManager->CleanRetiredStyles();
    delete this;
  }

 private:
  RefPtr<nsRefreshDriver> mRefreshDriver;
  RefPtr<CounterStyleManager> mCounterStyleManager;
};

void nsPresContext::FlushCounterStyles() {
  if (!mPresShell) {
    return;  // we've been torn down
  }
  if (mCounterStyleManager->IsInitial()) {
    // Still in its initial state, no need to clean.
    return;
  }

  if (mCounterStylesDirty) {
    bool changed = mCounterStyleManager->NotifyRuleChanged();
    if (changed) {
      PresShell()->NotifyCounterStylesAreDirty();
      PostRebuildAllStyleDataEvent(NS_STYLE_HINT_REFLOW, RestyleHint{0});
      RefreshDriver()->AddPostRefreshObserver(
          new CounterStyleCleaner(RefreshDriver(), mCounterStyleManager));
    }
    mCounterStylesDirty = false;
  }
}

void nsPresContext::MarkCounterStylesDirty() {
  if (mCounterStyleManager->IsInitial()) {
    // Still in its initial state, no need to touch anything.
    return;
  }

  mCounterStylesDirty = true;
}

void nsPresContext::NotifyMissingFonts() {
  if (mMissingFonts) {
    mMissingFonts->Flush();
  }
}

void nsPresContext::EnsureSafeToHandOutCSSRules() {
  if (!mPresShell->StyleSet()->EnsureUniqueInnerOnCSSSheets()) {
    // Nothing to do.
    return;
  }

  RebuildAllStyleData(nsChangeHint(0), RestyleHint::RestyleSubtree());
}

void nsPresContext::FireDOMPaintEvent(
    nsTArray<nsRect>* aList, TransactionId aTransactionId,
    mozilla::TimeStamp aTimeStamp /* = mozilla::TimeStamp() */) {
  nsPIDOMWindowInner* ourWindow = mDocument->GetInnerWindow();
  if (!ourWindow) return;

  nsCOMPtr<EventTarget> dispatchTarget = do_QueryInterface(ourWindow);
  nsCOMPtr<EventTarget> eventTarget = dispatchTarget;
  if (!IsChrome() && !mSendAfterPaintToContent) {
    // Don't tell the window about this event, it should not know that
    // something happened in a subdocument. Tell only the chrome event handler.
    // (Events sent to the window get propagated to the chrome event handler
    // automatically.)
    dispatchTarget = ourWindow->GetParentTarget();
    if (!dispatchTarget) {
      return;
    }
  }

  if (aTimeStamp.IsNull()) {
    aTimeStamp = mozilla::TimeStamp::Now();
  }
  DOMHighResTimeStamp timeStamp = 0;
  if (ourWindow) {
    mozilla::dom::Performance* perf = ourWindow->GetPerformance();
    if (perf) {
      timeStamp = perf->GetDOMTiming()->TimeStampToDOMHighRes(aTimeStamp);
    }
  }

  // Events sent to the window get propagated to the chrome event handler
  // automatically.
  //
  // This will empty our list in case dispatching the event causes more damage
  // (hopefully it won't, or we're likely to get an infinite loop! At least
  // it won't be blocking app execution though).
  RefPtr<NotifyPaintEvent> event =
      NS_NewDOMNotifyPaintEvent(eventTarget, this, nullptr, eAfterPaint, aList,
                                uint64_t(aTransactionId), timeStamp);

  // Even if we're not telling the window about the event (so eventTarget is
  // the chrome event handler, not the window), the window is still
  // logically the event target.
  event->SetTarget(eventTarget);
  event->SetTrusted(true);
  EventDispatcher::DispatchDOMEvent(dispatchTarget, nullptr,
                                    static_cast<Event*>(event), this, nullptr);
}

static bool MayHavePaintEventListener(nsPIDOMWindowInner* aInnerWindow) {
  if (!aInnerWindow) return false;
  if (aInnerWindow->HasPaintEventListeners()) return true;

  EventTarget* parentTarget = aInnerWindow->GetParentTarget();
  if (!parentTarget) return false;

  EventListenerManager* manager = nullptr;
  if ((manager = parentTarget->GetExistingListenerManager()) &&
      manager->MayHavePaintEventListener()) {
    return true;
  }

  nsCOMPtr<nsINode> node;
  if (parentTarget != aInnerWindow->GetChromeEventHandler()) {
    nsCOMPtr<nsIInProcessContentFrameMessageManager> mm =
        do_QueryInterface(parentTarget);
    if (mm) {
      node = mm->GetOwnerContent();
    }
  }

  if (!node) {
    node = nsINode::FromEventTarget(parentTarget);
  }
  if (node) {
    return MayHavePaintEventListener(node->OwnerDoc()->GetInnerWindow());
  }

  if (nsCOMPtr<nsPIDOMWindowInner> window =
          nsPIDOMWindowInner::FromEventTarget(parentTarget)) {
    return MayHavePaintEventListener(window);
  }

  if (nsCOMPtr<nsPIWindowRoot> root =
          nsPIWindowRoot::FromEventTarget(parentTarget)) {
    EventTarget* browserChildGlobal;
    return root && (browserChildGlobal = root->GetParentTarget()) &&
           (manager = browserChildGlobal->GetExistingListenerManager()) &&
           manager->MayHavePaintEventListener();
  }

  return false;
}

bool nsPresContext::MayHavePaintEventListener() {
  return ::MayHavePaintEventListener(mDocument->GetInnerWindow());
}

void nsPresContext::NotifyInvalidation(TransactionId aTransactionId,
                                       const nsIntRect& aRect) {
  // Prevent values from overflow after DevPixelsToAppUnits().
  //
  // DevPixelsTopAppUnits() will multiple a factor (60) to the value,
  // it may make the result value over the edge (overflow) of max or
  // min value of int32_t. Compute the max sized dev pixel rect that
  // we can support and intersect with it.
  nsIntRect clampedRect = nsIntRect::MaxIntRect();
  clampedRect.ScaleInverseRoundIn(AppUnitsPerDevPixel());

  clampedRect = clampedRect.Intersect(aRect);

  nsRect rect(DevPixelsToAppUnits(clampedRect.x),
              DevPixelsToAppUnits(clampedRect.y),
              DevPixelsToAppUnits(clampedRect.width),
              DevPixelsToAppUnits(clampedRect.height));
  NotifyInvalidation(aTransactionId, rect);
}

nsPresContext::TransactionInvalidations* nsPresContext::GetInvalidations(
    TransactionId aTransactionId) {
  for (TransactionInvalidations& t : mTransactions) {
    if (t.mTransactionId == aTransactionId) {
      return &t;
    }
  }
  return nullptr;
}

void nsPresContext::NotifyInvalidation(TransactionId aTransactionId,
                                       const nsRect& aRect) {
  MOZ_ASSERT(GetContainerWeak(), "Invalidation in detached pres context");

  // If there is no paint event listener, then we don't need to fire
  // the asynchronous event. We don't even need to record invalidation.
  // MayHavePaintEventListener is pretty cheap and we could make it
  // even cheaper by providing a more efficient
  // nsPIDOMWindow::GetListenerManager.

  nsPresContext* pc;
  for (pc = this; pc; pc = pc->GetParentPresContext()) {
    TransactionInvalidations* transaction =
        pc->GetInvalidations(aTransactionId);
    if (transaction) {
      break;
    } else {
      transaction = pc->mTransactions.AppendElement();
      transaction->mTransactionId = aTransactionId;
    }
  }

  TransactionInvalidations* transaction = GetInvalidations(aTransactionId);
  MOZ_ASSERT(transaction);
  transaction->mInvalidations.AppendElement(aRect);
}

class DelayedFireDOMPaintEvent : public Runnable {
 public:
  DelayedFireDOMPaintEvent(
      nsPresContext* aPresContext, nsTArray<nsRect>&& aList,
      TransactionId aTransactionId,
      const mozilla::TimeStamp& aTimeStamp = mozilla::TimeStamp())
      : mozilla::Runnable("DelayedFireDOMPaintEvent"),
        mPresContext(aPresContext),
        mTransactionId(aTransactionId),
        mTimeStamp(aTimeStamp),
        mList(std::move(aList)) {
    MOZ_ASSERT(mPresContext->GetContainerWeak(),
               "DOMPaintEvent requested for a detached pres context");
  }
  NS_IMETHOD Run() override {
    // The pres context might have been detached during the delay -
    // that's fine, just don't fire the event.
    if (mPresContext->GetContainerWeak()) {
      mPresContext->FireDOMPaintEvent(&mList, mTransactionId, mTimeStamp);
    }
    return NS_OK;
  }

  RefPtr<nsPresContext> mPresContext;
  TransactionId mTransactionId;
  const mozilla::TimeStamp mTimeStamp;
  nsTArray<nsRect> mList;
};

void nsPresContext::NotifyRevokingDidPaint(TransactionId aTransactionId) {
  if ((IsRoot() || !PresShell()->IsVisible()) && mTransactions.IsEmpty()) {
    return;
  }

  TransactionInvalidations* transaction = nullptr;
  for (auto& t : mTransactions) {
    if (t.mTransactionId == aTransactionId) {
      transaction = &t;
      break;
    }
  }
  // If there are no transaction invalidations (which imply callers waiting
  // on the event) for this revoked id, then we don't need to fire a
  // MozAfterPaint.
  if (!transaction) {
    return;
  }

  // If there are queued transactions with an earlier id, we can't send
  // our event now since it will arrive out of order. Set the waiting for
  // previous transaction flag to true, and we'll send the event when
  // the others are completed.
  // If this is the only transaction, then we can send it immediately.
  if (mTransactions.Length() == 1) {
    nsCOMPtr<nsIRunnable> ev = new DelayedFireDOMPaintEvent(
        this, std::move(transaction->mInvalidations),
        transaction->mTransactionId, mozilla::TimeStamp());
    nsContentUtils::AddScriptRunner(ev);
    mTransactions.RemoveElementAt(0);
  } else {
    transaction->mIsWaitingForPreviousTransaction = true;
  }

  auto recurse = [&aTransactionId](dom::Document& aSubDoc) {
    if (nsPresContext* pc = aSubDoc.GetPresContext()) {
      pc->NotifyRevokingDidPaint(aTransactionId);
    }
    return CallState::Continue;
  };
  mDocument->EnumerateSubDocuments(recurse);
}

void nsPresContext::NotifyDidPaintForSubtree(
    TransactionId aTransactionId, const mozilla::TimeStamp& aTimeStamp) {
  if (mFirstContentfulPaintTransactionId && !mHadContentfulPaintComposite) {
    if (aTransactionId >= *mFirstContentfulPaintTransactionId) {
      mHadContentfulPaintComposite = true;
      RefPtr<nsDOMNavigationTiming> timing = mDocument->GetNavigationTiming();
      if (timing && !IsPrintingOrPrintPreview()) {
        timing->NotifyContentfulCompositeForRootContentDocument(aTimeStamp);
      }
    }
  }

  if (IsRoot() && mTransactions.IsEmpty()) {
    return;
  }

  if (!PresShell()->IsVisible() && mTransactions.IsEmpty()) {
    return;
  }

  // Non-root prescontexts fire MozAfterPaint to all their descendants
  // unconditionally, even if no invalidations have been collected. This is
  // because we don't want to eat the cost of collecting invalidations for
  // every subdocument (which would require putting every subdocument in its
  // own layer).

  bool sent = false;
  uint32_t i = 0;
  while (i < mTransactions.Length()) {
    if (mTransactions[i].mTransactionId <= aTransactionId) {
      if (!mTransactions[i].mInvalidations.IsEmpty()) {
        nsCOMPtr<nsIRunnable> ev = new DelayedFireDOMPaintEvent(
            this, std::move(mTransactions[i].mInvalidations),
            mTransactions[i].mTransactionId, aTimeStamp);
        NS_DispatchToCurrentThreadQueue(ev.forget(),
                                        EventQueuePriority::MediumHigh);
        sent = true;
      }
      mTransactions.RemoveElementAt(i);
    } else {
      // If there are transaction which is waiting for this transaction,
      // we should fire a MozAfterPaint immediately.
      if (sent && mTransactions[i].mIsWaitingForPreviousTransaction) {
        nsCOMPtr<nsIRunnable> ev = new DelayedFireDOMPaintEvent(
            this, std::move(mTransactions[i].mInvalidations),
            mTransactions[i].mTransactionId, aTimeStamp);
        NS_DispatchToCurrentThreadQueue(ev.forget(),
                                        EventQueuePriority::MediumHigh);
        sent = true;
        mTransactions.RemoveElementAt(i);
        continue;
      }
      i++;
    }
  }

  if (!sent) {
    nsTArray<nsRect> dummy;
    nsCOMPtr<nsIRunnable> ev = new DelayedFireDOMPaintEvent(
        this, std::move(dummy), aTransactionId, aTimeStamp);
    NS_DispatchToCurrentThreadQueue(ev.forget(),
                                    EventQueuePriority::MediumHigh);
  }

  auto recurse = [&aTransactionId, &aTimeStamp](dom::Document& aSubDoc) {
    if (nsPresContext* pc = aSubDoc.GetPresContext()) {
      pc->NotifyDidPaintForSubtree(aTransactionId, aTimeStamp);
    }
    return CallState::Continue;
  };
  mDocument->EnumerateSubDocuments(recurse);
}

already_AddRefed<nsITimer> nsPresContext::CreateTimer(
    nsTimerCallbackFunc aCallback, const char* aName, uint32_t aDelay) {
  nsCOMPtr<nsITimer> timer;
  NS_NewTimerWithFuncCallback(getter_AddRefs(timer), aCallback, this, aDelay,
                              nsITimer::TYPE_ONE_SHOT, aName,
                              Document()->EventTargetFor(TaskCategory::Other));
  return timer.forget();
}

static bool sGotInterruptEnv = false;
enum InterruptMode { ModeRandom, ModeCounter, ModeEvent };
// Controlled by the GECKO_REFLOW_INTERRUPT_MODE env var; allowed values are
// "random" (except on Windows) or "counter".  If neither is used, the mode is
// ModeEvent.
static InterruptMode sInterruptMode = ModeEvent;
#ifndef XP_WIN
// Used for the "random" mode.  Controlled by the GECKO_REFLOW_INTERRUPT_SEED
// env var.
static uint32_t sInterruptSeed = 1;
#endif
// Used for the "counter" mode.  This is the number of unskipped interrupt
// checks that have to happen before we interrupt.  Controlled by the
// GECKO_REFLOW_INTERRUPT_FREQUENCY env var.
static uint32_t sInterruptMaxCounter = 10;
// Used for the "counter" mode.  This counts up to sInterruptMaxCounter and is
// then reset to 0.
static uint32_t sInterruptCounter;
// Number of interrupt checks to skip before really trying to interrupt.
// Controlled by the GECKO_REFLOW_INTERRUPT_CHECKS_TO_SKIP env var.
static uint32_t sInterruptChecksToSkip = 200;
// Number of milliseconds that a reflow should be allowed to run for before we
// actually allow interruption.  Controlled by the
// GECKO_REFLOW_MIN_NOINTERRUPT_DURATION env var.  Can't be initialized here,
// because TimeDuration/TimeStamp is not safe to use in static constructors..
static TimeDuration sInterruptTimeout;

static void GetInterruptEnv() {
  char* ev = PR_GetEnv("GECKO_REFLOW_INTERRUPT_MODE");
  if (ev) {
#ifndef XP_WIN
    if (PL_strcasecmp(ev, "random") == 0) {
      ev = PR_GetEnv("GECKO_REFLOW_INTERRUPT_SEED");
      if (ev) {
        sInterruptSeed = atoi(ev);
      }
      srandom(sInterruptSeed);
      sInterruptMode = ModeRandom;
    } else
#endif
        if (PL_strcasecmp(ev, "counter") == 0) {
      ev = PR_GetEnv("GECKO_REFLOW_INTERRUPT_FREQUENCY");
      if (ev) {
        sInterruptMaxCounter = atoi(ev);
      }
      sInterruptCounter = 0;
      sInterruptMode = ModeCounter;
    }
  }
  ev = PR_GetEnv("GECKO_REFLOW_INTERRUPT_CHECKS_TO_SKIP");
  if (ev) {
    sInterruptChecksToSkip = atoi(ev);
  }

  ev = PR_GetEnv("GECKO_REFLOW_MIN_NOINTERRUPT_DURATION");
  int duration_ms = ev ? atoi(ev) : 100;
  sInterruptTimeout = TimeDuration::FromMilliseconds(duration_ms);
}

bool nsPresContext::HavePendingInputEvent() {
  switch (sInterruptMode) {
#ifndef XP_WIN
    case ModeRandom:
      return (random() & 1);
#endif
    case ModeCounter:
      if (sInterruptCounter < sInterruptMaxCounter) {
        ++sInterruptCounter;
        return false;
      }
      sInterruptCounter = 0;
      return true;
    default:
    case ModeEvent: {
      nsIFrame* f = PresShell()->GetRootFrame();
      if (f) {
        nsIWidget* w = f->GetNearestWidget();
        if (w) {
          return w->HasPendingInputEvent();
        }
      }
      return false;
    }
  }
}

bool nsPresContext::HasPendingRestyleOrReflow() {
  mozilla::PresShell* presShell = PresShell();
  return presShell->NeedStyleFlush() || presShell->HasPendingReflow();
}

void nsPresContext::ReflowStarted(bool aInterruptible) {
#ifdef NOISY_INTERRUPTIBLE_REFLOW
  if (!aInterruptible) {
    printf("STARTING NONINTERRUPTIBLE REFLOW\n");
  }
#endif
  // We don't support interrupting in paginated contexts, since page
  // sequences only handle initial reflow
  mInterruptsEnabled = aInterruptible && !IsPaginated() &&
                       StaticPrefs::layout_interruptible_reflow_enabled();

  // Don't set mHasPendingInterrupt based on HavePendingInputEvent() here.  If
  // we ever change that, then we need to update the code in
  // PresShell::DoReflow to only add the just-reflown root to dirty roots if
  // it's actually dirty.  Otherwise we can end up adding a root that has no
  // interruptible descendants, just because we detected an interrupt at reflow
  // start.
  mHasPendingInterrupt = false;

  mInterruptChecksToSkip = sInterruptChecksToSkip;

  if (mInterruptsEnabled) {
    mReflowStartTime = TimeStamp::Now();
  }
}

bool nsPresContext::CheckForInterrupt(nsIFrame* aFrame) {
  if (mHasPendingInterrupt) {
    mPresShell->FrameNeedsToContinueReflow(aFrame);
    return true;
  }

  if (!sGotInterruptEnv) {
    sGotInterruptEnv = true;
    GetInterruptEnv();
  }

  if (!mInterruptsEnabled) {
    return false;
  }

  if (mInterruptChecksToSkip > 0) {
    --mInterruptChecksToSkip;
    return false;
  }
  mInterruptChecksToSkip = sInterruptChecksToSkip;

  // Don't interrupt if it's been less than sInterruptTimeout since we started
  // the reflow.
  mHasPendingInterrupt =
      TimeStamp::Now() - mReflowStartTime > sInterruptTimeout &&
      HavePendingInputEvent() && !IsChrome();

  if (mPendingInterruptFromTest) {
    mPendingInterruptFromTest = false;
    mHasPendingInterrupt = true;
  }

  if (mHasPendingInterrupt) {
#ifdef NOISY_INTERRUPTIBLE_REFLOW
    printf("*** DETECTED pending interrupt (time=%lld)\n", PR_Now());
#endif /* NOISY_INTERRUPTIBLE_REFLOW */
    mPresShell->FrameNeedsToContinueReflow(aFrame);
  }
  return mHasPendingInterrupt;
}

nsIFrame* nsPresContext::GetPrimaryFrameFor(nsIContent* aContent) {
  MOZ_ASSERT(aContent, "Don't do that");
  if (GetPresShell() &&
      GetPresShell()->GetDocument() == aContent->GetComposedDoc()) {
    return aContent->GetPrimaryFrame();
  }
  return nullptr;
}

size_t nsPresContext::SizeOfExcludingThis(MallocSizeOf aMallocSizeOf) const {
  // Measurement may be added later if DMD finds it is worthwhile.
  return 0;
}

bool nsPresContext::IsRootContentDocument() const {
  // Default to the in process version for now, but we should try
  // to remove callers of this.
  return IsRootContentDocumentInProcess();
}

bool nsPresContext::IsRootContentDocumentInProcess() const {
  if (mDocument->IsResourceDoc()) {
    return false;
  }
  if (IsChrome()) {
    return false;
  }
  // We may not have a root frame, so use views.
  nsView* view = PresShell()->GetViewManager()->GetRootView();
  if (!view) {
    return false;
  }
  view = view->GetParent();  // anonymous inner view
  if (!view) {
    return true;
  }
  view = view->GetParent();  // subdocumentframe's view
  if (!view) {
    return true;
  }

  nsIFrame* f = view->GetFrame();
  return (f && f->PresContext()->IsChrome());
}

bool nsPresContext::IsRootContentDocumentCrossProcess() const {
  if (mDocument->IsResourceDoc()) {
    return false;
  }

  return mDocument->IsTopLevelContentDocument();
}

void nsPresContext::NotifyNonBlankPaint() {
  MOZ_ASSERT(!mHadNonBlankPaint);
  mHadNonBlankPaint = true;
  if (IsRootContentDocumentCrossProcess()) {
    RefPtr<nsDOMNavigationTiming> timing = mDocument->GetNavigationTiming();
    if (timing && !IsPrintingOrPrintPreview()) {
      timing->NotifyNonBlankPaintForRootContentDocument();
    }

    mFirstNonBlankPaintTime = TimeStamp::Now();
  }
  if (IsChrome() && IsRoot()) {
    if (nsCOMPtr<nsIWidget> rootWidget = GetRootWidget()) {
      rootWidget->DidGetNonBlankPaint();
    }
  }
}

void nsPresContext::NotifyContentfulPaint() {
  if (mHadContentfulPaint) {
    return;
  }
  nsRootPresContext* rootPresContext = GetRootPresContext();
  if (!rootPresContext) {
    return;
  }
<<<<<<< HEAD
  if (!mHadContentfulPaint) {
#if defined(MOZ_WIDGET_ANDROID) || defined(PINEBUILD)
    if (!mHadNonTickContentfulPaint) {
      (new AsyncEventDispatcher(mDocument, u"MozFirstContentfulPaint"_ns,
                                CanBubble::eYes, ChromeOnlyDispatch::eYes))
          ->PostDOMEvent();
    }
=======
  if (!mHadNonTickContentfulPaint) {
#ifdef MOZ_WIDGET_ANDROID
    (new AsyncEventDispatcher(mDocument, u"MozFirstContentfulPaint"_ns,
                              CanBubble::eYes, ChromeOnlyDispatch::eYes))
        ->PostDOMEvent();
>>>>>>> f615fd6b
#endif
  }
  if (!rootPresContext->RefreshDriver()->IsInRefresh()) {
    if (!mHadNonTickContentfulPaint) {
      rootPresContext->RefreshDriver()
          ->AddForceNotifyContentfulPaintPresContext(this);
      mHadNonTickContentfulPaint = true;
    }
    return;
  }
  mHadContentfulPaint = true;
  mFirstContentfulPaintTransactionId =
      Some(rootPresContext->mRefreshDriver->LastTransactionId().Next());
  if (nsPIDOMWindowInner* innerWindow = mDocument->GetInnerWindow()) {
    if (Performance* perf = innerWindow->GetPerformance()) {
      TimeStamp nowTime = rootPresContext->RefreshDriver()->MostRecentRefresh(
          /* aEnsureTimerStarted */ false);
      MOZ_ASSERT(!nowTime.IsNull(),
                 "Most recent refresh timestamp should exist since we are in "
                 "a refresh driver tick");
      MOZ_ASSERT(rootPresContext->RefreshDriver()->IsInRefresh(),
                 "We should only notify contentful paint during refresh "
                 "driver ticks");
      RefPtr<PerformancePaintTiming> paintTiming = new PerformancePaintTiming(
          perf, u"first-contentful-paint"_ns, nowTime);
      perf->SetFCPTimingEntry(paintTiming);
    }
  }
}

void nsPresContext::NotifyPaintStatusReset() {
  mHadNonBlankPaint = false;
  mHadContentfulPaint = false;
#if defined(MOZ_WIDGET_ANDROID)
  (new AsyncEventDispatcher(mDocument, u"MozPaintStatusReset"_ns,
                            CanBubble::eYes, ChromeOnlyDispatch::eYes))
      ->PostDOMEvent();
#endif
  mHadNonTickContentfulPaint = false;
}

void nsPresContext::NotifyDOMContentFlushed() {
  NS_ENSURE_TRUE_VOID(mPresShell);
  if (IsRootContentDocumentCrossProcess()) {
    RefPtr<nsDOMNavigationTiming> timing = mDocument->GetNavigationTiming();
    if (timing) {
      timing->NotifyDOMContentFlushedForRootContentDocument();
    }
  }
}

nscoord nsPresContext::GfxUnitsToAppUnits(gfxFloat aGfxUnits) const {
  return mDeviceContext->GfxUnitsToAppUnits(aGfxUnits);
}

gfxFloat nsPresContext::AppUnitsToGfxUnits(nscoord aAppUnits) const {
  return mDeviceContext->AppUnitsToGfxUnits(aAppUnits);
}

nscoord nsPresContext::PhysicalMillimetersToAppUnits(float aMM) const {
  float inches = aMM / MM_PER_INCH_FLOAT;
  return NSToCoordFloorClamped(
      inches * float(DeviceContext()->AppUnitsPerPhysicalInch()));
}

bool nsPresContext::IsDeviceSizePageSize() {
  nsIDocShell* docShell = GetDocShell();
  return docShell && docShell->GetDeviceSizeIsPageSize();
}

uint64_t nsPresContext::GetRestyleGeneration() const {
  if (!mRestyleManager) {
    return 0;
  }
  return mRestyleManager->GetRestyleGeneration();
}

uint64_t nsPresContext::GetUndisplayedRestyleGeneration() const {
  if (!mRestyleManager) {
    return 0;
  }
  return mRestyleManager->GetUndisplayedRestyleGeneration();
}

mozilla::intl::Bidi& nsPresContext::GetBidiEngine() {
  MOZ_ASSERT(NS_IsMainThread());

  if (!mBidiEngine) {
    mBidiEngine.reset(new mozilla::intl::Bidi());
  }
  return *mBidiEngine;
}

void nsPresContext::FlushFontFeatureValues() {
  if (!mPresShell) {
    return;  // we've been torn down
  }

  if (mFontFeatureValuesDirty) {
    ServoStyleSet* styleSet = mPresShell->StyleSet();
    mFontFeatureValuesLookup = styleSet->BuildFontFeatureValueSet();
    mFontFeatureValuesDirty = false;
  }
}

void nsPresContext::SetVisibleArea(const nsRect& r) {
  if (!r.IsEqualEdges(mVisibleArea)) {
    mVisibleArea = r;
    mSizeForViewportUnits = mVisibleArea.Size();
    if (IsRootContentDocumentCrossProcess()) {
      AdjustSizeForViewportUnits();
    }
    // Visible area does not affect media queries when paginated.
    if (!IsRootPaginatedDocument()) {
      MediaFeatureValuesChanged(
          {mozilla::MediaFeatureChangeReason::ViewportChange},
          MediaFeatureChangePropagation::JustThisDocument);
    }
  }
}

void nsPresContext::SetDynamicToolbarMaxHeight(ScreenIntCoord aHeight) {
  MOZ_ASSERT(IsRootContentDocumentCrossProcess());

  if (mDynamicToolbarMaxHeight == aHeight) {
    return;
  }
  mDynamicToolbarMaxHeight = aHeight;
  mDynamicToolbarHeight = aHeight;

  AdjustSizeForViewportUnits();

  if (RefPtr<mozilla::PresShell> presShell = mPresShell) {
    // Changing the max height of the dynamic toolbar changes the ICB size, we
    // need to kick a reflow with the current window dimensions since the max
    // height change doesn't change the window dimensions but
    // PresShell::ResizeReflow ends up subtracting the new dynamic toolbar
    // height from the window dimensions and kick a reflow with the proper ICB
    // size.
    nscoord currentWidth, currentHeight;
    presShell->GetViewManager()->GetWindowDimensions(&currentWidth,
                                                     &currentHeight);
    presShell->ResizeReflow(currentWidth, currentHeight,
                            ResizeReflowOptions::NoOption);
  }
}

void nsPresContext::AdjustSizeForViewportUnits() {
  MOZ_ASSERT(IsRootContentDocumentCrossProcess());
  if (mVisibleArea.height == NS_UNCONSTRAINEDSIZE) {
    // Ignore `NS_UNCONSTRAINEDSIZE` since it's a temporary state during a
    // reflow. We will end up calling this function again with a proper size in
    // the same reflow.
    return;
  }

  if (MOZ_UNLIKELY(mVisibleArea.height +
                       NSIntPixelsToAppUnits(mDynamicToolbarMaxHeight,
                                             mCurAppUnitsPerDevPixel) >
                   nscoord_MAX)) {
    MOZ_ASSERT_UNREACHABLE("The dynamic toolbar max height is probably wrong");
    return;
  }

  mSizeForViewportUnits.height =
      mVisibleArea.height +
      NSIntPixelsToAppUnits(mDynamicToolbarMaxHeight, mCurAppUnitsPerDevPixel);
}

void nsPresContext::UpdateDynamicToolbarOffset(ScreenIntCoord aOffset) {
  MOZ_ASSERT(IsRootContentDocumentCrossProcess());
  if (!mPresShell) {
    return;
  }

  if (!HasDynamicToolbar()) {
    return;
  }

  MOZ_ASSERT(-mDynamicToolbarMaxHeight <= aOffset && aOffset <= 0);
  if (mDynamicToolbarHeight == mDynamicToolbarMaxHeight + aOffset) {
    return;
  }

  // Forcibly flush position:fixed elements in the case where the dynamic
  // toolbar is going to be completely hidden or starts to be visible so that
  // %-based style values will be recomputed with the visual viewport size which
  // is including the area covered by the dynamic toolbar.
  if (mDynamicToolbarHeight == 0 || aOffset == -mDynamicToolbarMaxHeight) {
    mPresShell->MarkFixedFramesForReflow(IntrinsicDirty::Resize);
    mPresShell->AddResizeEventFlushObserverIfNeeded();
  }

  mDynamicToolbarHeight = mDynamicToolbarMaxHeight + aOffset;

  if (RefPtr<MobileViewportManager> mvm =
          mPresShell->GetMobileViewportManager()) {
    mvm->UpdateVisualViewportSizeByDynamicToolbar(-aOffset);
  }
}

DynamicToolbarState nsPresContext::GetDynamicToolbarState() const {
  if (!IsRootContentDocumentCrossProcess() || !HasDynamicToolbar()) {
    return DynamicToolbarState::None;
  }

  if (mDynamicToolbarMaxHeight == mDynamicToolbarHeight) {
    return DynamicToolbarState::Expanded;
  } else if (mDynamicToolbarHeight == 0) {
    return DynamicToolbarState::Collapsed;
  }
  return DynamicToolbarState::InTransition;
}

void nsPresContext::SetSafeAreaInsets(const ScreenIntMargin& aSafeAreaInsets) {
  if (mSafeAreaInsets == aSafeAreaInsets) {
    return;
  }
  mSafeAreaInsets = aSafeAreaInsets;

  PostRebuildAllStyleDataEvent(nsChangeHint(0),
                               RestyleHint::RecascadeSubtree());
}

#ifdef DEBUG

void nsPresContext::ValidatePresShellAndDocumentReleation() const {
  NS_ASSERTION(!mPresShell || !mPresShell->GetDocument() ||
                   mPresShell->GetDocument() == mDocument,
               "nsPresContext doesn't have the same document as nsPresShell!");
}

#endif  // #ifdef DEBUG

nsRootPresContext::nsRootPresContext(dom::Document* aDocument,
                                     nsPresContextType aType)
    : nsPresContext(aDocument, aType) {}

void nsRootPresContext::AddWillPaintObserver(nsIRunnable* aRunnable) {
  if (!mWillPaintFallbackEvent.IsPending()) {
    mWillPaintFallbackEvent = new RunWillPaintObservers(this);
    Document()->Dispatch(TaskCategory::Other,
                         do_AddRef(mWillPaintFallbackEvent));
  }
  mWillPaintObservers.AppendElement(aRunnable);
}

/**
 * Run all runnables that need to get called before the next paint.
 */
void nsRootPresContext::FlushWillPaintObservers() {
  mWillPaintFallbackEvent = nullptr;
  nsTArray<nsCOMPtr<nsIRunnable>> observers = std::move(mWillPaintObservers);
  for (uint32_t i = 0; i < observers.Length(); ++i) {
    observers[i]->Run();
  }
}

size_t nsRootPresContext::SizeOfExcludingThis(
    MallocSizeOf aMallocSizeOf) const {
  return nsPresContext::SizeOfExcludingThis(aMallocSizeOf);

  // Measurement of the following members may be added later if DMD finds it is
  // worthwhile:
  // - mWillPaintObservers
  // - mWillPaintFallbackEvent
}<|MERGE_RESOLUTION|>--- conflicted
+++ resolved
@@ -2605,21 +2605,11 @@
   if (!rootPresContext) {
     return;
   }
-<<<<<<< HEAD
-  if (!mHadContentfulPaint) {
+  if (!mHadNonTickContentfulPaint) {
 #if defined(MOZ_WIDGET_ANDROID) || defined(PINEBUILD)
-    if (!mHadNonTickContentfulPaint) {
-      (new AsyncEventDispatcher(mDocument, u"MozFirstContentfulPaint"_ns,
-                                CanBubble::eYes, ChromeOnlyDispatch::eYes))
-          ->PostDOMEvent();
-    }
-=======
-  if (!mHadNonTickContentfulPaint) {
-#ifdef MOZ_WIDGET_ANDROID
     (new AsyncEventDispatcher(mDocument, u"MozFirstContentfulPaint"_ns,
                               CanBubble::eYes, ChromeOnlyDispatch::eYes))
         ->PostDOMEvent();
->>>>>>> f615fd6b
 #endif
   }
   if (!rootPresContext->RefreshDriver()->IsInRefresh()) {
