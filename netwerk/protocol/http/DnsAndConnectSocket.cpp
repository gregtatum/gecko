/* vim:set ts=4 sw=2 sts=2 et cin: */
/* This Source Code Form is subject to the terms of the Mozilla Public
 * License, v. 2.0. If a copy of the MPL was not distributed with this
 * file, You can obtain one at http://mozilla.org/MPL/2.0/. */

// HttpLog.h should generally be included first
#include "HttpLog.h"

#include "ConnectionHandle.h"
#include "DnsAndConnectSocket.h"
#include "nsHttpConnection.h"
#include "nsIDNSRecord.h"
#include "nsDNSService2.h"
#include "nsQueryObject.h"
#include "nsURLHelper.h"
#include "mozilla/Components.h"
#include "mozilla/StaticPrefs_network.h"
#include "mozilla/SyncRunnable.h"

// Log on level :5, instead of default :4.
#undef LOG
#define LOG(args) LOG5(args)
#undef LOG_ENABLED
#define LOG_ENABLED() LOG5_ENABLED()

namespace mozilla {
namespace net {

//////////////////////// DnsAndConnectSocket
NS_IMPL_ADDREF(DnsAndConnectSocket)
NS_IMPL_RELEASE(DnsAndConnectSocket)

NS_INTERFACE_MAP_BEGIN(DnsAndConnectSocket)
  NS_INTERFACE_MAP_ENTRY(nsISupportsWeakReference)
  NS_INTERFACE_MAP_ENTRY(nsIOutputStreamCallback)
  NS_INTERFACE_MAP_ENTRY(nsITransportEventSink)
  NS_INTERFACE_MAP_ENTRY(nsIInterfaceRequestor)
  NS_INTERFACE_MAP_ENTRY(nsITimerCallback)
  NS_INTERFACE_MAP_ENTRY(nsINamed)
  NS_INTERFACE_MAP_ENTRY(nsIDNSListener)
  NS_INTERFACE_MAP_ENTRY_CONCRETE(DnsAndConnectSocket)
NS_INTERFACE_MAP_END

DnsAndConnectSocket::DnsAndConnectSocket(ConnectionEntry* ent,
                                         nsAHttpTransaction* trans,
                                         uint32_t caps, bool speculative,
                                         bool isFromPredictor, bool urgentStart)
    : mTransaction(trans),
      mPrimaryTransport(false),
      mCaps(caps),
      mSpeculative(speculative),
      mUrgentStart(urgentStart),
      mIsFromPredictor(isFromPredictor),
      mEnt(ent),
      mBackupTransport(true) {
  MOZ_ASSERT(ent && trans, "constructor with null arguments");
  LOG(("Creating DnsAndConnectSocket [this=%p trans=%p ent=%s key=%s]\n", this,
       trans, ent->mConnInfo->Origin(), ent->mConnInfo->HashKey().get()));

  mIsHttp3 = mEnt->mConnInfo->IsHttp3();
  if (speculative) {
    Telemetry::AutoCounter<Telemetry::HTTPCONNMGR_TOTAL_SPECULATIVE_CONN>
        totalSpeculativeConn;
    ++totalSpeculativeConn;

    if (isFromPredictor) {
      Telemetry::AutoCounter<Telemetry::PREDICTOR_TOTAL_PRECONNECTS_CREATED>
          totalPreconnectsCreated;
      ++totalPreconnectsCreated;
    }
  }

  MOZ_ASSERT(mEnt);
}

DnsAndConnectSocket::~DnsAndConnectSocket() {
  LOG(("Destroying DnsAndConnectSocket [this=%p]\n", this));
  MOZ_ASSERT(!mPrimaryTransport.mSocketTransport);
  MOZ_ASSERT(!mBackupTransport.mSocketTransport);
  MOZ_ASSERT(mState == DnsAndSocketState::DONE);
  MOZ_ASSERT(!mPrimaryTransport.mWaitingForConnect);
  MOZ_ASSERT(!mBackupTransport.mWaitingForConnect);
  // Check in case something goes wrong that we decrease
  // the nsHttpConnectionMgr active connecttion number.
  mPrimaryTransport.MaybeSetConnectingDone();
  mBackupTransport.MaybeSetConnectingDone();

  if (mEnt) {
    bool inqueue = mEnt->RemoveDnsAndConnectSocket(this);
    LOG((
        "Destroying DnsAndConnectSocket was in the HalfOpenList=%d [this=%p]\n",
        inqueue, this));
  }
}

nsresult DnsAndConnectSocket::Init() {
  MOZ_ASSERT(OnSocketThread(), "not on socket thread");
  MOZ_ASSERT(mEnt);
  MOZ_ASSERT(mState == DnsAndSocketState::INIT);

  if (mEnt->mConnInfo->GetRoutedHost().IsEmpty()) {
    mPrimaryTransport.mHost = mEnt->mConnInfo->GetOrigin();
    mBackupTransport.mHost = mEnt->mConnInfo->GetOrigin();
  } else {
    mPrimaryTransport.mHost = mEnt->mConnInfo->GetRoutedHost();
    mBackupTransport.mHost = mEnt->mConnInfo->GetRoutedHost();
  }

  CheckProxyConfig();

  if (!mSkipDnsResolution) {
    nsresult rv = SetupDnsFlags();
    NS_ENSURE_SUCCESS(rv, rv);
  }
  return SetupEvent(SetupEvents::INIT_EVENT);
}

void DnsAndConnectSocket::CheckProxyConfig() {
  const nsHttpConnectionInfo* ci = mEnt->mConnInfo;

  if (ci->ProxyInfo()) {
    nsCOMPtr<nsProxyInfo> proxyInfo = ci->ProxyInfo();
    nsAutoCString proxyType(proxyInfo->Type());

    bool proxyTransparent = false;
    if (proxyType.EqualsLiteral("socks") || proxyType.EqualsLiteral("socks4")) {
      proxyTransparent = true;
      if (proxyInfo->Flags() & nsIProxyInfo::TRANSPARENT_PROXY_RESOLVES_HOST) {
        mProxyTransparentResolvesHost = true;
      }
    }

    if (mProxyTransparentResolvesHost) {
      // Name resolution is done on the server side.  Just pretend
      // client resolution is complete, this will get picked up later.
      // since we don't need to do DNS now, we bypass the resolving
      // step by initializing mNetAddr to an empty address, but we
      // must keep the port. The SOCKS IO layer will use the hostname
      // we send it when it's created, rather than the empty address
      // we send with the connect call.
      mPrimaryTransport.mSkipDnsResolution = true;
      mBackupTransport.mSkipDnsResolution = true;
      mSkipDnsResolution = true;
    }

    if (!proxyTransparent && !proxyInfo->Host().IsEmpty()) {
      mProxyNotTransparent = true;
      mPrimaryTransport.mHost = proxyInfo->Host();
      mBackupTransport.mHost = proxyInfo->Host();
    }
  }
}

nsresult DnsAndConnectSocket::SetupDnsFlags() {
  LOG(("DnsAndConnectSocket::SetupDnsFlags [this=%p] ", this));

  uint32_t dnsFlags = 0;
  bool disableIpv6ForBackup = false;
  if (mCaps & NS_HTTP_REFRESH_DNS) {
    dnsFlags = nsIDNSService::RESOLVE_BYPASS_CACHE;
  }
  if (mCaps & NS_HTTP_DISABLE_IPV4) {
    dnsFlags |= nsIDNSService::RESOLVE_DISABLE_IPV4;
  } else if (mCaps & NS_HTTP_DISABLE_IPV6) {
    dnsFlags |= nsIDNSService::RESOLVE_DISABLE_IPV6;
  } else if (mEnt->PreferenceKnown()) {
    if (mEnt->mPreferIPv6) {
      dnsFlags |= nsIDNSService::RESOLVE_DISABLE_IPV4;
    } else if (mEnt->mPreferIPv4) {
      dnsFlags |= nsIDNSService::RESOLVE_DISABLE_IPV6;
    }
    mPrimaryTransport.mRetryWithDifferentIPFamily = true;
    mBackupTransport.mRetryWithDifferentIPFamily = true;
  } else if (gHttpHandler->FastFallbackToIPv4()) {
    // For backup connections, we disable IPv6. That's because some users have
    // broken IPv6 connectivity (leading to very long timeouts), and disabling
    // IPv6 on the backup connection gives them a much better user experience
    // with dual-stack hosts, though they still pay the 250ms delay for each new
    // connection. This strategy is also known as "happy eyeballs".
    disableIpv6ForBackup = true;
  }

  if (mEnt->mConnInfo->HasIPHintAddress()) {
    nsresult rv;
    nsCOMPtr<nsIDNSService> dns =
        do_GetService("@mozilla.org/network/dns-service;1", &rv);
    if (NS_FAILED(rv)) {
      return rv;
    }

    // The spec says: "If A and AAAA records for TargetName are locally
    // available, the client SHOULD ignore these hints.", so we check if the DNS
    // record is in cache before setting USE_IP_HINT_ADDRESS.
    nsCOMPtr<nsIDNSRecord> record;
    rv = dns->ResolveNative(
        mPrimaryTransport.mHost, nsIDNSService::RESOLVE_OFFLINE,
        mEnt->mConnInfo->GetOriginAttributes(), getter_AddRefs(record));
    if (NS_FAILED(rv) || !record) {
      LOG(("Setting Socket to use IP hint address"));
      dnsFlags |= nsIDNSService::RESOLVE_IP_HINT;
    }
  }

  dnsFlags |=
      nsIDNSService::GetFlagsFromTRRMode(NS_HTTP_TRR_MODE_FROM_FLAGS(mCaps));

  // When we get here, we are not resolving using any configured proxy likely
  // because of individual proxy setting on the request or because the host is
  // excluded from proxying.  Hence, force resolution despite global proxy-DNS
  // configuration.
  dnsFlags |= nsIDNSService::RESOLVE_IGNORE_SOCKS_DNS;

  NS_ASSERTION(!(dnsFlags & nsIDNSService::RESOLVE_DISABLE_IPV6) ||
                   !(dnsFlags & nsIDNSService::RESOLVE_DISABLE_IPV4),
               "Setting both RESOLVE_DISABLE_IPV6 and RESOLVE_DISABLE_IPV4");

  mPrimaryTransport.mDnsFlags = dnsFlags;
  mBackupTransport.mDnsFlags = dnsFlags;
  if (disableIpv6ForBackup) {
    mBackupTransport.mDnsFlags |= nsIDNSService::RESOLVE_DISABLE_IPV6;
  }
  LOG(("DnsAndConnectSocket::SetupDnsFlags flags=%u flagsBackup=%u [this=%p]",
       mPrimaryTransport.mDnsFlags, mBackupTransport.mDnsFlags, this));
  NS_ASSERTION(
      !(mBackupTransport.mDnsFlags & nsIDNSService::RESOLVE_DISABLE_IPV6) ||
          !(mBackupTransport.mDnsFlags & nsIDNSService::RESOLVE_DISABLE_IPV4),
      "Setting both RESOLVE_DISABLE_IPV6 and RESOLVE_DISABLE_IPV4");
  return NS_OK;
}

nsresult DnsAndConnectSocket::SetupEvent(SetupEvents event) {
  MOZ_ASSERT(OnSocketThread(), "not on socket thread");
  LOG(("DnsAndConnectSocket::SetupEvent state=%d event=%d", mState, event));
  switch (event) {
    case SetupEvents::INIT_EVENT: {
      MOZ_ASSERT(mState == DnsAndSocketState::INIT);
      nsresult rv = mPrimaryTransport.Init(this);
      if (NS_FAILED(rv)) {
        mState = DnsAndSocketState::DONE;
        return rv;
      }
      if (mPrimaryTransport.FirstResolving()) {
        mState = DnsAndSocketState::RESOLVING;
      } else if (!mIsHttp3 && mPrimaryTransport.ConnectingOrRetry()) {
        mState = DnsAndSocketState::CONNECTING;
        SetupBackupTimer();
      } else {
        MOZ_ASSERT(false);
        return NS_ERROR_UNEXPECTED;
      }
    } break;
    case SetupEvents::RESOLVED_PRIMARY_EVENT:
      // This eventt may be posted multiple times if a DNS lookup is
      // retriggered, e.g with different parameter.
      if (!mIsHttp3 && (mState == DnsAndSocketState::RESOLVING)) {
        mState = DnsAndSocketState::CONNECTING;
        SetupBackupTimer();
      }
      break;
    case SetupEvents::PRIMARY_DONE_EVENT:
      MOZ_ASSERT((mState == DnsAndSocketState::RESOLVING) ||
                 (mState == DnsAndSocketState::CONNECTING) ||
                 (mState == DnsAndSocketState::ONE_CONNECTED));
      CancelBackupTimer();
      mBackupTransport.CancelDnsResolution();
      if (mBackupTransport.ConnectingOrRetry()) {
        mState = DnsAndSocketState::ONE_CONNECTED;
      } else {
        mState = DnsAndSocketState::DONE;
      }
      break;
    case SetupEvents::BACKUP_DONE_EVENT:
      MOZ_ASSERT((mState == DnsAndSocketState::CONNECTING) ||
                 (mState == DnsAndSocketState::ONE_CONNECTED));
      if (mPrimaryTransport.ConnectingOrRetry()) {
        mState = DnsAndSocketState::ONE_CONNECTED;
      } else {
        mState = DnsAndSocketState::DONE;
      }
      break;
    case SetupEvents::BACKUP_TIMER_FIRED_EVENT:
      MOZ_ASSERT(mState == DnsAndSocketState::CONNECTING);
      mBackupTransport.Init(this);
  }
  LOG(("DnsAndConnectSocket::SetupEvent state=%d", mState));

  return NS_OK;
}

void DnsAndConnectSocket::SetupBackupTimer() {
  MOZ_ASSERT(mEnt);
  uint16_t timeout = gHttpHandler->GetIdleSynTimeout();
  MOZ_ASSERT(!mSynTimer, "timer already initd");

  // When using Fast Open the correct transport will be setup for sure (it is
  // guaranteed), but it can be that it will happened a bit later.
  if (timeout && !mSpeculative && !mIsHttp3) {
    // Setup the timer that will establish a backup socket
    // if we do not get a writable event on the main one.
    // We do this because a lost SYN takes a very long time
    // to repair at the TCP level.
    //
    // Failure to setup the timer is something we can live with,
    // so don't return an error in that case.
    NS_NewTimerWithCallback(getter_AddRefs(mSynTimer), this, timeout,
                            nsITimer::TYPE_ONE_SHOT);
    LOG(("DnsAndConnectSocket::SetupBackupTimer() [this=%p]", this));
  } else if (timeout) {
    LOG(("DnsAndConnectSocket::SetupBackupTimer() [this=%p], did not arm\n",
         this));
  }
}

void DnsAndConnectSocket::CancelBackupTimer() {
  // If the syntimer is still armed, we can cancel it because no backup
  // socket should be formed at this point
  if (!mSynTimer) {
    return;
  }

  LOG(("DnsAndConnectSocket::CancelBackupTimer()"));
  mSynTimer->Cancel();

  // Keeping the reference to the timer to remember we have already
  // performed the backup connection.
}

void DnsAndConnectSocket::Abandon() {
  LOG(("DnsAndConnectSocket::Abandon [this=%p ent=%s] %p %p %p %p", this,
       mEnt->mConnInfo->Origin(), mPrimaryTransport.mSocketTransport.get(),
       mBackupTransport.mSocketTransport.get(),
       mPrimaryTransport.mStreamOut.get(), mBackupTransport.mStreamOut.get()));

  MOZ_ASSERT(OnSocketThread(), "not on socket thread");

  RefPtr<DnsAndConnectSocket> deleteProtector(this);

  // Tell socket (and backup socket) to forget the half open socket.
  mPrimaryTransport.Abandon();
  mBackupTransport.Abandon();

  // Stop the timer - we don't want any new backups.
  CancelBackupTimer();

  mState = DnsAndSocketState::DONE;

  // Remove the half open from the connection entry.
  if (mEnt) {
    mEnt->mDoNotDestroy = false;
    mEnt->RemoveDnsAndConnectSocket(this);
  }
  mEnt = nullptr;
}

double DnsAndConnectSocket::Duration(TimeStamp epoch) {
  if (mPrimaryTransport.mSynStarted.IsNull()) {
    return 0;
  }

  return (epoch - mPrimaryTransport.mSynStarted).ToMilliseconds();
}

NS_IMETHODIMP  // method for nsITimerCallback
DnsAndConnectSocket::Notify(nsITimer* timer) {
  MOZ_ASSERT(OnSocketThread(), "not on socket thread");
  MOZ_ASSERT(timer == mSynTimer, "wrong timer");

  MOZ_ASSERT(!mBackupTransport.mDNSRequest);
  MOZ_ASSERT(!mBackupTransport.mSocketTransport);
  MOZ_ASSERT(mSynTimer);
  MOZ_ASSERT(mEnt);

  DebugOnly<nsresult> rv = SetupEvent(BACKUP_TIMER_FIRED_EVENT);
  MOZ_ASSERT(NS_SUCCEEDED(rv));

  // Keeping the reference to the timer to remember we have already
  // performed the backup connection.

  return NS_OK;
}

NS_IMETHODIMP  // method for nsINamed
DnsAndConnectSocket::GetName(nsACString& aName) {
  aName.AssignLiteral("DnsAndConnectSocket");
  return NS_OK;
}

NS_IMETHODIMP
DnsAndConnectSocket::OnLookupComplete(nsICancelable* request, nsIDNSRecord* rec,
                                      nsresult status) {
  LOG(("DnsAndConnectSocket::OnLookupComplete: this=%p status %" PRIx32 ".",
       this, static_cast<uint32_t>(status)));

  RefPtr<DnsAndConnectSocket> deleteProtector(this);

  if (!IsPrimary(request) && !IsBackup(request)) {
    return NS_OK;
  }

  if (IsPrimary(request) && NS_SUCCEEDED(status)) {
    mTransaction->OnTransportStatus(nullptr, NS_NET_STATUS_RESOLVED_HOST, 0);
  }

  // When using a HTTP proxy, NS_ERROR_UNKNOWN_HOST means the HTTP
  // proxy host is not found, so we fixup the error code.
  // For SOCKS proxies (mProxyTransparent == true), the socket
  // transport resolves the real host here, so there's no fixup
  // (see bug 226943).
  if (mProxyNotTransparent && (status == NS_ERROR_UNKNOWN_HOST)) {
    status = NS_ERROR_UNKNOWN_PROXY_HOST;
  }

  nsresult rv;
  // remember if it was primary because TransportSetups will delete the ref to
  // the DNS request and check cannot be performed later.
  bool isPrimary = IsPrimary(request);
  if (IsPrimary(request)) {
    rv = mPrimaryTransport.OnLookupComplete(this, rec, status);
    if ((!mIsHttp3 && mPrimaryTransport.ConnectingOrRetry()) ||
        (mIsHttp3 && mPrimaryTransport.Resolved())) {
      SetupEvent(SetupEvents::RESOLVED_PRIMARY_EVENT);
    }
  } else {
    rv = mBackupTransport.OnLookupComplete(this, rec, status);
  }

  if (NS_FAILED(rv) || mIsHttp3) {
    SetupConn(isPrimary, rv);
  }
  return NS_OK;
}

// method for nsIAsyncOutputStreamCallback
NS_IMETHODIMP
DnsAndConnectSocket::OnOutputStreamReady(nsIAsyncOutputStream* out) {
  MOZ_ASSERT(OnSocketThread(), "not on socket thread");
  MOZ_ASSERT(mPrimaryTransport.mSocketTransport ||
             mBackupTransport.mSocketTransport);
  MOZ_ASSERT(IsPrimary(out) || IsBackup(out), "stream mismatch");
  MOZ_ASSERT(mEnt);

  RefPtr<DnsAndConnectSocket> deleteProtector(this);

  LOG(("DnsAndConnectSocket::OnOutputStreamReady [this=%p ent=%s %s]\n", this,
       mEnt->mConnInfo->Origin(), IsPrimary(out) ? "primary" : "backup"));

  // Remember if it was primary or backup reuest.
  bool isPrimary = IsPrimary(out);
  nsresult rv = NS_OK;
  if (isPrimary) {
    rv = mPrimaryTransport.CheckConnectedResult(this);
    if (!mPrimaryTransport.DoneConnecting()) {
      return NS_OK;
    }
    MOZ_ASSERT((NS_SUCCEEDED(rv) &&
                (mPrimaryTransport.mState ==
                 TransportSetup::TransportSetupState::CONNECTING_DONE) &&
                mPrimaryTransport.mSocketTransport) ||
               (NS_FAILED(rv) &&
                (mPrimaryTransport.mState ==
                 TransportSetup::TransportSetupState::DONE) &&
                !mPrimaryTransport.mSocketTransport));
  } else if (IsBackup(out)) {
    rv = mBackupTransport.CheckConnectedResult(this);
    if (!mBackupTransport.DoneConnecting()) {
      return NS_OK;
    }
    MOZ_ASSERT((NS_SUCCEEDED(rv) &&
                (mBackupTransport.mState ==
                 TransportSetup::TransportSetupState::CONNECTING_DONE) &&
                mBackupTransport.mSocketTransport) ||
               (NS_FAILED(rv) &&
                (mBackupTransport.mState ==
                 TransportSetup::TransportSetupState::DONE) &&
                !mBackupTransport.mSocketTransport));
  } else {
    MOZ_ASSERT(false, "unexpected stream");
    return NS_ERROR_UNEXPECTED;
  }

  mEnt->mDoNotDestroy = true;

  rv = SetupConn(isPrimary, rv);
  if (mEnt) {
    mEnt->mDoNotDestroy = false;
  }
  return rv;
}

nsresult DnsAndConnectSocket::SetupConn(bool isPrimary, nsresult status) {
  // assign the new socket to the http connection
  RefPtr<HttpConnectionBase> conn;

  nsresult rv = NS_OK;
  if (isPrimary) {
    SetupEvent(SetupEvents::PRIMARY_DONE_EVENT);
    rv = mPrimaryTransport.SetupConn(mTransaction, mEnt, status, mCaps,
                                     getter_AddRefs(conn));
  } else {
    SetupEvent(SetupEvents::BACKUP_DONE_EVENT);
    rv = mBackupTransport.SetupConn(mTransaction, mEnt, status, mCaps,
                                    getter_AddRefs(conn));
  }

  nsCOMPtr<nsIInterfaceRequestor> callbacks;
  mTransaction->GetSecurityCallbacks(getter_AddRefs(callbacks));

  if (NS_FAILED(rv)) {
    LOG(
        ("DnsAndConnectSocket::SetupConn "
         "conn->init (%p) failed %" PRIx32 "\n",
         conn.get(), static_cast<uint32_t>(rv)));

    if (nsHttpTransaction* trans = mTransaction->QueryHttpTransaction()) {
      if (mIsHttp3) {
        trans->DisableHttp3();
        gHttpHandler->ExcludeHttp3(mEnt->mConnInfo);
      }
      // The transaction's connection info is changed after DisableHttp3(), so
      // this is the only point we can remove this transaction from its conn
      // entry.
      mEnt->RemoveTransFromPendingQ(trans);
    }
    mTransaction->Close(rv);

    return rv;
  }

  // This half-open socket has created a connection.  This flag excludes it
  // from counter of actual connections used for checking limits.
  mHasConnected = true;

  // if this is still in the pending list, remove it and dispatch it
  RefPtr<PendingTransactionInfo> pendingTransInfo =
      gHttpHandler->ConnMgr()->FindTransactionHelper(true, mEnt, mTransaction);
  if (pendingTransInfo) {
    MOZ_ASSERT(!mSpeculative, "Speculative Half Open found mTransaction");

    mEnt->InsertIntoActiveConns(conn);
    if (mIsHttp3) {
      // Each connection must have a ConnectionHandle wrapper.
      // In case of Http < 2 the a ConnectionHandle is created for each
      // transaction in DispatchAbstractTransaction.
      // In case of Http2/ and Http3, ConnectionHandle is created only once.
      // Http2 connection always starts as http1 connection and the first
      // transaction use DispatchAbstractTransaction to be dispatched and
      // a ConnectionHandle is created. All consecutive transactions for
      // Http2 use a short-cut in DispatchTransaction and call
      // HttpConnectionBase::Activate (DispatchAbstractTransaction is never
      // called).
      // In case of Http3 the short-cut HttpConnectionBase::Activate is always
      // used also for the first transaction, therefore we need to create
      // ConnectionHandle here.
      RefPtr<ConnectionHandle> handle = new ConnectionHandle(conn);
      pendingTransInfo->Transaction()->SetConnection(handle);
    }
    rv = gHttpHandler->ConnMgr()->DispatchTransaction(
        mEnt, pendingTransInfo->Transaction(), conn);
  } else {
    // this transaction was dispatched off the pending q before all the
    // sockets established themselves.

    // After about 1 second allow for the possibility of restarting a
    // transaction due to server close. Keep at sub 1 second as that is the
    // minimum granularity we can expect a server to be timing out with.
    RefPtr<nsHttpConnection> connTCP = do_QueryObject(conn);
    if (connTCP) {
      connTCP->SetIsReusedAfter(950);
    }

    // if we are using ssl and no other transactions are waiting right now,
    // then form a null transaction to drive the SSL handshake to
    // completion. Afterwards the connection will be 100% ready for the next
    // transaction to use it. Make an exception for SSL tunneled HTTP proxy as
    // the NullHttpTransaction does not know how to drive Connect
    // Http3 cannot be dispatched using OnMsgReclaimConnection (see below),
    // therefore we need to use a Nulltransaction.
    if (!connTCP ||
        (mEnt->mConnInfo->FirstHopSSL() && !mEnt->UrgentStartQueueLength() &&
         !mEnt->PendingQueueLength() && !mEnt->mConnInfo->UsingConnect())) {
      LOG(
          ("DnsAndConnectSocket::SetupConn null transaction will "
           "be used to finish SSL handshake on conn %p\n",
           conn.get()));
      RefPtr<nsAHttpTransaction> trans;
      if (mTransaction->IsNullTransaction() && !mDispatchedMTransaction) {
        // null transactions cannot be put in the entry queue, so that
        // explains why it is not present.
        mDispatchedMTransaction = true;
        trans = mTransaction;
      } else {
        trans = new NullHttpTransaction(mEnt->mConnInfo, callbacks, mCaps);
      }

      mEnt->InsertIntoActiveConns(conn);
      rv = gHttpHandler->ConnMgr()->DispatchAbstractTransaction(mEnt, trans,
                                                                mCaps, conn, 0);
    } else {
      // otherwise just put this in the persistent connection pool
      LOG(
          ("DnsAndConnectSocket::SetupConn no transaction match "
           "returning conn %p to pool\n",
           conn.get()));
      gHttpHandler->ConnMgr()->OnMsgReclaimConnection(conn);

      // We expect that there is at least one tranasction in the pending
      // queue that can take this connection, but it can happened that
      // all transactions are blocked or they have took other idle
      // connections. In that case the connection has been added to the
      // idle queue.
      // If the connection is in the idle queue but it is using ssl, make
      // a nulltransaction for it to finish ssl handshake!
<<<<<<< HEAD
      if (ent->mConnInfo->FirstHopSSL() && !ent->mConnInfo->UsingConnect()) {
=======

      // !!! It can be that mEnt is null after OnMsgReclaimConnection.!!!
      if (mEnt && mEnt->mConnInfo->FirstHopSSL() &&
          !mEnt->mConnInfo->UsingConnect()) {
>>>>>>> ce65f51a
        RefPtr<nsHttpConnection> connTCP = do_QueryObject(conn);
        // If RemoveIdleConnection succeeds that means that conn is in the
        // idle queue.
        if (connTCP && NS_SUCCEEDED(mEnt->RemoveIdleConnection(connTCP))) {
          RefPtr<nsAHttpTransaction> trans;
          if (mTransaction->IsNullTransaction() && !mDispatchedMTransaction) {
            mDispatchedMTransaction = true;
            trans = mTransaction;
          } else {
            trans = new NullHttpTransaction(mEnt->mConnInfo, callbacks, mCaps);
          }
          mEnt->InsertIntoActiveConns(conn);
          rv = gHttpHandler->ConnMgr()->DispatchAbstractTransaction(
              mEnt, trans, mCaps, conn, 0);
        }
      }
    }
  }

  // If this halfOpenConn was speculative, but at the end the conn got a
  // non-null transaction than this halfOpen is not speculative anymore!
  if (conn->Transaction() && !conn->Transaction()->IsNullTransaction()) {
    Claim();
  }

  return rv;
}

// method for nsITransportEventSink
NS_IMETHODIMP
DnsAndConnectSocket::OnTransportStatus(nsITransport* trans, nsresult status,
                                       int64_t progress, int64_t progressMax) {
  MOZ_ASSERT(OnSocketThread(), "not on socket thread");

  MOZ_ASSERT(IsPrimary(trans) || IsBackup(trans));
  MOZ_ASSERT(mEnt);
  if (mTransaction) {
    if (IsPrimary(trans) ||
        (IsBackup(trans) && (status == NS_NET_STATUS_CONNECTED_TO) &&
         mPrimaryTransport.mSocketTransport)) {
      // Send this status event only if the transaction is still pending,
      // i.e. it has not found a free already connected socket.
      // Sockets in halfOpen state can only get following events:
      // NS_NET_STATUS_CONNECTING_TO and NS_NET_STATUS_CONNECTED_TO.
      // mBackupTransport is only started after
      // NS_NET_STATUS_CONNECTING_TO of mSocketTransport, so ignore
      // NS_NET_STATUS_CONNECTING_TO event for mBackupTransport and
      // send NS_NET_STATUS_CONNECTED_TO.
      // mBackupTransport must be connected before mSocketTransport(e.g.
      // mPrimaryTransport.mSocketTransport != nullpttr).
      mTransaction->OnTransportStatus(trans, status, progress);
    }
  }

  if (status == NS_NET_STATUS_CONNECTED_TO) {
    if (IsPrimary(trans)) {
      mPrimaryTransport.mConnectedOK = true;
    } else {
      mBackupTransport.mConnectedOK = true;
    }
  }

  // The rest of this method only applies to the primary transport
  if (!IsPrimary(trans)) {
    return NS_OK;
  }

  // if we are doing spdy coalescing and haven't recorded the ip address
  // for this entry before then make the hash key if our dns lookup
  // just completed. We can't do coalescing if using a proxy because the
  // ip addresses are not available to the client.
<<<<<<< HEAD
  nsCOMPtr<nsIDNSAddrRecord> dnsRecord(
      do_GetInterface(mPrimaryTransport.mSocketTransport));
  if (status == NS_NET_STATUS_CONNECTING_TO && gHttpHandler->IsSpdyEnabled() &&
      gHttpHandler->CoalesceSpdy() && mConnInfo && mConnInfo->EndToEndSSL() &&
      !mConnInfo->UsingProxy() && dnsRecord) {
    RefPtr<ConnectionEntry> ent =
        gHttpHandler->ConnMgr()->FindConnectionEntry(mConnInfo);
    MOZ_DIAGNOSTIC_ASSERT(ent);
    if (ent) {
      if (ent->MaybeProcessCoalescingKeys(dnsRecord)) {
        gHttpHandler->ConnMgr()->ProcessSpdyPendingQ(ent);
=======

  if (status == NS_NET_STATUS_CONNECTING_TO && gHttpHandler->IsSpdyEnabled() &&
      gHttpHandler->CoalesceSpdy() && mEnt && mEnt->mConnInfo &&
      mEnt->mConnInfo->EndToEndSSL() && mEnt->AllowHttp2() &&
      !mEnt->mConnInfo->UsingProxy() && mEnt->mCoalescingKeys.IsEmpty()) {
    nsCOMPtr<nsIDNSAddrRecord> dnsRecord(
        do_GetInterface(mPrimaryTransport.mSocketTransport));
    nsTArray<NetAddr> addressSet;
    nsresult rv = NS_ERROR_NOT_AVAILABLE;
    if (dnsRecord) {
      rv = dnsRecord->GetAddresses(addressSet);
    }

    if (NS_SUCCEEDED(rv) && !addressSet.IsEmpty()) {
      for (uint32_t i = 0; i < addressSet.Length(); ++i) {
        if ((addressSet[i].raw.family == AF_INET &&
             addressSet[i].inet.ip == 0) ||
            (addressSet[i].raw.family == AF_INET6 &&
             addressSet[i].inet6.ip.u64[0] == 0 &&
             addressSet[i].inet6.ip.u64[1] == 0)) {
          // Bug 1680249 - Don't create the coalescing key if the ip address is
          // `0.0.0.0` or `::`.
          LOG((
              "DnsAndConnectSocket: skip creating Coalescing Key for host [%s]",
              mEnt->mConnInfo->Origin()));
          continue;
        }
        nsCString* newKey = mEnt->mCoalescingKeys.AppendElement(nsCString());
        newKey->SetLength(kIPv6CStrBufSize + 26);
        addressSet[i].ToStringBuffer(newKey->BeginWriting(), kIPv6CStrBufSize);
        newKey->SetLength(strlen(newKey->BeginReading()));
        if (mEnt->mConnInfo->GetAnonymous()) {
          newKey->AppendLiteral("~A:");
        } else {
          newKey->AppendLiteral("~.:");
        }
        if (mEnt->mConnInfo->GetFallbackConnection()) {
          newKey->AppendLiteral("~F:");
        } else {
          newKey->AppendLiteral("~.:");
        }
        newKey->AppendInt(mEnt->mConnInfo->OriginPort());
        newKey->AppendLiteral("/[");
        nsAutoCString suffix;
        mEnt->mConnInfo->GetOriginAttributes().CreateSuffix(suffix);
        newKey->Append(suffix);
        newKey->AppendLiteral("]viaDNS");
        LOG((
            "DnsAndConnectSocket::OnTransportStatus "
            "STATUS_CONNECTING_TO Established New Coalescing Key # %d for host "
            "%s [%s]",
            i, mEnt->mConnInfo->Origin(), newKey->get()));
>>>>>>> ce65f51a
      }
      gHttpHandler->ConnMgr()->ProcessSpdyPendingQ(mEnt);
    }
  }

  return NS_OK;
}

bool DnsAndConnectSocket::IsPrimary(nsITransport* trans) {
  return trans == mPrimaryTransport.mSocketTransport;
}

bool DnsAndConnectSocket::IsPrimary(nsIAsyncOutputStream* out) {
  return out == mPrimaryTransport.mStreamOut;
}

bool DnsAndConnectSocket::IsPrimary(nsICancelable* dnsRequest) {
  return dnsRequest == mPrimaryTransport.mDNSRequest;
}

bool DnsAndConnectSocket::IsBackup(nsITransport* trans) {
  return trans == mBackupTransport.mSocketTransport;
}

bool DnsAndConnectSocket::IsBackup(nsIAsyncOutputStream* out) {
  return out == mBackupTransport.mStreamOut;
}

bool DnsAndConnectSocket::IsBackup(nsICancelable* dnsRequest) {
  return dnsRequest == mBackupTransport.mDNSRequest;
}

// method for nsIInterfaceRequestor
NS_IMETHODIMP
DnsAndConnectSocket::GetInterface(const nsIID& iid, void** result) {
  if (mTransaction) {
    nsCOMPtr<nsIInterfaceRequestor> callbacks;
    mTransaction->GetSecurityCallbacks(getter_AddRefs(callbacks));
    if (callbacks) {
      return callbacks->GetInterface(iid, result);
    }
  }
  return NS_ERROR_NO_INTERFACE;
}

bool DnsAndConnectSocket::AcceptsTransaction(nsHttpTransaction* trans) {
  // When marked as urgent start, only accept urgent start marked transactions.
  // Otherwise, accept any kind of transaction.
  return !mUrgentStart || (trans->Caps() & nsIClassOfService::UrgentStart);
}

bool DnsAndConnectSocket::Claim() {
  if (mSpeculative) {
    mSpeculative = false;
    mAllow1918 = true;
    uint32_t flags;
    if (mPrimaryTransport.mSocketTransport &&
        NS_SUCCEEDED(
            mPrimaryTransport.mSocketTransport->GetConnectionFlags(&flags))) {
      flags &= ~nsISocketTransport::DISABLE_RFC1918;
      mPrimaryTransport.mSocketTransport->SetConnectionFlags(flags);
    }

    Telemetry::AutoCounter<Telemetry::HTTPCONNMGR_USED_SPECULATIVE_CONN>
        usedSpeculativeConn;
    ++usedSpeculativeConn;

    if (mIsFromPredictor) {
      Telemetry::AutoCounter<Telemetry::PREDICTOR_TOTAL_PRECONNECTS_USED>
          totalPreconnectsUsed;
      ++totalPreconnectsUsed;
    }

    // Http3 has its own syn-retransmission, therefore it does not need a
    // backup connection.
    if (mPrimaryTransport.ConnectingOrRetry() && mEnt &&
        !mBackupTransport.mSocketTransport && !mSynTimer && !mIsHttp3) {
      SetupBackupTimer();
    }
  }

  if (mFreeToUse) {
    mFreeToUse = false;
    return true;
  }
  return false;
}

void DnsAndConnectSocket::Unclaim() {
  MOZ_ASSERT(!mSpeculative && !mFreeToUse);
  // We will keep the backup-timer running. Most probably this halfOpen will
  // be used by a transaction from which this transaction took the halfOpen.
  // (this is happening because of the transaction priority.)
  mFreeToUse = true;
}

void DnsAndConnectSocket::CloseTransports(nsresult error) {
  if (mPrimaryTransport.mSocketTransport) {
    mPrimaryTransport.mSocketTransport->Close(error);
  }
  if (mBackupTransport.mSocketTransport) {
    mBackupTransport.mSocketTransport->Close(error);
  }
}

DnsAndConnectSocket::TransportSetup::TransportSetup(bool isBackup)
    : mState(TransportSetup::TransportSetupState::INIT), mIsBackup(isBackup) {}

nsresult DnsAndConnectSocket::TransportSetup::Init(
    DnsAndConnectSocket* dnsAndSock) {
  nsresult rv;
  mSynStarted = TimeStamp::Now();
  if (mSkipDnsResolution) {
    mState = TransportSetup::TransportSetupState::CONNECTING;
    rv = SetupStreams(dnsAndSock);
  } else {
    mState = TransportSetup::TransportSetupState::RESOLVING;
    rv = ResolveHost(dnsAndSock);
  }
  if (NS_FAILED(rv)) {
    CloseAll();
    mState = TransportSetup::TransportSetupState::DONE;
  }
  return rv;
}

void DnsAndConnectSocket::TransportSetup::CancelDnsResolution() {
  if (mDNSRequest) {
    mDNSRequest->Cancel(NS_ERROR_ABORT);
    mDNSRequest = nullptr;
  }
  if (mState == TransportSetup::TransportSetupState::RESOLVING) {
    mState = TransportSetup::TransportSetupState::INIT;
  }
}

void DnsAndConnectSocket::TransportSetup::Abandon() {
  CloseAll();
  mState = TransportSetup::TransportSetupState::DONE;
}

void DnsAndConnectSocket::TransportSetup::SetConnecting() {
  MOZ_ASSERT(!mWaitingForConnect);
  mWaitingForConnect = true;
  gHttpHandler->ConnMgr()->StartedConnect();
}

void DnsAndConnectSocket::TransportSetup::MaybeSetConnectingDone() {
  if (mWaitingForConnect) {
    mWaitingForConnect = false;
    gHttpHandler->ConnMgr()->RecvdConnect();
  }
}

void DnsAndConnectSocket::TransportSetup::CloseAll() {
  MaybeSetConnectingDone();

  // Tell socket (and backup socket) to forget the half open socket.
  if (mSocketTransport) {
    mSocketTransport->SetEventSink(nullptr, nullptr);
    mSocketTransport->SetSecurityCallbacks(nullptr);
    mSocketTransport = nullptr;
  }

  // Tell output stream (and backup) to forget the half open socket.
  if (mStreamOut) {
    mStreamOut->AsyncWait(nullptr, 0, 0, nullptr);
    mStreamOut = nullptr;
  }

  // Lose references to input stream (and backup).
  if (mStreamIn) {
    mStreamIn->AsyncWait(nullptr, 0, 0, nullptr);
    mStreamIn = nullptr;
  }

  if (mDNSRequest) {
    mDNSRequest->Cancel(NS_ERROR_ABORT);
    mDNSRequest = nullptr;
  }

  mConnectedOK = false;
}

nsresult DnsAndConnectSocket::TransportSetup::CheckConnectedResult(
    DnsAndConnectSocket* dnsAndSock) {
  mState = TransportSetup::TransportSetupState::CONNECTING_DONE;
  MaybeSetConnectingDone();

  if (mSkipDnsResolution) {
    return NS_OK;
  }
  bool retryDns = false;
  mSocketTransport->GetRetryDnsIfPossible(&retryDns);
  if (!retryDns) {
    return NS_OK;
  }

  bool retry = false;
  if (mRetryWithDifferentIPFamily) {
    mRetryWithDifferentIPFamily = false;
    mDnsFlags ^= (nsIDNSService::RESOLVE_DISABLE_IPV6 |
                  nsIDNSService::RESOLVE_DISABLE_IPV4);
    mResetFamilyPreference = true;
    retry = true;
  } else if (!(mDnsFlags & nsIDNSService::RESOLVE_DISABLE_TRR)) {
    bool trrEnabled;
    mDNSRecord->IsTRR(&trrEnabled);
    if (trrEnabled) {
      uint32_t trrMode = 0;
      mDNSRecord->GetEffectiveTRRMode(&trrMode);
      // If current trr mode is trr only, we should not retry.
      if (trrMode != 3) {
        // Drop state to closed.  This will trigger a new round of
        // DNS resolving. Bypass the cache this time since the
        // cached data came from TRR and failed already!
        LOG(("  failed to connect with TRR enabled, try w/o\n"));
        mDnsFlags |= nsIDNSService::RESOLVE_DISABLE_TRR |
                     nsIDNSService::RESOLVE_BYPASS_CACHE |
                     nsIDNSService::RESOLVE_REFRESH_CACHE;
        retry = true;
      }
    }
  }

  if (retry) {
    CloseAll();
    mState = TransportSetup::TransportSetupState::RESOLVING;
    nsresult rv = ResolveHost(dnsAndSock);
    if (NS_FAILED(rv)) {
      CloseAll();
      mState = TransportSetup::TransportSetupState::DONE;
    }
    return rv;
  }

  return NS_OK;
}

nsresult DnsAndConnectSocket::TransportSetup::SetupConn(
    nsAHttpTransaction* transaction, ConnectionEntry* ent, nsresult status,
    uint32_t cap, HttpConnectionBase** connection) {
  RefPtr<HttpConnectionBase> conn;
  if (!ent->mConnInfo->IsHttp3()) {
    conn = new nsHttpConnection();
  } else {
    conn = new HttpConnectionUDP();
  }

  LOG(
      ("DnsAndConnectSocket::SocketTransport::SetupConn "
       "Created new nshttpconnection %p %s\n",
       conn.get(), ent->mConnInfo->IsHttp3() ? "using http3" : ""));

  NullHttpTransaction* nullTrans = transaction->QueryNullTransaction();
  if (nullTrans) {
    conn->BootstrapTimings(nullTrans->Timings());
  }

  // Some capabilities are needed before a transaction actually gets
  // scheduled (e.g. how to negotiate false start)
  conn->SetTransactionCaps(transaction->Caps());

  nsCOMPtr<nsIInterfaceRequestor> callbacks;
  transaction->GetSecurityCallbacks(getter_AddRefs(callbacks));
  nsresult rv = NS_OK;
  if (!ent->mConnInfo->IsHttp3()) {
    RefPtr<nsHttpConnection> connTCP = do_QueryObject(conn);
    rv =
        connTCP->Init(ent->mConnInfo, gHttpHandler->ConnMgr()->mMaxRequestDelay,
                      mSocketTransport, mStreamIn, mStreamOut, mConnectedOK,
                      status, callbacks,
                      PR_MillisecondsToInterval(static_cast<uint32_t>(
                          (TimeStamp::Now() - mSynStarted).ToMilliseconds())));
  } else {
    RefPtr<HttpConnectionUDP> connUDP = do_QueryObject(conn);
    rv = connUDP->Init(ent->mConnInfo, mDNSRecord, status, callbacks, cap);
  }

  bool resetPreference = false;
  if (mResetFamilyPreference ||
      (mSocketTransport &&
       NS_SUCCEEDED(
           mSocketTransport->GetResetIPFamilyPreference(&resetPreference)) &&
       resetPreference)) {
    ent->ResetIPFamilyPreference();
  }

  NetAddr peeraddr;
  if (mSocketTransport &&
      NS_SUCCEEDED(mSocketTransport->GetPeerAddr(&peeraddr))) {
    ent->RecordIPFamilyPreference(peeraddr.raw.family);
  }
  conn.forget(connection);
  mSocketTransport = nullptr;
  mStreamOut = nullptr;
  mStreamIn = nullptr;
  mState = TransportSetup::TransportSetupState::DONE;
  return rv;
}

nsresult DnsAndConnectSocket::TransportSetup::SetupStreams(
    DnsAndConnectSocket* dnsAndSock) {
  MOZ_ASSERT(OnSocketThread(), "not on socket thread");

  MOZ_ASSERT(dnsAndSock->mEnt);
  nsresult rv;
  nsTArray<nsCString> socketTypes;
  const nsHttpConnectionInfo* ci = dnsAndSock->mEnt->mConnInfo;
  if (dnsAndSock->mIsHttp3) {
    socketTypes.AppendElement("quic"_ns);
  } else {
    if (ci->FirstHopSSL()) {
      socketTypes.AppendElement("ssl"_ns);
    } else {
      const nsCString& defaultType = gHttpHandler->DefaultSocketType();
      if (!defaultType.IsVoid()) {
        socketTypes.AppendElement(defaultType);
      }
    }
  }

  nsCOMPtr<nsISocketTransport> socketTransport;
  nsCOMPtr<nsISocketTransportService> sts;

  sts = components::SocketTransport::Service();
  if (!sts) {
    return NS_ERROR_NOT_AVAILABLE;
  }

  LOG(
      ("DnsAndConnectSocket::SetupStreams [this=%p ent=%s] "
       "setup routed transport to origin %s:%d via %s:%d\n",
       this, ci->HashKey().get(), ci->Origin(), ci->OriginPort(),
       ci->RoutedHost(), ci->RoutedPort()));

  nsCOMPtr<nsIRoutedSocketTransportService> routedSTS(do_QueryInterface(sts));
  if (routedSTS) {
    rv = routedSTS->CreateRoutedTransport(
        socketTypes, ci->GetOrigin(), ci->OriginPort(), ci->GetRoutedHost(),
        ci->RoutedPort(), ci->ProxyInfo(), mDNSRecord,
        getter_AddRefs(socketTransport));
  } else {
    if (!ci->GetRoutedHost().IsEmpty()) {
      // There is a route requested, but the legacy nsISocketTransportService
      // can't handle it.
      // Origin should be reachable on origin host name, so this should
      // not be a problem - but log it.
      LOG(
          ("DnsAndConnectSocket this=%p using legacy nsISocketTransportService "
           "means explicit route %s:%d will be ignored.\n",
           this, ci->RoutedHost(), ci->RoutedPort()));
    }

    rv = sts->CreateTransport(socketTypes, ci->GetOrigin(), ci->OriginPort(),
                              ci->ProxyInfo(), mDNSRecord,
                              getter_AddRefs(socketTransport));
  }
  NS_ENSURE_SUCCESS(rv, rv);

  uint32_t tmpFlags = 0;
  if (dnsAndSock->mCaps & NS_HTTP_REFRESH_DNS) {
    tmpFlags = nsISocketTransport::BYPASS_CACHE;
  }

  tmpFlags |= nsISocketTransport::GetFlagsFromTRRMode(
      NS_HTTP_TRR_MODE_FROM_FLAGS(dnsAndSock->mCaps));

  if (dnsAndSock->mCaps & NS_HTTP_LOAD_ANONYMOUS) {
    tmpFlags |= nsISocketTransport::ANONYMOUS_CONNECT;
  }

  // When we are making a speculative connection we do not propagate all flags
  // in mCaps, so we need to query nsHttpConnectionInfo directly as well.
  if ((dnsAndSock->mCaps & NS_HTTP_LOAD_ANONYMOUS_CONNECT_ALLOW_CLIENT_CERT) ||
      ci->GetAnonymousAllowClientCert()) {
    tmpFlags |= nsISocketTransport::ANONYMOUS_CONNECT_ALLOW_CLIENT_CERT;
  }

  if (ci->GetPrivate()) {
    tmpFlags |= nsISocketTransport::NO_PERMANENT_STORAGE;
  }

  Unused << socketTransport->SetIsPrivate(ci->GetPrivate());

  if (ci->GetLessThanTls13()) {
    tmpFlags |= nsISocketTransport::DONT_TRY_ECH;
  }

  if (((dnsAndSock->mCaps & NS_HTTP_BE_CONSERVATIVE) ||
       ci->GetBeConservative()) &&
      gHttpHandler->ConnMgr()->BeConservativeIfProxied(ci->ProxyInfo())) {
    LOG(("Setting Socket to BE_CONSERVATIVE"));
    tmpFlags |= nsISocketTransport::BE_CONSERVATIVE;
  }

  if (ci->HasIPHintAddress()) {
    nsCOMPtr<nsIDNSService> dns =
        do_GetService("@mozilla.org/network/dns-service;1", &rv);
    NS_ENSURE_SUCCESS(rv, rv);

    // The spec says: "If A and AAAA records for TargetName are locally
    // available, the client SHOULD ignore these hints.", so we check if the DNS
    // record is in cache before setting USE_IP_HINT_ADDRESS.
    nsCOMPtr<nsIDNSRecord> record;
    rv = dns->ResolveNative(mHost, nsIDNSService::RESOLVE_OFFLINE,
                            dnsAndSock->mEnt->mConnInfo->GetOriginAttributes(),
                            getter_AddRefs(record));
    if (NS_FAILED(rv) || !record) {
      LOG(("Setting Socket to use IP hint address"));
      tmpFlags |= nsISocketTransport::USE_IP_HINT_ADDRESS;
    }
  }

  if (dnsAndSock->mCaps & NS_HTTP_DISABLE_IPV4) {
    tmpFlags |= nsISocketTransport::DISABLE_IPV4;
  } else if (dnsAndSock->mCaps & NS_HTTP_DISABLE_IPV6) {
    tmpFlags |= nsISocketTransport::DISABLE_IPV6;
  } else if (dnsAndSock->mEnt->PreferenceKnown()) {
    if (dnsAndSock->mEnt->mPreferIPv6) {
      tmpFlags |= nsISocketTransport::DISABLE_IPV4;
    } else if (dnsAndSock->mEnt->mPreferIPv4) {
      tmpFlags |= nsISocketTransport::DISABLE_IPV6;
    }

    // In case the host is no longer accessible via the preferred IP family,
    // try the opposite one and potentially restate the preference.
    tmpFlags |= nsISocketTransport::RETRY_WITH_DIFFERENT_IP_FAMILY;

    // From the same reason, let the backup socket fail faster to try the other
    // family.
    uint16_t fallbackTimeout =
        mIsBackup ? gHttpHandler->GetFallbackSynTimeout() : 0;
    if (fallbackTimeout) {
      socketTransport->SetTimeout(nsISocketTransport::TIMEOUT_CONNECT,
                                  fallbackTimeout);
    }
  } else if (mIsBackup && gHttpHandler->FastFallbackToIPv4()) {
    // For backup connections, we disable IPv6. That's because some users have
    // broken IPv6 connectivity (leading to very long timeouts), and disabling
    // IPv6 on the backup connection gives them a much better user experience
    // with dual-stack hosts, though they still pay the 250ms delay for each new
    // connection. This strategy is also known as "happy eyeballs".
    tmpFlags |= nsISocketTransport::DISABLE_IPV6;
  }

  if (!dnsAndSock->Allow1918()) {
    tmpFlags |= nsISocketTransport::DISABLE_RFC1918;
  }

  MOZ_ASSERT(!(tmpFlags & nsISocketTransport::DISABLE_IPV4) ||
                 !(tmpFlags & nsISocketTransport::DISABLE_IPV6),
             "Both types should not be disabled at the same time.");
  socketTransport->SetConnectionFlags(tmpFlags);
  socketTransport->SetTlsFlags(ci->GetTlsFlags());

  const OriginAttributes& originAttributes =
<<<<<<< HEAD
      dnsAndSock->mConnInfo->GetOriginAttributes();
=======
      dnsAndSock->mEnt->mConnInfo->GetOriginAttributes();
>>>>>>> ce65f51a
  if (originAttributes != OriginAttributes()) {
    socketTransport->SetOriginAttributes(originAttributes);
  }

  socketTransport->SetQoSBits(gHttpHandler->GetQoSBits());

  rv = socketTransport->SetEventSink(dnsAndSock, nullptr);
  NS_ENSURE_SUCCESS(rv, rv);

  rv = socketTransport->SetSecurityCallbacks(dnsAndSock);
  NS_ENSURE_SUCCESS(rv, rv);

  if (gHttpHandler->EchConfigEnabled()) {
    rv = socketTransport->SetEchConfig(ci->GetEchConfig());
    NS_ENSURE_SUCCESS(rv, rv);
  }

<<<<<<< HEAD
  RefPtr<ConnectionEntry> ent =
      gHttpHandler->ConnMgr()->FindConnectionEntry(ci);
  MOZ_DIAGNOSTIC_ASSERT(ent);
  if (ent) {
    Telemetry::Accumulate(Telemetry::HTTP_CONNECTION_ENTRY_CACHE_HIT_1,
                          ent->mUsedForConnection);
    ent->mUsedForConnection = true;
  }
=======
  Telemetry::Accumulate(Telemetry::HTTP_CONNECTION_ENTRY_CACHE_HIT_1,
                        dnsAndSock->mEnt->mUsedForConnection);
  dnsAndSock->mEnt->mUsedForConnection = true;
>>>>>>> ce65f51a

  nsCOMPtr<nsIOutputStream> sout;
  rv = socketTransport->OpenOutputStream(nsITransport::OPEN_UNBUFFERED, 0, 0,
                                         getter_AddRefs(sout));
  NS_ENSURE_SUCCESS(rv, rv);

  nsCOMPtr<nsIInputStream> sin;
  rv = socketTransport->OpenInputStream(nsITransport::OPEN_UNBUFFERED, 0, 0,
                                        getter_AddRefs(sin));
  NS_ENSURE_SUCCESS(rv, rv);

  mSocketTransport = socketTransport.forget();
  mStreamIn = do_QueryInterface(sin);
  mStreamOut = do_QueryInterface(sout);

  rv = mStreamOut->AsyncWait(dnsAndSock, 0, 0, nullptr);
  if (NS_SUCCEEDED(rv)) {
    SetConnecting();
  }

  return rv;
}

nsresult DnsAndConnectSocket::TransportSetup::ResolveHost(
    DnsAndConnectSocket* dnsAndSock) {
  LOG(("DnsAndConnectSocket::TransportSetup::ResolveHost [this=%p %s%s]", this,
       PromiseFlatCString(mHost).get(),
       (mDnsFlags & nsIDNSService::RESOLVE_BYPASS_CACHE) ? " bypass cache"
                                                         : ""));
  nsCOMPtr<nsIDNSService> dns = GetOrInitDNSService();
  if (!dns) {
    return NS_ERROR_FAILURE;
  }

  if (!mIsBackup) {
    dnsAndSock->mTransaction->OnTransportStatus(
        nullptr, NS_NET_STATUS_RESOLVING_HOST, 0);
  }

<<<<<<< HEAD
  nsresult rv = dns->AsyncResolveNative(
      mHost, nsIDNSService::RESOLVE_TYPE_DEFAULT, mDnsFlags, nullptr,
      dnsAndSock, gSocketTransportService,
      dnsAndSock->mConnInfo->GetOriginAttributes(),
      getter_AddRefs(mDNSRequest));
  if (NS_FAILED(rv) && (mDnsFlags & nsIDNSService::RESOLVE_IP_HINT)) {
    mDnsFlags &= ~nsIDNSService::RESOLVE_IP_HINT;
    return dns->AsyncResolveNative(mHost, nsIDNSService::RESOLVE_TYPE_DEFAULT,
                                   mDnsFlags, nullptr, dnsAndSock,
                                   gSocketTransportService,
                                   dnsAndSock->mConnInfo->GetOriginAttributes(),
                                   getter_AddRefs(mDNSRequest));
  }
=======
  nsresult rv = NS_OK;
  do {
    rv = dns->AsyncResolveNative(
        mHost, nsIDNSService::RESOLVE_TYPE_DEFAULT, mDnsFlags, nullptr,
        dnsAndSock, gSocketTransportService,
        dnsAndSock->mEnt->mConnInfo->GetOriginAttributes(),
        getter_AddRefs(mDNSRequest));
  } while (NS_FAILED(rv) && ShouldRetryDNS());
>>>>>>> ce65f51a

  return rv;
}

bool DnsAndConnectSocket::TransportSetup::ShouldRetryDNS() {
  if (mDnsFlags & nsIDNSService::RESOLVE_IP_HINT) {
    mDnsFlags &= ~nsIDNSService::RESOLVE_IP_HINT;
    return true;
  }

  if (mRetryWithDifferentIPFamily) {
    mRetryWithDifferentIPFamily = false;
    mDnsFlags ^= (nsIDNSService::RESOLVE_DISABLE_IPV6 |
                  nsIDNSService::RESOLVE_DISABLE_IPV4);
    mResetFamilyPreference = true;
    return true;
  }
  return false;
}

nsresult DnsAndConnectSocket::TransportSetup::OnLookupComplete(
    DnsAndConnectSocket* dnsAndSock, nsIDNSRecord* rec, nsresult status) {
  mDNSRequest = nullptr;
  if (NS_SUCCEEDED(status)) {
    mDNSRecord = do_QueryInterface(rec);
    MOZ_ASSERT(mDNSRecord);

    if (dnsAndSock->mEnt->mConnInfo->IsHttp3()) {
      mState = TransportSetup::TransportSetupState::RESOLVED;
      return status;
    } else {
      nsresult rv = SetupStreams(dnsAndSock);
      if (NS_SUCCEEDED(rv)) {
        mState = TransportSetup::TransportSetupState::CONNECTING;
      } else {
        CloseAll();
        mState = TransportSetup::TransportSetupState::DONE;
      }
      return rv;
    }
  }

  // DNS lookup status failed

  if (ShouldRetryDNS()) {
    mState = TransportSetup::TransportSetupState::RETRY_RESOLVING;
    nsresult rv = ResolveHost(dnsAndSock);
    if (NS_FAILED(rv)) {
      CloseAll();
      mState = TransportSetup::TransportSetupState::DONE;
    }
    return rv;
  }

  mState = TransportSetup::TransportSetupState::DONE;
  return status;
}

}  // namespace net
}  // namespace mozilla<|MERGE_RESOLUTION|>--- conflicted
+++ resolved
@@ -610,14 +610,10 @@
       // idle queue.
       // If the connection is in the idle queue but it is using ssl, make
       // a nulltransaction for it to finish ssl handshake!
-<<<<<<< HEAD
-      if (ent->mConnInfo->FirstHopSSL() && !ent->mConnInfo->UsingConnect()) {
-=======
 
       // !!! It can be that mEnt is null after OnMsgReclaimConnection.!!!
       if (mEnt && mEnt->mConnInfo->FirstHopSSL() &&
           !mEnt->mConnInfo->UsingConnect()) {
->>>>>>> ce65f51a
         RefPtr<nsHttpConnection> connTCP = do_QueryObject(conn);
         // If RemoveIdleConnection succeeds that means that conn is in the
         // idle queue.
@@ -689,19 +685,6 @@
   // for this entry before then make the hash key if our dns lookup
   // just completed. We can't do coalescing if using a proxy because the
   // ip addresses are not available to the client.
-<<<<<<< HEAD
-  nsCOMPtr<nsIDNSAddrRecord> dnsRecord(
-      do_GetInterface(mPrimaryTransport.mSocketTransport));
-  if (status == NS_NET_STATUS_CONNECTING_TO && gHttpHandler->IsSpdyEnabled() &&
-      gHttpHandler->CoalesceSpdy() && mConnInfo && mConnInfo->EndToEndSSL() &&
-      !mConnInfo->UsingProxy() && dnsRecord) {
-    RefPtr<ConnectionEntry> ent =
-        gHttpHandler->ConnMgr()->FindConnectionEntry(mConnInfo);
-    MOZ_DIAGNOSTIC_ASSERT(ent);
-    if (ent) {
-      if (ent->MaybeProcessCoalescingKeys(dnsRecord)) {
-        gHttpHandler->ConnMgr()->ProcessSpdyPendingQ(ent);
-=======
 
   if (status == NS_NET_STATUS_CONNECTING_TO && gHttpHandler->IsSpdyEnabled() &&
       gHttpHandler->CoalesceSpdy() && mEnt && mEnt->mConnInfo &&
@@ -754,7 +737,6 @@
             "STATUS_CONNECTING_TO Established New Coalescing Key # %d for host "
             "%s [%s]",
             i, mEnt->mConnInfo->Origin(), newKey->get()));
->>>>>>> ce65f51a
       }
       gHttpHandler->ConnMgr()->ProcessSpdyPendingQ(mEnt);
     }
@@ -1212,11 +1194,7 @@
   socketTransport->SetTlsFlags(ci->GetTlsFlags());
 
   const OriginAttributes& originAttributes =
-<<<<<<< HEAD
-      dnsAndSock->mConnInfo->GetOriginAttributes();
-=======
       dnsAndSock->mEnt->mConnInfo->GetOriginAttributes();
->>>>>>> ce65f51a
   if (originAttributes != OriginAttributes()) {
     socketTransport->SetOriginAttributes(originAttributes);
   }
@@ -1234,20 +1212,9 @@
     NS_ENSURE_SUCCESS(rv, rv);
   }
 
-<<<<<<< HEAD
-  RefPtr<ConnectionEntry> ent =
-      gHttpHandler->ConnMgr()->FindConnectionEntry(ci);
-  MOZ_DIAGNOSTIC_ASSERT(ent);
-  if (ent) {
-    Telemetry::Accumulate(Telemetry::HTTP_CONNECTION_ENTRY_CACHE_HIT_1,
-                          ent->mUsedForConnection);
-    ent->mUsedForConnection = true;
-  }
-=======
   Telemetry::Accumulate(Telemetry::HTTP_CONNECTION_ENTRY_CACHE_HIT_1,
                         dnsAndSock->mEnt->mUsedForConnection);
   dnsAndSock->mEnt->mUsedForConnection = true;
->>>>>>> ce65f51a
 
   nsCOMPtr<nsIOutputStream> sout;
   rv = socketTransport->OpenOutputStream(nsITransport::OPEN_UNBUFFERED, 0, 0,
@@ -1287,21 +1254,6 @@
         nullptr, NS_NET_STATUS_RESOLVING_HOST, 0);
   }
 
-<<<<<<< HEAD
-  nsresult rv = dns->AsyncResolveNative(
-      mHost, nsIDNSService::RESOLVE_TYPE_DEFAULT, mDnsFlags, nullptr,
-      dnsAndSock, gSocketTransportService,
-      dnsAndSock->mConnInfo->GetOriginAttributes(),
-      getter_AddRefs(mDNSRequest));
-  if (NS_FAILED(rv) && (mDnsFlags & nsIDNSService::RESOLVE_IP_HINT)) {
-    mDnsFlags &= ~nsIDNSService::RESOLVE_IP_HINT;
-    return dns->AsyncResolveNative(mHost, nsIDNSService::RESOLVE_TYPE_DEFAULT,
-                                   mDnsFlags, nullptr, dnsAndSock,
-                                   gSocketTransportService,
-                                   dnsAndSock->mConnInfo->GetOriginAttributes(),
-                                   getter_AddRefs(mDNSRequest));
-  }
-=======
   nsresult rv = NS_OK;
   do {
     rv = dns->AsyncResolveNative(
@@ -1310,7 +1262,6 @@
         dnsAndSock->mEnt->mConnInfo->GetOriginAttributes(),
         getter_AddRefs(mDNSRequest));
   } while (NS_FAILED(rv) && ShouldRetryDNS());
->>>>>>> ce65f51a
 
   return rv;
 }
