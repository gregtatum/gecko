--- conflicted
+++ resolved
@@ -183,16 +183,6 @@
   const nsString mName;
 };
 
-<<<<<<< HEAD
-// See Bug 1710676 to fix this hack to work around
-// build-linux64-base-toolchains/opt complaining about a field whose type uses
-// the anonymous namespace.
-namespace anon_media_utils {
-class RefCountedTicket;
-}
-
-=======
->>>>>>> ece30f49
 /**
  * A convenience class representing a "ticket" that keeps the process from
  * shutting down until it is destructed. It does this by blocking
