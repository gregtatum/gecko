--- conflicted
+++ resolved
@@ -84,10 +84,6 @@
     mShutdownEventForwarder->DisconnectAll();
   }
 };
-<<<<<<< HEAD
-}  // namespace anon_media_utils
-=======
->>>>>>> ece30f49
 
 class ShutdownBlockingTicketImpl : public ShutdownBlockingTicket {
  private:
