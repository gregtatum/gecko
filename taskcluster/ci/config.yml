# This Source Code Form is subject to the terms of the Mozilla Public
# License, v. 2.0. If a copy of the MPL was not distributed with this
# file, You can obtain one at http://mozilla.org/MPL/2.0/.
---
trust-domain: gecko
project-repo-param-prefix: ''
product-dir: 'browser'
treeherder:
    group-names:
        'cram': 'Cram tests'
        'js-bench-sm': 'JavaScript shell benchmarks with Spidermonkey'
        'js-bench-v8': 'JavaScript shell benchmarks with Google V8'
        'node': 'Node tests'
        'py3': 'Python 3 unit tests'
        'A': 'Android Gradle tests'
        'Bpgo': 'Profile-guided optimization builds'
        'Btime': 'Browsertime performance tests on Firefox'
        'Btime-1proc': 'Browsertime performance tests on Firefox without e10s'
        'Btime-fis': 'Browsertime performance tests on Firefox with fission enabled'
        'Btime-Prof': 'Browsertime performance tests on Firefox with Gecko Profiling'
        'Btime-Prof-fis': 'Browsertime performance tests on Firefox with Gecko Profiling, fission enabled'
        'Btime-Prof-1proc': 'Browsertime performance tests on Firefox with Gecko Profiling and without e10s'
        'Btime-live': 'Browsertime performance tests on Firefox'
        'Btime-live-fis': 'Browsertime performance tests on Firefox with fission enabled'
        'Btime-live-fenix': 'Browsertime performance tests on Firefox'
        'Btime-live-ChR': 'Browsertime performance tests on Firefox'
        'Btime-live-Cr': 'Browsertime performance tests on Google Chromium'
        'Btime-ChR': 'Browsertime performance tests on Google Chrome Release'
        'Btime-Cr': 'Browsertime performance tests on Google Chromium'
        'Btime-P': 'Browsertime power tests on Firefox/Geckoview'
        'Btime-P-fenix': 'Browsertime power tests on Fenix'
        'Btime-P-refbrow': 'Browsertime power tests on reference browser'
        'Btime-fenix': 'Browsertime performance tests on Fenix'
        'Btime-refbrow': 'Browsertime performance tests on the reference browser'
        'Fetch': 'Fetch and store content'
        'Fxfn-l': 'Firefox functional tests (local)'
        'Fxfn-r': 'Firefox functional tests (remote)'
        'Fxfn-l-fis': 'Firefox functional tests (local) with fission enabled'
        'Fxfn-r-fis': 'Firefox functional tests (remote) with fission enabled'
        'iris': 'Iris testing suite'
        'l10n-bump': 'L10n Bumper'
        'M': 'Mochitests'
        'M-headless': 'Headless Mochitests'
        'M-headless-fis': 'Headless Mochitests with fission.'
        'M-headless-spi-nw': 'Headless Mochitests with fission and socketprocess networking.'
        'M-headless-spi-nw-fis': 'Headless Mochitests with fission and socketprocess networking and fission enabled.'
        'M-aab': 'Mochitests with AAB test_runner.'
        'M-1proc': 'Mochitests without e10s'
        'M-a11y-checks': 'Mochitests with accessibility checks enabled'
<<<<<<< HEAD
        'M-pi': 'Mochitests with pinebuild UI'
=======
        'M-dfpi': 'Mochitests with dFPI enabled'
        'M-dfpi-fis': 'Mochitests with dFPI and Fission enabled'
        'M-dfpi-fis-xorig': 'Mochitests with dFPI, cross-origin and fission enabled'
>>>>>>> da75b859
        'M-fis': 'Mochitests with fission enabled'
        'M-fis-xorig': 'Mochitests with cross-origin and fission enabled'
        'M-fis-gli': 'Mochitests with fission and WebGL IPC enabled'
        'M-gli': 'Mochitests with WebGL over IPC'
        'M-spi': 'Mochitests with socket process'
        'M-spi-nw': 'Mochitests with networking on socket process'
        'M-spi-nw-fis': 'Mochitests with networking on socket process with fission enabled'
        'M-spi-nw-1proc': 'Mochitests with networking on socket process without e10s'
        'M-swr': 'Mochitests with software webrender enabled'
        'M-swr-a11y-checks': 'Mochitests with software webrender and accessibility checks enabled'
        'M-swr-1proc': 'Mochitests with software webrender enabled without e10s'
        'M-swr-fis': 'Mochitests with software webrender and fission enabled'
        'M-swr-wayland': 'Mochitests with software webrender and Wayland backend enabled'
        'M-wayland': 'Mochitests with Wayland backend enabled'
        'M-wayland-1proc': 'Mochitests with Wayland backend enabled without e10s'
        'M-f': 'Mochitest failures'
        'M-f-1proc': 'Mochitest failures without e10s'
        'M-f-fis': 'Mochitest failures with fission enabled'
        'M-f-fis-xorig': 'Mochitest failures with cross-origin and fission enabled'
        'M-f-gli': 'Mochitest failures with WebGL over IPC'
        'M-f-spi': 'Mochitest failures with socket process'
        'M-f-spi-1proc': 'Mochitest failures with socket process without e10s'
        'M-f-spi-nw': 'Mochitest failures with networking on socket process'
        'M-f-spi-nw-1proc': 'Mochitest failures with networking on socket process without e10s'
        'M-f-swr': 'Mochitests failures with software webrender enabled'
        'M-f-swr-1proc': 'Mochitests failures with software webrender enabled without e10s'
        'M-f-wayland': 'Mochitests failures with Wayland backend enabled'
        'M-dt-no-eft-no-fis': 'DevTools Mochitests with EFT and Fission disabled'
        'MSI': 'Repack installers into MSIs'
        'MSIs': 'Signing of Repacked installers of MSIs'
        'MSIX': 'Repack into MSIX package'
        'MSIXs': 'Signing of Repack into MSIX package'
        'R': 'Reftests'
        'R-fis': 'Reftests with fission enabled'
        'R-swr': 'Reftests with software webrender enabled'
        'R-swr-fis': 'Reftests with software webrender and fission enabled'
        'R-wayland': 'Reftests with Wayland backend enabled'
        'Rap': 'Raptor performance tests on Firefox'
        'Rap-live': 'Raptor performance tests on Firefox with live sites'
        'Rap-fis': 'Raptor performance tests on Firefox with fission enabled'
        'Rap-Prof': 'Raptor performance tests on Firefox with Gecko Profiling'
        'Rap-Prof-fis': 'Raptor performance tests on Firefox with Gecko Profiling'
        'Rap-ChR': 'Raptor performance tests on Google Chrome Release'
        'Rap-Cr': 'Raptor performance tests on Google Chromium'
        'Rap-refbrow': 'Raptor performance tests on the reference browser'
        'remote': 'Remote debugging protocol tests'
        'T': 'Talos performance tests'
        'T-fis': 'Talos performance tests with fission enabled'
        'T-fis-swr': 'Talos performance tests with fission enabled and software webrender'
        'T-gli': 'Talos performance tests with WebGL over IPC'
        'T-gli-fis': 'Talos performance tests with WebGL over IPC with fission enabled'
        'T-Prof': 'Talos performance tests on Firefox with Gecko Profiling'
        'T-Prof-fis': 'Talos performance tests on Firefox with fission and Gecko Profiling'
        'T-Prof-gli': 'Talos performance tests with WebGL over IPC and Gecko Profiling'
        'T-Prof-gli-fis': 'Talos performance tests with WebGL over IPC and Gecko Profiling and fission enabled'
        'T-swr': 'Talos performance tests with software webrender enabled'
        'tt': 'Telemetry tests'
        'tt-fis': 'Telemetry tests with fission enabled'
        'SY': 'Are we slim yet tests by TaskCluster'
        'SY-fis': 'Are we slim yet tests by TaskCluster, fission enabled'
        'W': 'Web platform tests'
        'W-dfpi-fis': 'Web platform tests with dFPI and Fission enabled'
        'W-fis': 'Web platform tests with fission enabled'
        'W-headless': 'Headless web platform tests'
        'W-headless-fis': 'Headless web platform tests with fission enabled'
        'W-swr': 'Web platform tests with software webrender enabled'
        'W-b': 'Web platform tests (backlog)'
        'W-b-fis': 'Web platform tests (backlog) with fission enabled'
        'X': 'Xpcshell tests'
        'X-fis': 'Xpcshell tests with fission enabled'
        'X-spi-nw': 'Xpcshell tests with networking on socket process'
        'X-f': 'Xpcshell tests that fail on a given config'
        'X-f-fis': 'Xpcshell tests that fail on a given config w/fission'
        'X-f-spi-nw': 'Xpcshell tests that fail on a given config w/socket process'
        'L10n': 'Localised Repacks'
        'L10n-Rpk': 'Localized Repackaged Repacks'
        'BM': 'Beetmover'
        'BMR': 'Beetmover repackages'
        'c-Up': 'Balrog submission of complete updates'
        'css': 'Checksum signing for source'
        'rs': 'Repackage signing'
        'BMcs': 'Beetmover checksums'
        'BMcslang': 'Beetmover checksums for language packs'
        'BMcss': 'Beetmover checksums for source'
        'Deb8': 'Packages for Debian 8'
        'Deb8-32': 'Packages for Debian 8 32-bits'
        'Deb9': 'Packages for Debian 9'
        'Deb10': 'Packages for Debian 10'
        'Deb11': 'Packages for Debian 11'
        'Ub18': 'Packages for Ubuntu 18.04'
        'Ub20': 'Packages for Ubuntu 20.04'
        'I': 'Docker Image Builds'
        'TA': 'Toolchain builds for Android'
        'TL': 'Toolchain builds for Linux 64-bits'
        'TL32': 'Toolchain builds for Linux 32-bits'
        'TM': 'Toolchain builds for OSX'
        'TMW': 'Toolchain builds for Windows MinGW'
        'TW32': 'Toolchain builds for Windows 32-bits'
        'TW64': 'Toolchain builds for Windows 64-bits'
        'WMC32': 'MinGW-Clang builds for Windows 32-bits'
        'WMC64': 'MinGW-Clang builds for Windows 64-bits'
        'Searchfox': 'Searchfox builds'
        'SM': 'Spidermonkey builds'
        'p': 'Partial generation'
        'ps': 'Partials signing'
        'ms': 'Complete MAR signing'
        'ms-stage': 'Autograph-stage MAR signing test'
        'Rel': 'Release promotion'
        'Snap': 'Snap image generation'
        'Flatpak': 'Flatpak image generation'
        'langpack': 'Langpack sigatures and uploads'
        'TPS': 'Sync tests'
        'UV': 'Update verify'
        'pydep': 'python dependency update'
        'WR': 'WebRender standalone'
        'Wgpu': 'WebGPU standalone'
        'cpp': 'C/C++ checks'
        'pedantic': 'pedantic checks'
        'text': 'Check on texts'
        'misc': 'Misc checks'
        'js': 'JavaScript checks'
        'py': 'Python checks'
        'java': 'Java checks'
        'rust': 'Rust checks'
        'Static-Analysis': 'Full tree static-analysis'
        'SS': 'Shadow scheduler'
        'Sentry': 'Sentry synchronization'
        'test-info': 'Test manifest skip/fail information'
        'condprof': 'Conditioned Profile Builder'
        'doc': 'Documentation'
        'GhS': 'GitHub Synchronization'
        'perftest': 'Performance tests'
        'perftest-http3': 'Performance tests with HTTP/3'
        'l10n': 'Localization checks'
        'fxrec': 'Desktop startup recorder (fxrecord)'

index:
    products:
        - 'firefox'
        - 'fennec'
        - 'mobile'
        - 'static-analysis'
        - 'devedition'
        - 'pinebuild'
        - 'source'
        - 'system-symbols'
        - 'geckodriver'

try:
    # We have a few platforms for which we want to do some "extra" builds, or at
    # least build-ish things.  Sort of.  Anyway, these other things are implemented
    # as different "platforms".  These do *not* automatically ride along with "-p
    # all"
    ridealong-builds:
        'linux':
            - 'sm-plain-linux32'
            - 'sm-arm-sim-linux32'
        'linux64':
            - 'sm-plain-linux64'
            - 'sm-nojit-linux64'
            - 'sm-nonunified-linux64'
            - 'sm-arm-sim-linux32'
            - 'sm-arm64-sim-linux64'
            - 'sm-compacting-linux64'
            - 'sm-rootanalysis-linux64'
            - 'sm-package-linux64'
            - 'sm-tsan-linux64'
            - 'sm-asan-linux64'
            - 'sm-msan-linux64'
            - 'sm-fuzzing-linux64'
        'win32':
            - 'sm-plain-win32'
            - 'sm-compacting-win32'

release-promotion:
    products:
        - 'devedition'
        - 'fennec'
        - 'firefox'
        - 'pinebuild'
    flavors:
        promote_devedition:
            product: devedition
            target-tasks-method: promote_desktop
            partial-updates: true
        promote_firefox:
            product: firefox
            target-tasks-method: promote_desktop
            partial-updates: true
        promote_firefox_partner_repack:
            product: firefox
            rebuild-kinds:
                - release-partner-repack
                - release-partner-repack-chunking-dummy
                - release-partner-repack-signing
                - release-partner-repack-notarization-part-1
                - release-partner-repack-notarization-poller
                - release-partner-repack-repackage
                - release-partner-repack-repackage-signing
                - release-partner-repack-beetmover
            target-tasks-method: promote_desktop
        promote_firefox_partner_attribution:
            product: firefox
            rebuild-kinds:
                - release-partner-attribution
                - release-partner-attribution-beetmover
            target-tasks-method: promote_desktop
        promote_firefox_rc:
            product: firefox
            is-rc: true
            target-tasks-method: promote_desktop
            partial-updates: true
        promote_pinebuild:
            product: pinebuild
            target-tasks-method: promote_desktop
            partial-updates: true
        push_devedition:
            product: devedition
            target-tasks-method: push_desktop
            partial-updates: true
        push_firefox:
            product: firefox
            target-tasks-method: push_desktop
            partial-updates: true
        push_pinebuild:
            product: pinebuild
            target-tasks-method: push_desktop
            partial-updates: true
        ship_devedition:
            product: devedition
            target-tasks-method: ship_desktop
            version-bump: true
            partial-updates: true
        ship_firefox:
            product: firefox
            target-tasks-method: ship_desktop
            version-bump: true
            partial-updates: true
        ship_pinebuild:
            product: pinebuild
            target-tasks-method: ship_desktop
            version-bump: true
            partial-updates: true
        ship_firefox_rc:
            product: firefox
            is-rc: true
            target-tasks-method: ship_desktop
            partial-updates: true


merge-automation:
    behaviors:
        central-to-beta:
            fetch-version-from: "browser/config/version.txt"
            version-files:
                - filename: "config/milestone.txt"
                  new-suffix: ''
                - filename: "browser/config/version.txt"
                  new-suffix: ''
                - filename: "browser/config/version_display.txt"
                  new-suffix: 'b1'
            replacements:
                - - browser/config/mozconfigs/linux32/l10n-mozconfig
                  - ac_add_options --with-branding=browser/branding/nightly
                  - ac_add_options --enable-official-branding
                - - browser/config/mozconfigs/linux64/l10n-mozconfig
                  - ac_add_options --with-branding=browser/branding/nightly
                  - ac_add_options --enable-official-branding
                - - browser/config/mozconfigs/win32/l10n-mozconfig
                  - ac_add_options --with-branding=browser/branding/nightly
                  - ac_add_options --enable-official-branding
                - - browser/config/mozconfigs/win64/l10n-mozconfig
                  - ac_add_options --with-branding=browser/branding/nightly
                  - ac_add_options --enable-official-branding
                - - browser/config/mozconfigs/win64-aarch64/l10n-mozconfig
                  - ac_add_options --with-branding=browser/branding/nightly
                  - ac_add_options --enable-official-branding
                - - browser/config/mozconfigs/macosx64/l10n-mozconfig
                  - ac_add_options --with-branding=browser/branding/nightly
                  - ac_add_options --enable-official-branding
            merge-old-head: true
            base-tag: 'FIREFOX_BETA_{major_version}_BASE'
            end-tag: 'FIREFOX_BETA_{major_version}_END'
            from-repo: 'https://hg.mozilla.org/mozilla-central'
            from-branch: 'central'
            to-repo: 'https://hg.mozilla.org/releases/mozilla-beta'
            to-branch: 'beta'
        beta-to-release:
            fetch-version-from: "browser/config/version.txt"
            version-files:
                - filename: "browser/config/version_display.txt"
                  new-suffix: ''
            replacements: []
            merge-old-head: true
            base-tag: 'FIREFOX_RELEASE_{major_version}_BASE'
            end-tag: 'FIREFOX_RELEASE_{major_version}_END'
            from-repo: 'https://hg.mozilla.org/releases/mozilla-beta'
            from-branch: 'beta'
            to-repo: 'https://hg.mozilla.org/releases/mozilla-release'
            to-branch: 'release'
        release-to-esr:
            fetch-version-from: "browser/config/version.txt"
            version-files:
                - filename: "browser/config/version_display.txt"
                  new-suffix: 'esr'
            replacements: []
            merge-old-head: false
            base-tag: "FIREFOX_ESR_{major_version}_BASE"
            from-repo: 'https://hg.mozilla.org/releases/mozilla-release'
            from-branch: 'release'
            to-repo: 'https://hg.mozilla.org/releases/mozilla-esr91'
            to-branch: 'esr91'
        bump-central:
            fetch-version-from: "browser/config/version.txt"
            version-files:
                - filename: "config/milestone.txt"
                  version-bump: "major"
                  new-suffix: 'a1'
                - filename: "browser/config/version.txt"
                  version-bump: "major"
                  new-suffix: 'a1'
                - filename: "browser/config/version_display.txt"
                  version-bump: "major"
                  new-suffix: 'a1'
            replacements:
                - - "xpcom/components/Module.h"
                  - "static const unsigned int kVersion = {current_major_version};"
                  - "static const unsigned int kVersion = {next_major_version};"
                - - "services/sync/modules/constants.js"
                  - 'WEAVE_VERSION: "1.{current_weave_version}.0"'
                  - 'WEAVE_VERSION: "1.{next_weave_version}.0"'
            merge-old-head: false
            end-tag: 'FIREFOX_NIGHTLY_{major_version}_END'
            to-repo: 'https://hg.mozilla.org/mozilla-central'
            to-branch: 'central'
        bump-esr91:
            fetch-version-from: "browser/config/version.txt"
            version-files:
                - filename: "config/milestone.txt"
                  version-bump: "minor"
                - filename: "browser/config/version.txt"
                  version-bump: "minor"
                - filename: "browser/config/version_display.txt"
                  version-bump: "minor"
            replacements: []
            merge-old-head: false
            to-repo: 'https://hg.mozilla.org/releases/mozilla-esr91'
            to-branch: 'esr91'

scriptworker:
    # See additional configuration in taskcluster/gecko_taskgraph/util/scriptworker.py
    scope-prefix: 'project:releng'

partner-urls:
    release-partner-repack:
        by-release-product:
            default: null
            firefox:
                by-release-type:
                    default: null
                    beta|release.*:
                        by-release-level:
                            production: 'git@github.com:mozilla-partners/repack-manifests.git'
                            staging: 'git@github.com:moz-releng-automation-stage/repack-manifests.git'
                    esr.*:
                        by-release-level:
                            production: 'git@github.com:mozilla-partners/esr-repack-manifests.git'
                            staging: 'git@github.com:moz-releng-automation-stage/esr-repack-manifests.git'
    release-partner-attribution:
        by-release-product:
            default: null
            firefox:
                by-release-type:
                    default: null
                    beta|release.*:
                        by-release-level:
                            production: 'git@github.com:mozilla-partners/repack-manifests.git'
                            staging: 'git@github.com:moz-releng-automation-stage/repack-manifests.git'
                    esr.*:
                        by-release-level:
                            production: 'git@github.com:mozilla-partners/esr-repack-manifests.git'
                            staging: 'git@github.com:moz-releng-automation-stage/esr-repack-manifests.git'
    release-eme-free-repack:
        by-release-product:
            default: null
            firefox:
                by-release-type:
                    default: null
                    beta|release.*:
                        by-release-level:
                            production: 'git@github.com:mozilla-partners/mozilla-EME-free-manifest.git'
                            staging: 'git@github.com:moz-releng-automation-stage/mozilla-EME-free-manifest.git'


task-priority:
    by-project:
        'mozilla-release': 'highest'
        'mozilla-esr.*': 'very-high'
        'mozilla-beta': 'high'
        'mozilla-central': 'medium'
        'pine': 'medium'
        'autoland': 'low'
        'mozilla-inbound': 'low'
        'default': 'very-low'

taskgraph: {}

workers:
    aliases:
        b-linux.*:
            provisioner: '{trust-domain}-{level}'
            implementation: docker-worker
            os: linux
            worker-type: '{alias}'
        b-win2012:
            provisioner: '{trust-domain}-{level}'
            implementation: generic-worker
            os: windows
            worker-type: '{alias}'
        images:
            provisioner: '{trust-domain}-{level}'
            implementation: docker-worker
            os: linux
            worker-type: '{alias}'
        balrog:
            provisioner: scriptworker-k8s
            implementation: balrog
            os: scriptworker
            worker-type:
                by-release-level:
                    production: '{trust-domain}-3-balrog'
                    staging: '{trust-domain}-1-balrog'
        bouncer:
            provisioner: scriptworker-k8s
            # Note that this implementation doesn't correspond with an
            # payload_builder, there are several `bouncer-*` implemenations.
            implementation: bouncer
            os: scriptworker
            worker-type:
                by-release-level:
                    production: '{trust-domain}-3-bouncer'
                    staging: '{trust-domain}-1-bouncer'
        beetmover:
            provisioner: scriptworker-k8s
            implementation: beetmover
            os: scriptworker
            worker-type:
                by-release-level:
                    production: '{trust-domain}-3-beetmover'
                    staging: '{trust-domain}-1-beetmover'
        linux-depsigning:
            provisioner: scriptworker-k8s
            implementation: scriptworker-signing
            os: linux
            worker-type: '{trust-domain}-t-signing'
        linux-signing:
            provisioner: scriptworker-k8s
            implementation: scriptworker-signing
            os: linux
            worker-type:
                by-release-level:
                    production: '{trust-domain}-3-signing'
                    staging: '{trust-domain}-t-signing'
        mac-depsigning:
            provisioner: scriptworker-prov-v1
            implementation: scriptworker-signing
            os: macosx
            worker-type: depsigning-mac-v1
        mac-notarization-poller:
            provisioner: scriptworker-prov-v1
            implementation: notarization-poller
            os: macosx
            worker-type: mac-notarization-poller
        mac-signing:
            provisioner: scriptworker-prov-v1
            implementation: scriptworker-signing
            os: macosx
            worker-type:
                by-release-level:
                    production: signing-mac-v1
                    staging: depsigning-mac-v1
        tree:
            provisioner: scriptworker-k8s
            implementation: treescript
            os: scriptworker
            worker-type:
                by-release-level:
                    production: '{trust-domain}-3-tree'
                    staging: '{trust-domain}-1-tree'
        tree-dev:
            provisioner: scriptworker-k8s
            implementation: treescript
            os: scriptworker
            worker-type: '{trust-domain}-1-tree-dev'
        t-bitbar-gw.*:
            provisioner: proj-autophone
            implementation: generic-worker
            os: linux-bitbar
            worker-type: 'gecko-{alias}'
        t-linux(-large|-xlarge|-xlarge-source|-metal):
            provisioner: '{trust-domain}-t'
            implementation: docker-worker
            os: linux
            worker-type: '{alias}'
        t-linux-talos:
            provisioner: releng-hardware
            implementation: generic-worker
            os: linux
            worker-type: 'gecko-{alias}'
        t-linux-talos-1804:
            provisioner: releng-hardware
            implementation: generic-worker
            os: linux
            worker-type: 'gecko-{alias}'
        t-osx-1014:
            provisioner: releng-hardware
            implementation: generic-worker
            os: macosx
            worker-type: 'gecko-{alias}'
        t-osx-1015-r8:
            provisioner: releng-hardware
            implementation: generic-worker
            os: macosx
            worker-type: 'gecko-{alias}'
        t-osx-1100-m1:
            provisioner: releng-hardware
            implementation: generic-worker
            os: macosx
            worker-type: 'gecko-{alias}'
        t-osx-1014-power:
            provisioner: releng-hardware
            implementation: generic-worker
            os: macosx
            worker-type: 'gecko-{alias}'
        t-linux-xlarge-pgo:
            provisioner:
                by-level:
                    '3': '{trust-domain}-{level}'
                    default: '{trust-domain}-t'
            implementation: docker-worker
            os: linux
            worker-type: 't-linux-xlarge'
        b-osx-1015:
            provisioner: releng-hardware
            implementation: generic-worker
            os: macosx
            worker-type:
                by-level:
                    '3': 'gecko-3-b-osx-1015'
                    default: 'gecko-1-b-osx-1015'
        t-win10-64(|-gpu-s|-source):
            provisioner: '{trust-domain}-t'
            implementation: generic-worker
            os: windows
            worker-type: '{alias}'
        t-win10-64(-hw|-ref-hw|-1803-hw):
            provisioner: releng-hardware
            implementation: generic-worker
            os: windows
            worker-type: 'gecko-{alias}'
        win10-64-2004(|-gpu|-ssd|-source|-ssd-gpu):
            provisioner: 'gecko-t'
            implementation: generic-worker
            os: windows
            worker-type: '{alias}'
        t-win7-32(|-gpu):
            provisioner: '{trust-domain}-t'
            implementation: generic-worker
            os: windows
            worker-type: '{alias}'
        t-win64-aarch64-laptop:
            provisioner: bitbar
            implementation: generic-worker
            os: windows
            worker-type: 'gecko-{alias}'
        succeed:
            provisioner: built-in
            implementation: succeed
            os: none
            worker-type: succeed
        misc:
            provisioner: '{trust-domain}-t'
            implementation: docker-worker
            os: linux
            worker-type: misc


mac-notarization:
    mac-behavior:
        by-project:
            pine:
                by-shippable:
                    "true": mac_notarize
                    default: mac_sign_and_pkg
            default: mac_sign_and_pkg
    mac-entitlements:
        by-platform:
            macosx64.*:
                by-release-level:
                    production: security/mac/hardenedruntime/production.entitlements.xml
                    default: security/mac/hardenedruntime/developer.entitlements.xml
            default: ''
    mac-requirements:
        by-platform:
            macosx64.*: build/package/mac_osx/requirements.plist
            default: ''<|MERGE_RESOLUTION|>--- conflicted
+++ resolved
@@ -47,13 +47,10 @@
         'M-aab': 'Mochitests with AAB test_runner.'
         'M-1proc': 'Mochitests without e10s'
         'M-a11y-checks': 'Mochitests with accessibility checks enabled'
-<<<<<<< HEAD
         'M-pi': 'Mochitests with pinebuild UI'
-=======
         'M-dfpi': 'Mochitests with dFPI enabled'
         'M-dfpi-fis': 'Mochitests with dFPI and Fission enabled'
         'M-dfpi-fis-xorig': 'Mochitests with dFPI, cross-origin and fission enabled'
->>>>>>> da75b859
         'M-fis': 'Mochitests with fission enabled'
         'M-fis-xorig': 'Mochitests with cross-origin and fission enabled'
         'M-fis-gli': 'Mochitests with fission and WebGL IPC enabled'
