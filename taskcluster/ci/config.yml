--- conflicted
+++ resolved
@@ -47,11 +47,8 @@
         'M-aab': 'Mochitests with AAB test_runner.'
         'M-1proc': 'Mochitests without e10s'
         'M-a11y-checks': 'Mochitests with accessibility checks enabled'
-<<<<<<< HEAD
+        'M-a11y-checks-fis': 'Mochitests with accessibility checks enabled and fission enabled'
         'M-pi': 'Mochitests with pinebuild UI'
-=======
-        'M-a11y-checks-fis': 'Mochitests with accessibility checks enabled and fission enabled'
->>>>>>> 220e1f46
         'M-dfpi': 'Mochitests with dFPI enabled'
         'M-dfpi-fis': 'Mochitests with dFPI and Fission enabled'
         'M-dfpi-fis-xorig': 'Mochitests with dFPI, cross-origin and fission enabled'
