--- conflicted
+++ resolved
@@ -201,6 +201,7 @@
 
 windows-7-tests:
     - mochitest-browser-chrome
+    - mochitest-browser-chrome-pinebuild
     - mochitest-webgpu
     - reftest
     - xpcshell
@@ -226,24 +227,6 @@
     - test-verify-gpu
     - test-verify-wpt
 
-<<<<<<< HEAD
-windows-tests:
-    - firefox-ui-functional-local
-    - firefox-ui-functional-remote
-    # - jittest  # See comment in windows-ccov-tests set.
-    - jsreftest
-    - marionette
-    - mochitest-a11y
-    - mochitest-browser-chrome-pinebuild
-    - mochitest-chrome
-    - mochitest-remote
-    - telemetry-tests-client
-    - test-verify
-    - test-verify-gpu
-    - test-verify-wpt
-
-=======
->>>>>>> 8f3729c7
 windows-ccov-tests:
     # jittest run on regular windows builds is redundant with SM(p), so we omit
     # it from the windows-tests set. But, we still want to run it on ccov builds,
@@ -263,6 +246,7 @@
     - marionette
     - mochitest-a11y
     - mochitest-browser-chrome
+    - mochitest-browser-chrome-pinebuild
     - mochitest-chrome
     - mochitest-chrome-gpu
     - mochitest-devtools-chrome
