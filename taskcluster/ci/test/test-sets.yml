--- conflicted
+++ resolved
@@ -340,16 +340,10 @@
 macosx1100-64-qr-tests:
     - crashtest
     - jsreftest
-<<<<<<< HEAD
-    # - mochitest-browser-chrome
-    # - mochitest-browser-chrome-companion
-    # - mochitest-chrome-gpu
-    # - mochitest-media
-=======
     - mochitest-browser-chrome
-    - mochitest-chrome-gpu
-    - mochitest-media
->>>>>>> 4b4dfcb9
+    - mochitest-browser-chrome-companion
+    - mochitest-chrome-gpu
+    - mochitest-media
     - mochitest-webgpu
     - mochitest-webgl1-core
     - mochitest-webgl1-ext
