# This Source Code Form is subject to the terms of the Mozilla Public
# License, v. 2.0. If a copy of the MPL was not distributed with this
# file, You can obtain one at http://mozilla.org/MPL/2.0/.
---
# Each key in this file specifies a set of tests to run.  Different test sets
# may, for example, be bound to different test platforms.
#
# Note that set does not depend on the tree; tree-dependent job selection
# should be performed in the target task selection phase of task-graph
# generation.
#
# A test set has a name, and a list of tests that it contains.
#
# Test names given here reference tests.yml.

### Feature-specific test groups

web-platform-tests:
    - web-platform-tests
    - web-platform-tests-crashtest
    - web-platform-tests-print-reftest
    - web-platform-tests-reftest
    - web-platform-tests-wdspec

web-platform-tests-backlog:
    - web-platform-tests-backlog
    - web-platform-tests-reftest-backlog

web-platform-tests-wdspec-headless:
    - web-platform-tests-wdspec-headless

mochitest-devtools-chrome:
    - mochitest-devtools-chrome

mochitest-webgpu:
    - mochitest-webgpu

talos:
    - talos-bcv
    - talos-chrome
    - talos-damp
    - talos-dromaeojs
    - talos-g1
    - talos-g3
    - talos-g4
    - talos-g5
    - talos-other
    - talos-sessionrestore-many-windows
    - talos-svgr
    - talos-tp5o
    - talos-perf-reftest
    - talos-perf-reftest-singletons
    - talos-tabswitch
    - talos-realworld-webextensions
    - talos-webgl
    # - talos-h1 Bug 1487031 - Disabled for not finding actionable regressions
    # - talos-h2 Bug 1487031 - Disabled for not finding actionable regressions

talos-profiling:
    - talos-bcv-profiling
    - talos-chrome-profiling
    # - talos-damp-profiling - Disabled b/c of Bug 1597734
    - talos-dromaeojs-profiling
    # - talos-flex-profiling - Disabled b/c of Bug 1597736
    - talos-g1-profiling
    - talos-g3-profiling
    - talos-g4-profiling
    - talos-g5-profiling
    - talos-motionmark-profiling
    - talos-other-profiling
    - talos-sessionrestore-many-windows-profiling
    - talos-perf-reftest-profiling
    - talos-perf-reftest-singletons-profiling
    - talos-svgr-profiling
    - talos-tp5o-profiling
    - talos-tabswitch-profiling
    - talos-realworld-webextensions-profiling
    - talos-webgl-profiling

talos-ref-hw:
    - talos-g4
    - talos-webgl

raptor-firefox:
    - raptor-youtube-playback-av1-sfr-firefox
    - raptor-youtube-playback-h264-sfr-firefox
    - raptor-youtube-playback-hfr-firefox
    - raptor-youtube-playback-vp9-sfr-firefox
    - raptor-youtube-playback-widevine-hfr-firefox
    - raptor-youtube-playback-widevine-h264-sfr-firefox
    - raptor-youtube-playback-widevine-vp9-sfr-firefox

raptor-chrome:
    - raptor-youtube-playback-av1-sfr-chrome
    - raptor-youtube-playback-h264-sfr-chrome
    - raptor-youtube-playback-hfr-chrome
    - raptor-youtube-playback-vp9-sfr-chrome
    - raptor-youtube-playback-widevine-hfr-chrome
    - raptor-youtube-playback-widevine-h264-sfr-chrome
    - raptor-youtube-playback-widevine-vp9-sfr-chrome

browsertime:
    - browsertime-tp6
    - browsertime-tp6-essential
    - browsertime-tp6-live
    - browsertime-tp6-live-sheriffed
    - browsertime-benchmark
    - browsertime-benchmark-wasm
    - browsertime-youtube-playback
    - browsertime-custom
    - browsertime-first-install

browsertime-profiling:
    - browsertime-tp6-profiling

browsertime-high-priority:
    - browsertime-benchmark
    - browsertime-tp6

# Raptor desktop power tests
# (requires Intel Power Gadget to be pre-installed)
raptor-firefox-power:
    - raptor-youtube-playback-v9-power-firefox
    - raptor-youtube-playback-h264-power-firefox

awsy:
    - awsy
    - awsy-base
    - awsy-dmd
    - awsy-base-dmd
    - awsy-tp6

ccov-code-coverage-tests:
    - test-coverage
    - test-coverage-wpt

mochitest-headless:
    - mochitest-plain-headless

mochitest-valgrind:
    - mochitest-valgrind

marionette-headless:
    - marionette-headless

desktop-screenshot-capture:
    - browser-screenshots


### Specific platform test sets

# Linux
linux32-gtest:
    - gtest

linux32-tests:
    - web-platform-tests

linux1804-tests:
    - cppunit
    - crashtest
    - firefox-ui-functional-local
    - firefox-ui-functional-remote
    - gtest
    # - jittest  # See comment in linux1804-ccov-tests set.
    - jsreftest
    - marionette
    - mochitest-a11y
    - mochitest-browser-chrome
    - mochitest-browser-chrome-companion
    - mochitest-chrome
    - mochitest-chrome-gpu
    - mochitest-devtools-chrome
    - mochitest-media
    - mochitest-plain
    - mochitest-plain-gpu
    - mochitest-remote
    - mochitest-webgl1-core
    - mochitest-webgl1-ext
    - mochitest-webgl2-core
    - mochitest-webgl2-ext
    - reftest
    - reftest-snapshot
    - telemetry-tests-client
    - test-verify
    - test-verify-gpu
    - test-verify-wpt
    - xpcshell

linux1804-ccov-tests:
    # jittest run on regular linux builds is redundant with SM(p), so we omit it
    # from the linux1804-tests and linux1804-qr-tests sets. But, we still want
    # to run it on ccov builds, so we have this set that has it and which runs
    # on ccov builds.
    - jittest

linux-talos-flex:
    - talos-flex

# Windows

windows-7-tests:
    - mochitest-browser-chrome
    - mochitest-webgpu
    - reftest
    - xpcshell

windows32-tests:
    - cppunit
    - gtest
    - crashtest
    - firefox-ui-functional-local
    - firefox-ui-functional-remote
    # - jittest  # See comment in windows-ccov-tests set.
    - jsreftest
    - marionette
    - mochitest-a11y
    - mochitest-chrome
    - mochitest-chrome-gpu
    - mochitest-plain
    - mochitest-plain-gpu
    - mochitest-media
    - mochitest-remote
    - telemetry-tests-client
    - test-verify
    - test-verify-gpu
    - test-verify-wpt

windows-tests:
    - cppunit
    - crashtest
    - firefox-ui-functional-local
    - firefox-ui-functional-remote
    - gtest
    # - jittest  # See comment in windows-ccov-tests set.
    - jsreftest
    - marionette
    - mochitest-a11y
<<<<<<< HEAD
    - mochitest-browser-chrome
    - mochitest-browser-chrome-companion
=======
>>>>>>> 56893a64
    - mochitest-chrome
    - mochitest-remote
    - telemetry-tests-client
    - test-verify
    - test-verify-gpu
    - test-verify-wpt

windows-ccov-tests:
    # jittest run on regular windows builds is redundant with SM(p), so we omit
    # it from the windows-tests set. But, we still want to run it on ccov builds,
    # so we have this set that has it and which runs on ccov builds.
    - jittest

windows10-tests:
    - mochitest-webgl1-core

windows10-2004-tests:
    - mochitest-browser-chrome
    - mochitest-chrome-gpu
    - mochitest-devtools-chrome
    - mochitest-media
    - mochitest-plain
    - mochitest-plain-gpu
    - mochitest-webgl1-ext
    - mochitest-webgl2-core
    - mochitest-webgl2-ext
    - reftest
    - xpcshell

mingwclang-tests-debug:
    - cppunit
    - firefox-ui-functional-local
    - firefox-ui-functional-remote
    - mochitest-a11y
    - mochitest-chrome-gpu
    - mochitest-plain-gpu
    - mochitest-webgl1-core
    - mochitest-webgl1-ext
    - mochitest-webgl2-core
    - mochitest-webgl2-ext
    - mochitest-webgpu
    - reftest
    - telemetry-tests-client

# The following is the same as the above block, minus reftests.
# Reftests were disabled due to frequent hangs; see bug 1642719
# for re-enabling.
mingwclang-win32-tests-debug:
    - cppunit
    - firefox-ui-functional-local
    - firefox-ui-functional-remote
    - mochitest-a11y
    - mochitest-chrome-gpu
    - mochitest-plain-gpu
    - mochitest-webgl1-core
    - mochitest-webgl1-ext
    - mochitest-webgl2-core
    - mochitest-webgl2-ext
    - mochitest-webgpu
    # - reftest - disabled, see bug 1642719
    - telemetry-tests-client

mingwclang-tests-opt:
    - cppunit
    - mochitest-chrome-gpu
    - mochitest-plain-gpu

windows-aarch64-tests:
    - mochitest-media

windows-talos:
    - talos-bcv
    - talos-chrome
    - talos-damp
    - talos-dromaeojs
    - talos-g1
    - talos-g4
    - talos-g5
    - talos-other
    - talos-sessionrestore-many-windows
    - talos-perf-reftest
    - talos-perf-reftest-singletons
    - talos-svgr
    - talos-tp5o
    - talos-xperf
    - talos-tabswitch
    - talos-realworld-webextensions
    - talos-webgl
    # - talos-h1 Bug 1487031 - Disabled for not finding actionable regressions

# macOS

macosx1100-64-qr-failure-tests:
    - xpcshell-failures
    - mochitest-media-failures
    - mochitest-browser-chrome-failures

macosx1100-64-jittests:
    - jittest

macosx1100-64-qr-tests:
    - crashtest
    - jsreftest
    - mochitest-browser-chrome
    - mochitest-browser-chrome-companion
    - mochitest-chrome-gpu
    - mochitest-media
    - mochitest-webgpu
    - mochitest-webgl1-core
    - mochitest-webgl1-ext
    - mochitest-webgl2-core
    - mochitest-webgl2-ext
    - reftest
    - xpcshell

macosx1015-64-qr-failure-tests:
    - mochitest-media-failures
    - mochitest-browser-chrome-failures

macosx1015-64-qr-tests:
    - cppunit
    - crashtest
    - firefox-ui-functional-local
    - firefox-ui-functional-remote
    - gtest
    - jittest
    - jsreftest
    - marionette
    - mochitest-a11y
    - mochitest-browser-chrome
    - mochitest-browser-chrome-companion
    - mochitest-chrome
    - mochitest-chrome-gpu
    - mochitest-devtools-chrome
    - mochitest-media
    - mochitest-plain
    - mochitest-plain-gpu
    - mochitest-remote
    - mochitest-webgl1-core
    - mochitest-webgl1-ext
    - mochitest-webgl2-core
    - mochitest-webgl2-ext
    - mochitest-webgpu
    - reftest
    - telemetry-tests-client
    - test-verify
    - test-verify-gpu
    - test-verify-wpt
    - xpcshell

macosx64-talos:
    - talos-bcv
    - talos-chrome
    - talos-damp
    - talos-dromaeojs
    - talos-g1
    - talos-g4
    - talos-g5
    - talos-other
    - talos-sessionrestore-many-windows
    - talos-svgr
    - talos-tp5o
    - talos-perf-reftest
    - talos-perf-reftest-singletons
    - talos-realworld-webextensions
    - talos-webgl
    # - talos-tabswitch # Bug 1453007 times out
    # - talos-h1 # too long to unpack profile- Bug 1442893

# Android

android-x86_64-tests:
    - cppunit
    - crashtest
    - geckoview-junit
    - gtest
    - mochitest-media
    - mochitest-plain
    - mochitest-plain-gpu
    # - mochitest-webgl1-core # Harness issues?
    # - mochitest-webgl1-ext
    # - mochitest-webgl2-core # Emulator not creating ES3?
    # - mochitest-webgl2-ext
    - reftest
    - test-verify
    - web-platform-tests
    - web-platform-tests-crashtest
    - web-platform-tests-reftest
    - xpcshell

android-hw-aarch64-opt-unittests:
    - jittest

android-hw-arm7-pgo-unittests:
    - jittest-all

android-hw-aarch64-pgo-unittests:
    - jittest

android-hw-arm7-debug-unittests:
    - jittest

android-hw-aarch64-debug-unittests:
    - jittest

android-hw-aarch64:
    - crashtest-qr
    - reftest-qr
    - mochitest-media
    - mochitest-webgl1-core
    - mochitest-webgl1-ext
    - mochitest-webgl2-core

android-hw-arm7-raptor-cpu-memory:
    - raptor-speedometer-geckoview-cpu-memory
    - raptor-scn-cpu-memory-idle-geckoview
    - raptor-scn-cpu-memory-idle-refbrow
    - raptor-scn-cpu-memory-idle-bg-geckoview
    - raptor-scn-cpu-memory-idle-bg-refbrow

android-hw-arm7-raptor-cpu-memory-power:
    - raptor-speedometer-geckoview-cpu-memory-power
    - raptor-scn-cpu-memory-power-idle-geckoview
    - raptor-scn-cpu-memory-power-idle-refbrow
    - raptor-scn-cpu-memory-power-idle-bg-geckoview
    - raptor-scn-cpu-memory-power-idle-bg-refbrow

android-hw-aarch64-raptor-cpu-memory:
    - raptor-speedometer-geckoview-cpu-memory
    - raptor-scn-cpu-memory-idle-geckoview
    - raptor-scn-cpu-memory-idle-refbrow
    - raptor-scn-cpu-memory-idle-bg-geckoview
    - raptor-scn-cpu-memory-idle-bg-refbrow

android-hw-aarch64-raptor-cpu-memory-power:
    - raptor-speedometer-geckoview-cpu-memory-power
    - raptor-scn-cpu-memory-power-idle-geckoview
    - raptor-scn-cpu-memory-power-idle-refbrow
    - raptor-scn-cpu-memory-power-idle-bg-geckoview
    - raptor-scn-cpu-memory-power-idle-bg-refbrow

android-hw-browsertime:
    - browsertime-power
    - browsertime-tp6m
    - browsertime-tp6m-essential
    - browsertime-tp6m-live
    - browsertime-speedometer-mobile
    - browsertime-youtube-playback-mobile
    - browsertime-unity-webgl-mobile

android-hw-browsertime-profiling:
    - browsertime-tp6m-profiling

linux-tsan-tests:
    - crashtest
    - mochitest-a11y
    - mochitest-browser-chrome
    - mochitest-media
    - mochitest-plain
    - reftest
    - web-platform-tests
    - web-platform-tests-reftest
    - xpcshell<|MERGE_RESOLUTION|>--- conflicted
+++ resolved
@@ -236,11 +236,7 @@
     - jsreftest
     - marionette
     - mochitest-a11y
-<<<<<<< HEAD
-    - mochitest-browser-chrome
     - mochitest-browser-chrome-companion
-=======
->>>>>>> 56893a64
     - mochitest-chrome
     - mochitest-remote
     - telemetry-tests-client
