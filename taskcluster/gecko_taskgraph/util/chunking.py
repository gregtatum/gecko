# This Source Code Form is subject to the terms of the Mozilla Public
# License, v. 2.0. If a copy of the MPL was not distributed with this
# file, You can obtain one at http://mozilla.org/MPL/2.0/.


"""Utility functions to handle test chunking."""

import json
import logging
import os
from abc import ABCMeta, abstractmethod

from manifestparser import TestManifest
from manifestparser.filters import chunk_by_runtime
from mozbuild.util import memoize
from moztest.resolve import (
    TEST_SUITES,
    TestResolver,
    TestManifestLoader,
)

from gecko_taskgraph import GECKO
from gecko_taskgraph.util.bugbug import BugbugTimeoutException, CT_LOW, push_schedules

logger = logging.getLogger(__name__)
here = os.path.abspath(os.path.dirname(__file__))
resolver = TestResolver.from_environment(cwd=here, loader_cls=TestManifestLoader)


def guess_mozinfo_from_task(task):
    """Attempt to build a mozinfo dict from a task definition.

    This won't be perfect and many values used in the manifests will be missing. But
    it should cover most of the major ones and be "good enough" for chunking in the
    taskgraph.

    Args:
        task (dict): A task definition.

    Returns:
        A dict that can be used as a mozinfo replacement.
    """
    setting = task["test-setting"]
    arch = setting["platform"]["arch"]
    p_os = setting["platform"]["os"]

    info = {
        "asan": setting["build"].get("asan", False),
        "bits": 32 if "32" in arch else 64,
        "ccov": setting["build"].get("ccov", False),
        "debug": setting["build"]["type"] in ("debug", "debug-isolated-process"),
        "e10s": not setting["runtime"].get("1proc", False),
        "fission": any("fission" in key for key in setting["runtime"].keys()),
        "headless": "-headless" in task["test-name"],
        "tsan": setting["build"].get("tsan", False),
<<<<<<< HEAD
        "webrender": task.get("webrender", True),
        # XXX pine only
        "pinebuild": True,
=======
>>>>>>> a538e459
    }
    for platform in ("android", "linux", "mac", "win"):
        if p_os["name"].startswith(platform):
            info["os"] = platform
            break
    else:
        raise ValueError("{} is not a known platform!".format(p_os["name"]))

    # crashreporter is disabled for asan / tsan builds
    if info["asan"] or info["tsan"]:
        info["crashreporter"] = False
    else:
        info["crashreporter"] = True

    info["appname"] = "fennec" if info["os"] == "android" else "firefox"

    # guess processor
    if arch == "aarch64":
        info["processor"] = "aarch64"
    elif info["os"] == "android" and "arm" in arch:
        info["processor"] = "arm"
    elif info["bits"] == 32:
        info["processor"] = "x86"
    else:
        info["processor"] = "x86_64"

    # guess toolkit
    if info["os"] == "android":
        info["toolkit"] = "android"
    elif info["os"] == "win":
        info["toolkit"] = "windows"
    elif info["os"] == "mac":
        info["toolkit"] = "cocoa"
    else:
        info["toolkit"] = "gtk"

    # guess os_version
    os_versions = {
        ("linux", "1804"): "18.04",
        ("macosx", "1015"): "10.15",
        ("macosx", "1100"): "11.00",
        ("windows", "7"): "6.1",
        ("windows", "10"): "10.0",
    }
    for (name, old_ver), new_ver in os_versions.items():
        if p_os["name"] == name and p_os["version"] == old_ver:
            info["os_version"] = new_ver
            break

    return info


@memoize
def get_runtimes(platform, suite_name):
    if not suite_name or not platform:
        raise TypeError("suite_name and platform cannot be empty.")

    base = os.path.join(GECKO, "testing", "runtimes", "manifest-runtimes-{}.json")
    for key in ("android", "windows"):
        if key in platform:
            path = base.format(key)
            break
    else:
        path = base.format("unix")

    if not os.path.exists(path):
        raise OSError(f"manifest runtime file at {path} not found.")

    with open(path) as fh:
        return json.load(fh)[suite_name]


def chunk_manifests(suite, platform, chunks, manifests):
    """Run the chunking algorithm.

    Args:
        platform (str): Platform used to find runtime info.
        chunks (int): Number of chunks to split manifests into.
        manifests(list): Manifests to chunk.

    Returns:
        A list of length `chunks` where each item contains a list of manifests
        that run in that chunk.
    """
    manifests = set(manifests)

    if "web-platform-tests" not in suite:
        runtimes = {
            k: v for k, v in get_runtimes(platform, suite).items() if k in manifests
        }
        return [
            c[1]
            for c in chunk_by_runtime(None, chunks, runtimes).get_chunked_manifests(
                manifests
            )
        ]

    # Keep track of test paths for each chunk, and the runtime information.
    chunked_manifests = [[] for _ in range(chunks)]

    # Spread out the test manifests evenly across all chunks.
    for index, key in enumerate(sorted(manifests)):
        chunked_manifests[index % chunks].append(key)

    # One last sort by the number of manifests. Chunk size should be more or less
    # equal in size.
    chunked_manifests.sort(key=lambda x: len(x))

    # Return just the chunked test paths.
    return chunked_manifests


class BaseManifestLoader(metaclass=ABCMeta):
    def __init__(self, params):
        self.params = params

    @abstractmethod
    def get_manifests(self, flavor, subsuite, mozinfo):
        """Compute which manifests should run for the given flavor, subsuite and mozinfo.

        This function returns skipped manifests separately so that more balanced
        chunks can be achieved by only considering "active" manifests in the
        chunking algorithm.

        Args:
            flavor (str): The suite to run. Values are defined by the 'build_flavor' key
                in `moztest.resolve.TEST_SUITES`.
            subsuite (str): The subsuite to run or 'undefined' to denote no subsuite.
            mozinfo (frozenset): Set of data in the form of (<key>, <value>) used
                                 for filtering.

        Returns:
            A tuple of two manifest lists. The first is the set of active manifests (will
            run at least one test. The second is a list of skipped manifests (all tests are
            skipped).
        """


class DefaultLoader(BaseManifestLoader):
    """Load manifests using metadata from the TestResolver."""

    @memoize
    def get_tests(self, suite):
        suite_definition = TEST_SUITES[suite]
        return list(
            resolver.resolve_tests(
                flavor=suite_definition["build_flavor"],
                subsuite=suite_definition.get("kwargs", {}).get(
                    "subsuite", "undefined"
                ),
            )
        )

    @memoize
    def get_manifests(self, suite, mozinfo):
        mozinfo = dict(mozinfo)
        # Compute all tests for the given suite/subsuite.
        tests = self.get_tests(suite)

        if "web-platform-tests" in suite:
            manifests = set()
            for t in tests:
                manifests.add(t["manifest"])
            return {"active": list(manifests), "skipped": []}

        manifests = {chunk_by_runtime.get_manifest(t) for t in tests}

        # Compute  the active tests.
        m = TestManifest()
        m.tests = tests
        tests = m.active_tests(disabled=False, exists=False, **mozinfo)
        active = {chunk_by_runtime.get_manifest(t) for t in tests}
        skipped = manifests - active
        return {"active": list(active), "skipped": list(skipped)}


class BugbugLoader(DefaultLoader):
    """Load manifests using metadata from the TestResolver, and then
    filter them based on a query to bugbug."""

    CONFIDENCE_THRESHOLD = CT_LOW

    def __init__(self, *args, **kwargs):
        super().__init__(*args, **kwargs)
        self.timedout = False

    @memoize
    def get_manifests(self, suite, mozinfo):
        manifests = super().get_manifests(suite, mozinfo)

        # Don't prune any manifests if we're on a backstop push or there was a timeout.
        if self.params["backstop"] or self.timedout:
            return manifests

        try:
            data = push_schedules(self.params["project"], self.params["head_rev"])
        except BugbugTimeoutException:
            logger.warning("Timed out waiting for bugbug, loading all test manifests.")
            self.timedout = True
            return self.get_manifests(suite, mozinfo)

        bugbug_manifests = {
            m
            for m, c in data.get("groups", {}).items()
            if c >= self.CONFIDENCE_THRESHOLD
        }

        manifests["active"] = list(set(manifests["active"]) & bugbug_manifests)
        manifests["skipped"] = list(set(manifests["skipped"]) & bugbug_manifests)
        return manifests


manifest_loaders = {
    "bugbug": BugbugLoader,
    "default": DefaultLoader,
}

_loader_cache = {}


def get_manifest_loader(name, params):
    # Ensure we never create more than one instance of the same loader type for
    # performance reasons.
    if name in _loader_cache:
        return _loader_cache[name]

    loader = manifest_loaders[name](dict(params))
    _loader_cache[name] = loader
    return loader<|MERGE_RESOLUTION|>--- conflicted
+++ resolved
@@ -53,12 +53,8 @@
         "fission": any("fission" in key for key in setting["runtime"].keys()),
         "headless": "-headless" in task["test-name"],
         "tsan": setting["build"].get("tsan", False),
-<<<<<<< HEAD
-        "webrender": task.get("webrender", True),
         # XXX pine only
         "pinebuild": True,
-=======
->>>>>>> a538e459
     }
     for platform in ("android", "linux", "mac", "win"):
         if p_os["name"].startswith(platform):
