# This Source Code Form is subject to the terms of the Mozilla Public
# License, v. 2.0. If a copy of the MPL was not distributed with this
# file, You can obtain one at http://mozilla.org/MPL/2.0/.
---
# This file contains exhaustive information about all the release artifacs that
# are needed within a type of release.
#
# Structure
# --------
# `s3_bucket_paths`       -- prefix to be used per product to correctly access our S3 buckets
# `default_locales`       -- list of locales to be used when composing upstream artifacts or the list of
#                      destinations. If given an empty locale, it uses these locales instead.
# `tasktype_map`          -- mapping between task reference and task type, particularly usefule when
#                      composing the upstreamArtifacts for scriptworker.
# `platform_names`        -- various platform mappings used in reckoning artifacts or other paths
# `default`               -- a default entry, which the mappings extend and override in such a way that
#                      final path full-destinations will be a concatenation of the following:
#                      `s3_bucket_paths`, `destinations`, `locale_prefix`, `pretty_name`
# `from`                  -- specifies the dependency(ies) from which to expect the particular artifact
# `all_locales`           -- boolean argument to specify whether that particular artifact is to be expected
#                      for all locales or just the default one
# `description`           -- brief summary of what that artifact is
# `locale_prefix`         -- prefix to be used in the final destination paths, whether that's for default locale or not
# `source_path_modifier`  -- any parent dir that might be used in between artifact prefix and filename at source location
#                            for example `public/build` vs `public/build/ach/`.
# `destinations`          -- final list of directories where to push the artifacts in S3
# `pretty_name`           -- the final name the artifact will have at destination
# `checksums_path`        -- the name to identify one artifact within the checksums file
# `not_for_platforms`     -- filtering option to avoid associating an artifact with a specific platform
# `only_for_platforms`    -- filtering option to exclusively include the association of an artifact for a specific platform
# `partials_only`         -- filtering option to avoid associating an artifact unless this flag is present
# `update_balrog_manifest`-- flag needed downstream in beetmover jobs to reckon the balrog manifest
# `from_buildid`          -- flag needed downstream in beetmover jobs to reckon the balrog manifest

s3_bucket_paths:
    - pub/firefox/nightly
default_locales:
    - en-US
tasktype_map:
    build: build
    signing: signing
    mar-signing: signing
    partials-signing: signing
    repackage: repackage
    repackage-signing: repackage
    repackage-signing-msi: repackage
    langpack-copy: signing
platform_names:
    filename_platform:
        by-platform:
            linux-shippable: 'linux-i686'
            linux-devedition: 'linux-i686'
            linux64-shippable: 'linux-x86_64'
            linux64-devedition: 'linux-x86_64'
            linux64-asan-reporter-shippable: 'linux-x86_64-asan-reporter'
            macosx64-shippable: 'mac'
            macosx64-devedition: 'mac'
            win32-shippable: 'win32'
            win32-devedition: 'win32'
            win64-shippable: 'win64'
            win64-devedition: 'win64'
            win64-aarch64-shippable: 'win64-aarch64'
            win64-aarch64-devedition: 'win64-aarch64'
            win64-asan-reporter-shippable: 'win64-asan-reporter'
    stage_platform:
        by-platform:
            linux-shippable: 'linux'
            linux-devedition: 'linux'
            linux64-asan-reporter-shippable: 'linux64-asan-reporter'
            linux64-shippable: 'linux64'
            linux64-devedition: 'linux64'
            macosx64-shippable: 'macosx64'
            macosx64-devedition: 'macosx64'
            win32-shippable: 'win32'
            win32-devedition: 'win32'
            win64-shippable: 'win64'
            win64-devedition: 'win64'
            win64-aarch64-shippable: 'win64-aarch64'
            win64-aarch64-devedition: 'win64-aarch64'
            win64-asan-reporter-shippable: 'win64-asan-reporter'

default: &default
    from:
        - build
    all_locales: false
    description: "TO_BE_OVERRIDDEN"
    locale_prefix: ''
    source_path_modifier:
        by-locale:
            default: '${locale}'
            en-US: ''
    destinations:
        by-locale:
            en-US:
                - ${year}/${month}/${upload_date}-${branch}
            default:
                - ${year}/${month}/${upload_date}-${branch}-l10n

mapping:
    buildhub.json:
        <<: *default
        description: "Build related information to be consumed by Buildhub service"
        pretty_name: firefox-${version}.${locale}.${filename_platform}.buildhub.json
        checksums_path: firefox-${version}.${locale}.${filename_platform}.buildhub.json
        destinations:
            by-locale:
                en-US:
                    - ${year}/${month}/${upload_date}-${branch}
                default:
                    - ${year}/${month}/${upload_date}-${branch}-l10n
<<<<<<< HEAD
=======
                    - latest-${branch}-l10n
    KEY:
        <<: *default
        from:
            - signing
        description: "Public GPG Key"
        pretty_name: KEY
        checksums_path: KEY
        only_for_platforms:
            - linux64-shippable
        destinations:
            - ${year}/${month}/${upload_date}-${branch}
            - latest-${branch}
>>>>>>> 77c31d3d
    target.common.tests.tar.gz:
        <<: *default
        description: "Mixture of reftests, mochitests, UI and others, commonly bundled together in a test suite"
        pretty_name: firefox-${version}.${locale}.${filename_platform}.common.tests.tar.gz
        checksums_path: firefox-${version}.${locale}.${filename_platform}.common.tests.tar.gz
    target.cppunittest.tests.tar.gz:
        <<: *default
        description: "C++ unittests related in-tree test infrastructure"
        pretty_name: firefox-${version}.${locale}.${filename_platform}.cppunittest.tests.tar.gz
        checksums_path: firefox-${version}.${locale}.${filename_platform}.cppunittest.tests.tar.gz
    target.crashreporter-symbols.zip:
        <<: *default
        description: "Crashreporter symbols to be consumed by Socorro"
        pretty_name: firefox-${version}.${locale}.${filename_platform}.crashreporter-symbols.zip
        checksums_path: firefox-${version}.${locale}.${filename_platform}.crashreporter-symbols.zip
        not_for_platforms:
            - linux64-asan-reporter-shippable
            - win64-asan-reporter-shippable
    target.json:
        <<: *default
        description: "Various compile and moz_app flags baked together in a json file"
        pretty_name: firefox-${version}.${locale}.${filename_platform}.json
        checksums_path: firefox-${version}.${locale}.${filename_platform}.json
    target.mochitest.tests.tar.gz:
        <<: *default
        description: "Results for running the mochitest testing framework via Javascript function calls"
        pretty_name: firefox-${version}.${locale}.${filename_platform}.mochitest.tests.tar.gz
        checksums_path: firefox-${version}.${locale}.${filename_platform}.mochitest.tests.tar.gz
    target.mozinfo.json:
        <<: *default
        description: "Various compile and moz_app flags baked together in a json file"
        pretty_name: firefox-${version}.${locale}.${filename_platform}.mozinfo.json
        checksums_path: firefox-${version}.${locale}.${filename_platform}.mozinfo.json
    target.reftest.tests.tar.gz:
        <<: *default
        description: "Results for running the reftest testing framework via display of two Web pages comparison"
        pretty_name: firefox-${version}.${locale}.${filename_platform}.reftest.tests.tar.gz
        checksums_path: firefox-${version}.${locale}.${filename_platform}.reftest.tests.tar.gz
    target.talos.tests.tar.gz:
        <<: *default
        description: "Results for running the talos testing framework to measure performance"
        pretty_name: firefox-${version}.${locale}.${filename_platform}.talos.tests.tar.gz
        checksums_path: firefox-${version}.${locale}.${filename_platform}.talos.tests.tar.gz
    target.awsy.tests.tar.gz:
        <<: *default
        description: "Results for running the awsy testing framework to track memory usage"
        pretty_name: firefox-${version}.${locale}.${filename_platform}.awsy.tests.tar.gz
        checksums_path: firefox-${version}.${locale}.${filename_platform}.awsy.tests.tar.gz
    target.test_packages.json:
        <<: *default
        description: "File containing metadata about all other files and testing harnesses specifics"
        pretty_name: firefox-${version}.${locale}.${filename_platform}.test_packages.json
        checksums_path: firefox-${version}.${locale}.${filename_platform}.test_packages.json
    target.txt:
        <<: *default
        description: "File containing buildid and revision"
        pretty_name: firefox-${version}.${locale}.${filename_platform}.txt
        checksums_path: firefox-${version}.${locale}.${filename_platform}.txt
    target.web-platform.tests.tar.gz:
        <<: *default
        description: "Results for running the webplatform testing framework to cover standard Web platform features"
        pretty_name: firefox-${version}.${locale}.${filename_platform}.web-platform.tests.tar.gz
        checksums_path: firefox-${version}.${locale}.${filename_platform}.web-platform.tests.tar.gz
    target.xpcshell.tests.tar.gz:
        <<: *default
        description: "Results for running the xpcshell testing framework to enable XPConnect console application"
        pretty_name: firefox-${version}.${locale}.${filename_platform}.xpcshell.tests.tar.gz
        checksums_path: firefox-${version}.${locale}.${filename_platform}.xpcshell.tests.tar.gz
    target.normandy.json:
        <<: *default
        description: "Metadata about the Normandy client of this build"
        only_for_platforms:
            - linux64-shippable
        pretty_name: firefox-${version}.normandy.json
        checksums_path: firefox-${version}.normandy.json
    target_info.txt:
        <<: *default
        description: "File containing the buildID"
        pretty_name: firefox-${version}.${locale}.${filename_platform}_info.txt
        checksums_path: firefox-${version}.${locale}.${filename_platform}_info.txt
    mozharness.zip:
        <<: *default
        description: "File containing the mozharness set of scripts and configuration used by various automation tools"
        pretty_name: mozharness.zip
        checksums_path: mozharness.zip
    target.jsshell.zip:
        <<: *default
        description: "Set of shells to allow test snippets of Javascript code without needing to reload the page"
        pretty_name: jsshell-${filename_platform}.zip
        checksums_path: jsshell-${filename_platform}.zip
        not_for_platforms:
            - linux64-asan-reporter-shippable
            - win64-asan-reporter-shippable
    target.langpack.xpi:
        <<: *default
        all_locales: true
        description: "Localized repack that grabs a packaged en-US Firefox and repackages it as locale-specific Firefox"
        from:
            - langpack-copy
            - signing
        only_for_platforms:
            - linux-shippable
            - linux64-shippable
            - macosx64-shippable
            - win64-shippable
            - win32-shippable
            - win64-shippable
            - win64-aarch64-shippable
            - win64-asan-reporter-shippable
            - linux64-asan-reporter-shippable
        pretty_name: firefox-${version}.${locale}.langpack.xpi
        checksums_path: firefox-${version}.${locale}.langpack.xpi
        destinations:
            by-locale:
                en-US:
                    - ${year}/${month}/${upload_date}-${branch}
                default:
                    - ${year}/${month}/${upload_date}-${branch}-l10n/${filename_platform}/xpi
    mar:
        <<: *default
        description: "Alongside `mbsdiff`, a tool used to generate partials"
        source_path_modifier: 'host/bin'
        pretty_name: mar
        checksums_path: mar
        not_for_platforms:
            - win32-shippable
            - win64-shippable
            - win64-aarch64-shippable
            - win64-asan-reporter-shippable
        destinations:
            - ${year}/${month}/${upload_date}-${branch}/mar-tools/${stage_platform}
    mbsdiff:
        <<: *default
        description: "Alongside `mar`, a tool used to generate partials"
        source_path_modifier: 'host/bin'
        pretty_name: mbsdiff
        checksums_path: mbsdiff
        not_for_platforms:
            - win32-shippable
            - win64-shippable
            - win64-aarch64-shippable
            - win64-asan-reporter-shippable
        destinations:
            - ${year}/${month}/${upload_date}-${branch}/mar-tools/${stage_platform}
    target.tar.bz2:
        <<: *default
        description: "Main installer for Linux platforms"
        all_locales: true
        from:
            - signing
        only_for_platforms:
            - linux-shippable
            - linux64-shippable
            - linux64-asan-reporter-shippable
        pretty_name: firefox-${version}.${locale}.${filename_platform}.tar.bz2
        checksums_path: firefox-${version}.${locale}.${filename_platform}.tar.bz2
        destinations:
            by-locale:
                en-US:
                    - ${year}/${month}/${upload_date}-${branch}
                default:
                    - ${year}/${month}/${upload_date}-${branch}-l10n
    target.tar.bz2.asc:
        <<: *default
        description: "Detached signature for the checksums file"
        all_locales: true
        from:
            - signing
        only_for_platforms:
            - linux-shippable
            - linux64-shippable
            - linux64-asan-reporter-shippable
        pretty_name: firefox-${version}.${locale}.${filename_platform}.tar.bz2.asc
        checksums_path: firefox-${version}.${locale}.${filename_platform}.tar.bz2.asc
        destinations:
            by-locale:
                en-US:
                    - ${year}/${month}/${upload_date}-${branch}
                default:
                    - ${year}/${month}/${upload_date}-${branch}-l10n
    target.pkg:
        <<: *default
        description: "Main package installer for Mac OS X platforms"
        all_locales: true
        from:
            - signing
        only_for_platforms:
            - macosx64-shippable
        pretty_name: firefox-${version}.${locale}.${filename_platform}.pkg
        checksums_path: firefox-${version}.${locale}.${filename_platform}.pkg
        destinations:
            by-locale:
                en-US:
                    - ${year}/${month}/${upload_date}-${branch}
                default:
                    - ${year}/${month}/${upload_date}-${branch}-l10n
    target.dmg:
        <<: *default
        description: "Main package disk image for Mac OS X platforms"
        all_locales: true
        from:
            - repackage
        only_for_platforms:
            - macosx64-shippable
        pretty_name: firefox-${version}.${locale}.${filename_platform}.dmg
        checksums_path: firefox-${version}.${locale}.${filename_platform}.dmg
        destinations:
            by-locale:
                en-US:
                    - ${year}/${month}/${upload_date}-${branch}
                default:
                    - ${year}/${month}/${upload_date}-${branch}-l10n
    target.zip:
        <<: *default
        description: "Main package installer for Windows platforms"
        all_locales: true
        from:
            - signing
        only_for_platforms:
            - win64-shippable
            - win32-shippable
            - win64-aarch64-shippable
            - win64-asan-reporter-shippable
        pretty_name: firefox-${version}.${locale}.${filename_platform}.zip
        checksums_path: firefox-${version}.${locale}.${filename_platform}.zip
    target.installer.exe:
        <<: *default
        description: "Main installer for Windows platforms"
        all_locales: true
        from:
            - repackage-signing
        only_for_platforms:
            - win64-shippable
            - win32-shippable
            - win64-aarch64-shippable
            - win64-asan-reporter-shippable
        pretty_name: firefox-${version}.${locale}.${filename_platform}.installer.exe
        checksums_path: firefox-${version}.${locale}.${filename_platform}.installer.exe
        destinations:
            by-locale:
                en-US:
                    - ${year}/${month}/${upload_date}-${branch}
                default:
                    - ${year}/${month}/${upload_date}-${branch}-l10n
    target.stub-installer.exe:
        <<: *default
        description: "Stub installer for Win32 platforms"
        all_locales: true
        from:
            - repackage-signing
        only_for_platforms:
            - win32-shippable
        pretty_name: Firefox Installer.${locale}.exe
        checksums_path: Firefox Installer.${locale}.exe
        destinations:
            by-locale:
                en-US:
                    - ${year}/${month}/${upload_date}-${branch}
                default:
                    - ${year}/${month}/${upload_date}-${branch}-l10n
    target.installer.msi:
        <<: *default
        description: "Windows installer for MSI platform"
        all_locales: true
        from:
            - repackage-signing-msi
        only_for_platforms:
            - win64-shippable
            - win32-shippable
        pretty_name: firefox-${version}.${locale}.${filename_platform}.installer.msi
        checksums_path: firefox-${version}.${locale}.${filename_platform}.installer.msi
        destinations:
            by-locale:
                en-US:
                    - ${year}/${month}/${upload_date}-${branch}
                default:
                    - ${year}/${month}/${upload_date}-${branch}-l10n
    target.complete.mar:
        <<: *default
        description: "The main installer we ship our products baked within"
        all_locales: true
        from:
            - mar-signing
        pretty_name: firefox-${version}.${locale}.${filename_platform}.complete.mar
        checksums_path: firefox-${version}.${locale}.${filename_platform}.complete.mar
        update_balrog_manifest: true
        destinations:
            by-locale:
                en-US:
                    - ${year}/${month}/${upload_date}-${branch}
                default:
                    - ${year}/${month}/${upload_date}-${branch}-l10n
    ${partial}:
        <<: *default
        description: "Partials MAR files to serve as updates"
        all_locales: true
        from:
            - partials-signing
        partials_only: true
        pretty_name: firefox-${branch}-${version}-${filename_platform}-${locale}-${from_buildid}-${buildid}.partial.mar
        checksums_path: firefox-${branch}-${version}-${filename_platform}-${locale}-${from_buildid}-${buildid}.partial.mar
        update_balrog_manifest: true
        from_buildid: ${from_buildid}
        destinations:
            by-locale:
                en-US:
                    - partials/${year}/${month}/${upload_date}-${branch}
                default:
                    - partials/${year}/${month}/${upload_date}-${branch}-l10n<|MERGE_RESOLUTION|>--- conflicted
+++ resolved
@@ -108,9 +108,6 @@
                     - ${year}/${month}/${upload_date}-${branch}
                 default:
                     - ${year}/${month}/${upload_date}-${branch}-l10n
-<<<<<<< HEAD
-=======
-                    - latest-${branch}-l10n
     KEY:
         <<: *default
         from:
@@ -123,7 +120,6 @@
         destinations:
             - ${year}/${month}/${upload_date}-${branch}
             - latest-${branch}
->>>>>>> 77c31d3d
     target.common.tests.tar.gz:
         <<: *default
         description: "Mixture of reftests, mochitests, UI and others, commonly bundled together in a test suite"
