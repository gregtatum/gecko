--- conflicted
+++ resolved
@@ -718,7 +718,6 @@
         ]:
             return False
 
-<<<<<<< HEAD
         if "unittest_suite" in task.attributes:
             if not task.attributes["unittest_suite"].endswith("-pinebuild"):
                 return False
@@ -730,7 +729,7 @@
 
     return [
         l
-        for l, t in six.iteritems(full_task_graph.tasks)
+        for l, t in full_task_graph.tasks.items()
         if filter_out_cron(t, parameters)
         and filter_for_hg_branch(t, parameters)
         and filter_tests_without_manifests(t, parameters)
@@ -738,9 +737,6 @@
         and filter_out_devedition(t, parameters)
         and filter(t)
     ]
-=======
-    return [l for l, t in full_task_graph.tasks.items() if filter(t)]
->>>>>>> 8f3729c7
 
 
 @_target_task("kaios_tasks")
