/* This Source Code Form is subject to the terms of the Mozilla Public
 * License, v. 2.0. If a copy of the MPL was not distributed with this
 * file, You can obtain one at http://mozilla.org/MPL/2.0/. */

var EXPORTED_SYMBOLS = ["LightweightThemeConsumer"];

const { Services } = ChromeUtils.import("resource://gre/modules/Services.jsm");
ChromeUtils.defineModuleGetter(
  this,
  "AppConstants",
  "resource://gre/modules/AppConstants.jsm"
);

const DEFAULT_THEME_ID = AppConstants.PINEBUILD
  ? "firefox-compact-light@mozilla.org"
  : "default-theme@mozilla.org";

// Get the theme variables from the app resource directory.
// This allows per-app variables.
ChromeUtils.defineModuleGetter(
  this,
  "ThemeContentPropertyList",
  "resource:///modules/ThemeVariableMap.jsm"
);
ChromeUtils.defineModuleGetter(
  this,
  "ThemeVariableMap",
  "resource:///modules/ThemeVariableMap.jsm"
);

const toolkitVariableMap = [
  [
    "--lwt-accent-color",
    {
      lwtProperty: "accentcolor",
      processColor(rgbaChannels, element) {
        if (!rgbaChannels || rgbaChannels.a == 0) {
          return "white";
        }
        // Remove the alpha channel
        const { r, g, b } = rgbaChannels;
        return `rgb(${r}, ${g}, ${b})`;
      },
    },
  ],
  [
    "--lwt-text-color",
    {
      lwtProperty: "textcolor",
      processColor(rgbaChannels, element) {
        if (!rgbaChannels) {
          rgbaChannels = { r: 0, g: 0, b: 0 };
        }
        // Remove the alpha channel
        const { r, g, b } = rgbaChannels;
        element.setAttribute(
          "lwthemetextcolor",
          _isColorDark(r, g, b) ? "dark" : "bright"
        );
        return `rgba(${r}, ${g}, ${b})`;
      },
    },
  ],
  [
    "--arrowpanel-background",
    {
      lwtProperty: "popup",
    },
  ],
  [
    "--arrowpanel-color",
    {
      lwtProperty: "popup_text",
      processColor(rgbaChannels, element) {
        const disabledColorVariable = "--panel-disabled-color";
        const descriptionColorVariable = "--panel-description-color";

        if (!rgbaChannels) {
          element.removeAttribute("lwt-popup-brighttext");
          element.style.removeProperty(disabledColorVariable);
          element.style.removeProperty(descriptionColorVariable);
          return null;
        }

        let { r, g, b, a } = rgbaChannels;

        if (_isColorDark(r, g, b)) {
          element.removeAttribute("lwt-popup-brighttext");
        } else {
          element.setAttribute("lwt-popup-brighttext", "true");
        }

        element.style.setProperty(
          disabledColorVariable,
          `rgba(${r}, ${g}, ${b}, 0.5)`
        );
        element.style.setProperty(
          descriptionColorVariable,
          `rgba(${r}, ${g}, ${b}, 0.7)`
        );
        return `rgba(${r}, ${g}, ${b}, ${a})`;
      },
    },
  ],
  [
    "--arrowpanel-border-color",
    {
      lwtProperty: "popup_border",
    },
  ],
  [
    "--toolbar-field-background-color",
    {
      lwtProperty: "toolbar_field",
    },
  ],
  [
    "--toolbar-field-color",
    {
      lwtProperty: "toolbar_field_text",
      processColor(rgbaChannels, element) {
        if (!rgbaChannels) {
          element.removeAttribute("lwt-toolbar-field-brighttext");
          return null;
        }
        const { r, g, b, a } = rgbaChannels;
        if (_isColorDark(r, g, b)) {
          element.removeAttribute("lwt-toolbar-field-brighttext");
        } else {
          element.setAttribute("lwt-toolbar-field-brighttext", "true");
        }
        return `rgba(${r}, ${g}, ${b}, ${a})`;
      },
    },
  ],
  [
    "--toolbar-field-border-color",
    {
      lwtProperty: "toolbar_field_border",
    },
  ],
  [
    "--toolbar-field-focus-background-color",
    {
      lwtProperty: "toolbar_field_focus",
      fallbackProperty: "toolbar_field",
      processColor(rgbaChannels, element, propertyOverrides) {
        if (!rgbaChannels) {
          return null;
        }
        // Ensure minimum opacity as this is used behind address bar results.
        const min_opacity = 0.9;
        let { r, g, b, a } = rgbaChannels;
        if (a < min_opacity) {
          propertyOverrides.set(
            "toolbar_field_text_focus",
            _isColorDark(r, g, b) ? "white" : "black"
          );
          return `rgba(${r}, ${g}, ${b}, ${min_opacity})`;
        }
        return `rgba(${r}, ${g}, ${b}, ${a})`;
      },
    },
  ],
  [
    "--toolbar-field-focus-color",
    {
      lwtProperty: "toolbar_field_text_focus",
      fallbackProperty: "toolbar_field_text",
      processColor(rgbaChannels, element) {
        if (!rgbaChannels) {
          element.removeAttribute("lwt-toolbar-field-focus-brighttext");
          return null;
        }
        const { r, g, b, a } = rgbaChannels;
        if (_isColorDark(r, g, b)) {
          element.removeAttribute("lwt-toolbar-field-focus-brighttext");
        } else {
          element.setAttribute("lwt-toolbar-field-focus-brighttext", "true");
        }
        return `rgba(${r}, ${g}, ${b}, ${a})`;
      },
    },
  ],
  [
    "--toolbar-field-focus-border-color",
    {
      lwtProperty: "toolbar_field_border_focus",
    },
  ],
  [
    "--lwt-toolbar-field-highlight",
    {
      lwtProperty: "toolbar_field_highlight",
      processColor(rgbaChannels, element) {
        if (!rgbaChannels) {
          return null;
        }
        const { r, g, b, a } = rgbaChannels;
        return `rgba(${r}, ${g}, ${b}, ${a})`;
      },
    },
  ],
  [
    "--lwt-toolbar-field-highlight-text",
    {
      lwtProperty: "toolbar_field_highlight_text",
    },
  ],
];

function LightweightThemeConsumer(aDocument) {
  this._doc = aDocument;
  this._win = aDocument.defaultView;
  this._winId = this._win.docShell.outerWindowID;

  Services.obs.addObserver(this, "lightweight-theme-styling-update");

  this.darkThemeMediaQuery = this._win.matchMedia("(-moz-system-dark-theme)");
  this.darkThemeMediaQuery.addListener(this);

  const { LightweightThemeManager } = ChromeUtils.import(
    "resource://gre/modules/LightweightThemeManager.jsm"
  );
  this._update(LightweightThemeManager.themeData);

  this._win.addEventListener("unload", this, { once: true });
}

LightweightThemeConsumer.prototype = {
  _lastData: null,

  observe(aSubject, aTopic, aData) {
    if (aTopic != "lightweight-theme-styling-update") {
      return;
    }

    let data = aSubject.wrappedJSObject;
    if (data.window && data.window !== this._winId) {
      return;
    }

    this._update(data);
  },

  handleEvent(aEvent) {
    if (aEvent.target == this.darkThemeMediaQuery) {
      this._update(this._lastData);
      return;
    }

    switch (aEvent.type) {
      case "unload":
        Services.obs.removeObserver(this, "lightweight-theme-styling-update");
        Services.ppmm.sharedData.delete(`theme/${this._winId}`);
        this._win = this._doc = null;
        if (this.darkThemeMediaQuery) {
          this.darkThemeMediaQuery.removeListener(this);
          this.darkThemeMediaQuery = null;
        }
        break;
    }
  },

  _update(themeData) {
    this._lastData = themeData;

    // In Linux, the default theme picks up the right colors from dark GTK themes.
    let useDarkTheme;
    if (AppConstants.PINEBUILD) {
      useDarkTheme = false;
    } else {
      useDarkTheme =
        themeData.darkTheme &&
        this.darkThemeMediaQuery?.matches &&
        (themeData.darkTheme.id != DEFAULT_THEME_ID ||
          AppConstants.platform != "linux");
    }

    let theme = useDarkTheme ? themeData.darkTheme : themeData.theme;
    if (!theme || AppConstants.PINEBUILD) {
      theme = { id: DEFAULT_THEME_ID };
    }

    let active = (this._active = Object.keys(theme).length);

    let root = this._doc.documentElement;

    if (active && theme.headerURL) {
      root.setAttribute("lwtheme-image", "true");
    } else {
      root.removeAttribute("lwtheme-image");
    }

    this._setExperiment(active, themeData.experiment, theme.experimental);
    _setImage(this._win, root, active, "--lwt-header-image", theme.headerURL);
    _setImage(
      this._win,
      root,
      active,
      "--lwt-additional-images",
      theme.additionalBackgrounds
    );
    _setProperties(root, active, theme);

    if (theme.id != DEFAULT_THEME_ID || useDarkTheme) {
      _determineToolbarAndContentTheme(this._doc, theme);
      root.setAttribute("lwtheme", "true");
    } else {
      _determineToolbarAndContentTheme(this._doc, null);
      root.removeAttribute("lwtheme");
      root.removeAttribute("lwthemetextcolor");
    }
    if (theme.id == DEFAULT_THEME_ID && useDarkTheme) {
      root.setAttribute("lwt-default-theme-in-dark-mode", "true");
    } else {
      root.removeAttribute("lwt-default-theme-in-dark-mode");
    }

    let contentThemeData = _getContentProperties(this._doc, active, theme);
    Services.ppmm.sharedData.set(`theme/${this._winId}`, contentThemeData);
    // We flush sharedData because contentThemeData can be responsible for
    // painting large background surfaces. If this data isn't delivered to the
    // content process before about:home is painted, we will paint a default
    // background and then replace it when sharedData syncs, causing flashing.
    Services.ppmm.sharedData.flush();

    this._win.dispatchEvent(new CustomEvent("windowlwthemeupdate"));
  },

  _setExperiment(active, experiment, properties) {
    const root = this._doc.documentElement;
    if (this._lastExperimentData) {
      const { stylesheet, usedVariables } = this._lastExperimentData;
      if (stylesheet) {
        stylesheet.remove();
      }
      if (usedVariables) {
        for (const [variable] of usedVariables) {
          _setProperty(root, false, variable);
        }
      }
    }

    this._lastExperimentData = {};

    if (!active || !experiment || AppConstants.PINEBUILD) {
      return;
    }

    let usedVariables = [];
    if (properties.colors) {
      for (const property in properties.colors) {
        const cssVariable = experiment.colors[property];
        const value = _rgbaToString(
          _cssColorToRGBA(root.ownerDocument, properties.colors[property])
        );
        usedVariables.push([cssVariable, value]);
      }
    }

    if (properties.images) {
      for (const property in properties.images) {
        const cssVariable = experiment.images[property];
        usedVariables.push([
          cssVariable,
          `url(${properties.images[property]})`,
        ]);
      }
    }
    if (properties.properties) {
      for (const property in properties.properties) {
        const cssVariable = experiment.properties[property];
        usedVariables.push([cssVariable, properties.properties[property]]);
      }
    }
    for (const [variable, value] of usedVariables) {
      _setProperty(root, true, variable, value);
    }
    this._lastExperimentData.usedVariables = usedVariables;

    if (experiment.stylesheet) {
      /* Stylesheet URLs are validated using WebExtension schemas */
      let stylesheetAttr = `href="${experiment.stylesheet}" type="text/css"`;
      let stylesheet = this._doc.createProcessingInstruction(
        "xml-stylesheet",
        stylesheetAttr
      );
      this._doc.insertBefore(stylesheet, root);
      this._lastExperimentData.stylesheet = stylesheet;
    }
  },
};

function _getContentProperties(doc, active, data) {
  if (!active) {
    return {};
  }
  let properties = {};
  for (let property in data) {
    if (ThemeContentPropertyList.includes(property)) {
      properties[property] = _cssColorToRGBA(doc, data[property]);
    }
  }
  return properties;
}

function _setImage(aWin, aRoot, aActive, aVariableName, aURLs) {
  if (aURLs && !Array.isArray(aURLs)) {
    aURLs = [aURLs];
  }
  _setProperty(
    aRoot,
    aActive,
    aVariableName,
    aURLs && aURLs.map(v => `url(${aWin.CSS.escape(v)})`).join(", ")
  );
}

function _setProperty(elem, active, variableName, value) {
  if (active && value) {
    elem.style.setProperty(variableName, value);
  } else {
    elem.style.removeProperty(variableName);
  }
}

function _determineToolbarAndContentTheme(aDoc, aTheme) {
  function prefValue(aColor, aIsForeground = false) {
    if (typeof aColor != "object") {
      aColor = _cssColorToRGBA(aDoc, aColor);
    }
    return _isColorDark(aColor.r, aColor.g, aColor.b) == aIsForeground ? 1 : 0;
  }

<<<<<<< HEAD
  // Fall back to black as textcolor processing does above.
  let toolbarColor = _cssColorToRGBA(
    aDoc,
    aTheme ? aTheme.toolbar_text || aTheme.textcolor || "black" : null
  );
  let contentColor = _cssColorToRGBA(aDoc, aTheme?.ntp_text);
  Services.prefs.setIntPref(
    "browser.theme.toolbar-theme",
    AppConstants.PINEBUILD ? 1 : prefValue(toolbarColor)
  );
  Services.prefs.setIntPref(
    "browser.theme.content-theme",
    prefValue(contentColor)
  );
=======
  let toolbarTheme = (function() {
    if (!aTheme) {
      return 2;
    }
    // We prefer looking at toolbar background first (if it's opaque) because
    // some text colors can be dark enough for our heuristics, but still
    // contrast well enough with a dark background, see bug 1743010.
    if (aTheme.toolbarColor) {
      let color = _cssColorToRGBA(aDoc, aTheme.toolbarColor);
      if (color.a == 1) {
        return prefValue(color);
      }
    }
    if (aTheme.toolbar_text) {
      return prefValue(aTheme.toolbar_text, /* aIsForeground = */ true);
    }
    // It'd seem sensible to try looking at the "frame" background (accentcolor),
    // but we don't because some themes that use background images leave it to
    // black, see bug 1741931.
    //
    // Fall back to black as per the textcolor processing above.
    return prefValue(aTheme.textcolor || "black", /* aIsForeground = */ true);
  })();

  let contentTheme = (function() {
    if (!aTheme) {
      return 2;
    }
    if (aTheme.ntp_background) {
      // We don't care about transparency here as ntp background can't have
      // transparency (alpha channel is dropped).
      return prefValue(aTheme.ntp_background);
    }
    if (aTheme.ntp_text) {
      return prefValue(aTheme.ntp_text, /* aIsForeground = */ true);
    }
    return 2;
  })();

  Services.prefs.setIntPref("browser.theme.toolbar-theme", toolbarTheme);
  Services.prefs.setIntPref("browser.theme.content-theme", contentTheme);
>>>>>>> bfc1becb
}

function _setProperties(root, active, themeData) {
  let propertyOverrides = new Map();
  let doc = root.ownerDocument;

  for (let map of [toolkitVariableMap, ThemeVariableMap]) {
    for (let [cssVarName, definition] of map) {
      const {
        lwtProperty,
        fallbackProperty,
        optionalElementID,
        processColor,
        isColor = true,
      } = definition;
      let elem = optionalElementID
        ? doc.getElementById(optionalElementID)
        : root;
      if (!elem) {
        continue;
      }

      let val = propertyOverrides.get(lwtProperty) || themeData[lwtProperty];
      if (isColor) {
        val = _cssColorToRGBA(doc, val);
        if (!val && fallbackProperty) {
          val = _cssColorToRGBA(doc, themeData[fallbackProperty]);
        }
        if (processColor) {
          val = processColor(val, elem, propertyOverrides);
        } else {
          val = _rgbaToString(val);
        }
      }
      _setProperty(elem, active, cssVarName, val);
    }
  }
}

const kInvalidColor = { r: 0, g: 0, b: 0, a: 1 };

function _cssColorToRGBA(doc, cssColor) {
  if (!cssColor) {
    return null;
  }
  return (
    doc.defaultView.InspectorUtils.colorToRGBA(cssColor, doc) || kInvalidColor
  );
}

function _rgbaToString(parsedColor) {
  if (!parsedColor) {
    return null;
  }
  let { r, g, b, a } = parsedColor;
  if (a == 1) {
    return `rgb(${r}, ${g}, ${b})`;
  }
  return `rgba(${r}, ${g}, ${b}, ${a})`;
}

function _isColorDark(r, g, b) {
  return 0.2125 * r + 0.7154 * g + 0.0721 * b <= 127;
}<|MERGE_RESOLUTION|>--- conflicted
+++ resolved
@@ -433,23 +433,11 @@
     return _isColorDark(aColor.r, aColor.g, aColor.b) == aIsForeground ? 1 : 0;
   }
 
-<<<<<<< HEAD
-  // Fall back to black as textcolor processing does above.
-  let toolbarColor = _cssColorToRGBA(
-    aDoc,
-    aTheme ? aTheme.toolbar_text || aTheme.textcolor || "black" : null
-  );
-  let contentColor = _cssColorToRGBA(aDoc, aTheme?.ntp_text);
-  Services.prefs.setIntPref(
-    "browser.theme.toolbar-theme",
-    AppConstants.PINEBUILD ? 1 : prefValue(toolbarColor)
-  );
-  Services.prefs.setIntPref(
-    "browser.theme.content-theme",
-    prefValue(contentColor)
-  );
-=======
   let toolbarTheme = (function() {
+    if (AppConstants.PINEBUILD) {
+      return 1;
+    }
+
     if (!aTheme) {
       return 2;
     }
@@ -490,7 +478,6 @@
 
   Services.prefs.setIntPref("browser.theme.toolbar-theme", toolbarTheme);
   Services.prefs.setIntPref("browser.theme.content-theme", contentTheme);
->>>>>>> bfc1becb
 }
 
 function _setProperties(root, active, themeData) {
