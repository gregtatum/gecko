/* This Source Code Form is subject to the terms of the Mozilla Public
 * License, v. 2.0. If a copy of the MPL was not distributed with this
 * file, You can obtain one at http://mozilla.org/MPL/2.0/. */

var EXPORTED_SYMBOLS = ["LightweightThemeConsumer"];

const { Services } = ChromeUtils.import("resource://gre/modules/Services.jsm");
<<<<<<< HEAD
=======

>>>>>>> 842a8bc9
ChromeUtils.defineModuleGetter(
  this,
  "AppConstants",
  "resource://gre/modules/AppConstants.jsm"
);

const DEFAULT_THEME_ID = AppConstants.PINEBUILD
  ? "firefox-compact-light@mozilla.org"
  : "default-theme@mozilla.org";

// Get the theme variables from the app resource directory.
// This allows per-app variables.
ChromeUtils.defineModuleGetter(
  this,
  "ThemeContentPropertyList",
  "resource:///modules/ThemeVariableMap.jsm"
);
ChromeUtils.defineModuleGetter(
  this,
  "ThemeVariableMap",
  "resource:///modules/ThemeVariableMap.jsm"
);

const DEFAULT_THEME_ID = "default-theme@mozilla.org";

// On Linux, the default theme picks up the right colors from dark GTK themes.
const DEFAULT_THEME_RESPECTS_SYSTEM_COLOR_SCHEME =
  AppConstants.platform == "linux";

const toolkitVariableMap = [
  [
    "--lwt-accent-color",
    {
      lwtProperty: "accentcolor",
      processColor(rgbaChannels, element) {
        if (!rgbaChannels || rgbaChannels.a == 0) {
          return "white";
        }
        // Remove the alpha channel
        const { r, g, b } = rgbaChannels;
        return `rgb(${r}, ${g}, ${b})`;
      },
    },
  ],
  [
    "--lwt-text-color",
    {
      lwtProperty: "textcolor",
      processColor(rgbaChannels, element) {
        if (!rgbaChannels) {
          rgbaChannels = { r: 0, g: 0, b: 0 };
        }
        // Remove the alpha channel
        const { r, g, b } = rgbaChannels;
        element.setAttribute(
          "lwthemetextcolor",
          _isColorDark(r, g, b) ? "dark" : "bright"
        );
        return `rgba(${r}, ${g}, ${b})`;
      },
    },
  ],
  [
    "--arrowpanel-background",
    {
      lwtProperty: "popup",
    },
  ],
  [
    "--arrowpanel-color",
    {
      lwtProperty: "popup_text",
      processColor(rgbaChannels, element) {
        const disabledColorVariable = "--panel-disabled-color";
        const descriptionColorVariable = "--panel-description-color";

        if (!rgbaChannels) {
          element.removeAttribute("lwt-popup-brighttext");
          element.style.removeProperty(disabledColorVariable);
          element.style.removeProperty(descriptionColorVariable);
          return null;
        }

        let { r, g, b, a } = rgbaChannels;

        if (_isColorDark(r, g, b)) {
          element.removeAttribute("lwt-popup-brighttext");
        } else {
          element.setAttribute("lwt-popup-brighttext", "true");
        }

        element.style.setProperty(
          disabledColorVariable,
          `rgba(${r}, ${g}, ${b}, 0.5)`
        );
        element.style.setProperty(
          descriptionColorVariable,
          `rgba(${r}, ${g}, ${b}, 0.7)`
        );
        return `rgba(${r}, ${g}, ${b}, ${a})`;
      },
    },
  ],
  [
    "--arrowpanel-border-color",
    {
      lwtProperty: "popup_border",
    },
  ],
  [
    "--toolbar-field-background-color",
    {
      lwtProperty: "toolbar_field",
    },
  ],
  [
    "--toolbar-field-color",
    {
      lwtProperty: "toolbar_field_text",
      processColor(rgbaChannels, element) {
        if (!rgbaChannels) {
          element.removeAttribute("lwt-toolbar-field-brighttext");
          return null;
        }
        const { r, g, b, a } = rgbaChannels;
        if (_isColorDark(r, g, b)) {
          element.removeAttribute("lwt-toolbar-field-brighttext");
        } else {
          element.setAttribute("lwt-toolbar-field-brighttext", "true");
        }
        return `rgba(${r}, ${g}, ${b}, ${a})`;
      },
    },
  ],
  [
    "--toolbar-field-border-color",
    {
      lwtProperty: "toolbar_field_border",
    },
  ],
  [
    "--toolbar-field-focus-background-color",
    {
      lwtProperty: "toolbar_field_focus",
      fallbackProperty: "toolbar_field",
      processColor(rgbaChannels, element, propertyOverrides) {
        if (!rgbaChannels) {
          return null;
        }
        // Ensure minimum opacity as this is used behind address bar results.
        const min_opacity = 0.9;
        let { r, g, b, a } = rgbaChannels;
        if (a < min_opacity) {
          propertyOverrides.set(
            "toolbar_field_text_focus",
            _isColorDark(r, g, b) ? "white" : "black"
          );
          return `rgba(${r}, ${g}, ${b}, ${min_opacity})`;
        }
        return `rgba(${r}, ${g}, ${b}, ${a})`;
      },
    },
  ],
  [
    "--toolbar-field-focus-color",
    {
      lwtProperty: "toolbar_field_text_focus",
      fallbackProperty: "toolbar_field_text",
      processColor(rgbaChannels, element) {
        if (!rgbaChannels) {
          element.removeAttribute("lwt-toolbar-field-focus-brighttext");
          return null;
        }
        const { r, g, b, a } = rgbaChannels;
        if (_isColorDark(r, g, b)) {
          element.removeAttribute("lwt-toolbar-field-focus-brighttext");
        } else {
          element.setAttribute("lwt-toolbar-field-focus-brighttext", "true");
        }
        return `rgba(${r}, ${g}, ${b}, ${a})`;
      },
    },
  ],
  [
    "--toolbar-field-focus-border-color",
    {
      lwtProperty: "toolbar_field_border_focus",
    },
  ],
  [
    "--lwt-toolbar-field-highlight",
    {
      lwtProperty: "toolbar_field_highlight",
      processColor(rgbaChannels, element) {
        if (!rgbaChannels) {
          return null;
        }
        const { r, g, b, a } = rgbaChannels;
        return `rgba(${r}, ${g}, ${b}, ${a})`;
      },
    },
  ],
  [
    "--lwt-toolbar-field-highlight-text",
    {
      lwtProperty: "toolbar_field_highlight_text",
    },
  ],
];

function LightweightThemeConsumer(aDocument) {
  this._doc = aDocument;
  this._win = aDocument.defaultView;
  this._winId = this._win.docShell.outerWindowID;

  Services.obs.addObserver(this, "lightweight-theme-styling-update");

  this.darkThemeMediaQuery = this._win.matchMedia("(-moz-system-dark-theme)");
  this.darkThemeMediaQuery.addListener(this);

  const { LightweightThemeManager } = ChromeUtils.import(
    "resource://gre/modules/LightweightThemeManager.jsm"
  );
  this._update(LightweightThemeManager.themeData);

  this._win.addEventListener("unload", this, { once: true });
}

LightweightThemeConsumer.prototype = {
  _lastData: null,

  observe(aSubject, aTopic, aData) {
    if (aTopic != "lightweight-theme-styling-update") {
      return;
    }

    let data = aSubject.wrappedJSObject;
    if (data.window && data.window !== this._winId) {
      return;
    }

    this._update(data);
  },

  handleEvent(aEvent) {
    if (aEvent.target == this.darkThemeMediaQuery) {
      this._update(this._lastData);
      return;
    }

    switch (aEvent.type) {
      case "unload":
        Services.obs.removeObserver(this, "lightweight-theme-styling-update");
        Services.ppmm.sharedData.delete(`theme/${this._winId}`);
        this._win = this._doc = null;
        if (this.darkThemeMediaQuery) {
          this.darkThemeMediaQuery.removeListener(this);
          this.darkThemeMediaQuery = null;
        }
        break;
    }
  },

  _update(themeData) {
    this._lastData = themeData;

<<<<<<< HEAD
    // In Linux, the default theme picks up the right colors from dark GTK themes.
    let useDarkTheme;
    if (AppConstants.PINEBUILD) {
      useDarkTheme = false;
    } else {
      useDarkTheme =
        themeData.darkTheme &&
        this.darkThemeMediaQuery?.matches &&
        (themeData.darkTheme.id != DEFAULT_THEME_ID ||
          AppConstants.platform != "linux");
    }

=======
    const useDarkTheme =
      themeData.darkTheme &&
      this.darkThemeMediaQuery?.matches &&
      (themeData.darkTheme.id != DEFAULT_THEME_ID ||
        !DEFAULT_THEME_RESPECTS_SYSTEM_COLOR_SCHEME);
>>>>>>> 842a8bc9
    let theme = useDarkTheme ? themeData.darkTheme : themeData.theme;
    if (!theme || AppConstants.PINEBUILD) {
      theme = { id: DEFAULT_THEME_ID };
    }

    let active = (this._active = Object.keys(theme).length);

    let root = this._doc.documentElement;

    if (active && theme.headerURL) {
      root.setAttribute("lwtheme-image", "true");
    } else {
      root.removeAttribute("lwtheme-image");
    }

    this._setExperiment(active, themeData.experiment, theme.experimental);
    _setImage(this._win, root, active, "--lwt-header-image", theme.headerURL);
    _setImage(
      this._win,
      root,
      active,
      "--lwt-additional-images",
      theme.additionalBackgrounds
    );
    _setProperties(root, active, theme);

    if (theme.id != DEFAULT_THEME_ID || useDarkTheme) {
      _determineToolbarAndContentTheme(this._doc, theme);
      root.setAttribute("lwtheme", "true");
    } else {
      _determineToolbarAndContentTheme(this._doc, null);
      root.removeAttribute("lwtheme");
      root.removeAttribute("lwthemetextcolor");
    }
    if (theme.id == DEFAULT_THEME_ID && useDarkTheme) {
      root.setAttribute("lwt-default-theme-in-dark-mode", "true");
    } else {
      root.removeAttribute("lwt-default-theme-in-dark-mode");
    }

    let contentThemeData = _getContentProperties(this._doc, active, theme);
    Services.ppmm.sharedData.set(`theme/${this._winId}`, contentThemeData);
    // We flush sharedData because contentThemeData can be responsible for
    // painting large background surfaces. If this data isn't delivered to the
    // content process before about:home is painted, we will paint a default
    // background and then replace it when sharedData syncs, causing flashing.
    Services.ppmm.sharedData.flush();

    this._win.dispatchEvent(new CustomEvent("windowlwthemeupdate"));
  },

  _setExperiment(active, experiment, properties) {
    const root = this._doc.documentElement;
    if (this._lastExperimentData) {
      const { stylesheet, usedVariables } = this._lastExperimentData;
      if (stylesheet) {
        stylesheet.remove();
      }
      if (usedVariables) {
        for (const [variable] of usedVariables) {
          _setProperty(root, false, variable);
        }
      }
    }

    this._lastExperimentData = {};

    if (!active || !experiment || AppConstants.PINEBUILD) {
      return;
    }

    let usedVariables = [];
    if (properties.colors) {
      for (const property in properties.colors) {
        const cssVariable = experiment.colors[property];
        const value = _rgbaToString(
          _cssColorToRGBA(root.ownerDocument, properties.colors[property])
        );
        usedVariables.push([cssVariable, value]);
      }
    }

    if (properties.images) {
      for (const property in properties.images) {
        const cssVariable = experiment.images[property];
        usedVariables.push([
          cssVariable,
          `url(${properties.images[property]})`,
        ]);
      }
    }
    if (properties.properties) {
      for (const property in properties.properties) {
        const cssVariable = experiment.properties[property];
        usedVariables.push([cssVariable, properties.properties[property]]);
      }
    }
    for (const [variable, value] of usedVariables) {
      _setProperty(root, true, variable, value);
    }
    this._lastExperimentData.usedVariables = usedVariables;

    if (experiment.stylesheet) {
      /* Stylesheet URLs are validated using WebExtension schemas */
      let stylesheetAttr = `href="${experiment.stylesheet}" type="text/css"`;
      let stylesheet = this._doc.createProcessingInstruction(
        "xml-stylesheet",
        stylesheetAttr
      );
      this._doc.insertBefore(stylesheet, root);
      this._lastExperimentData.stylesheet = stylesheet;
    }
  },
};

function _getContentProperties(doc, active, data) {
  if (!active) {
    return {};
  }
  let properties = {};
  for (let property in data) {
    if (ThemeContentPropertyList.includes(property)) {
      properties[property] = _cssColorToRGBA(doc, data[property]);
    }
  }
  return properties;
}

function _setImage(aWin, aRoot, aActive, aVariableName, aURLs) {
  if (aURLs && !Array.isArray(aURLs)) {
    aURLs = [aURLs];
  }
  _setProperty(
    aRoot,
    aActive,
    aVariableName,
    aURLs && aURLs.map(v => `url(${aWin.CSS.escape(v)})`).join(", ")
  );
}

function _setProperty(elem, active, variableName, value) {
  if (active && value) {
    elem.style.setProperty(variableName, value);
  } else {
    elem.style.removeProperty(variableName);
  }
}

function _determineToolbarAndContentTheme(aDoc, aTheme) {
  function prefValue(aColor, aIsForeground = false) {
    if (typeof aColor != "object") {
      aColor = _cssColorToRGBA(aDoc, aColor);
    }
    return _isColorDark(aColor.r, aColor.g, aColor.b) == aIsForeground ? 1 : 0;
  }

  let toolbarTheme = (function() {
    if (AppConstants.PINEBUILD) {
      return 1;
    }

    if (!aTheme) {
      if (!DEFAULT_THEME_RESPECTS_SYSTEM_COLOR_SCHEME) {
        return 1;
      }
      return 2;
    }
    // We prefer looking at toolbar background first (if it's opaque) because
    // some text colors can be dark enough for our heuristics, but still
    // contrast well enough with a dark background, see bug 1743010.
    if (aTheme.toolbarColor) {
      let color = _cssColorToRGBA(aDoc, aTheme.toolbarColor);
      if (color.a == 1) {
        return prefValue(color);
      }
    }
    if (aTheme.toolbar_text) {
      return prefValue(aTheme.toolbar_text, /* aIsForeground = */ true);
    }
    // It'd seem sensible to try looking at the "frame" background (accentcolor),
    // but we don't because some themes that use background images leave it to
    // black, see bug 1741931.
    //
    // Fall back to black as per the textcolor processing above.
    return prefValue(aTheme.textcolor || "black", /* aIsForeground = */ true);
  })();

  let contentTheme = (function() {
    if (!aTheme) {
      return 2;
    }
    if (aTheme.ntp_background) {
      // We don't care about transparency here as ntp background can't have
      // transparency (alpha channel is dropped).
      return prefValue(aTheme.ntp_background);
    }
    if (aTheme.ntp_text) {
      return prefValue(aTheme.ntp_text, /* aIsForeground = */ true);
    }
    return 2;
  })();

  Services.prefs.setIntPref("browser.theme.toolbar-theme", toolbarTheme);
  Services.prefs.setIntPref("browser.theme.content-theme", contentTheme);
}

function _setProperties(root, active, themeData) {
  let propertyOverrides = new Map();
  let doc = root.ownerDocument;

  for (let map of [toolkitVariableMap, ThemeVariableMap]) {
    for (let [cssVarName, definition] of map) {
      const {
        lwtProperty,
        fallbackProperty,
        optionalElementID,
        processColor,
        isColor = true,
      } = definition;
      let elem = optionalElementID
        ? doc.getElementById(optionalElementID)
        : root;
      if (!elem) {
        continue;
      }

      let val = propertyOverrides.get(lwtProperty) || themeData[lwtProperty];
      if (isColor) {
        val = _cssColorToRGBA(doc, val);
        if (!val && fallbackProperty) {
          val = _cssColorToRGBA(doc, themeData[fallbackProperty]);
        }
        if (processColor) {
          val = processColor(val, elem, propertyOverrides);
        } else {
          val = _rgbaToString(val);
        }
      }
      _setProperty(elem, active, cssVarName, val);
    }
  }
}

const kInvalidColor = { r: 0, g: 0, b: 0, a: 1 };

function _cssColorToRGBA(doc, cssColor) {
  if (!cssColor) {
    return null;
  }
  return (
    doc.defaultView.InspectorUtils.colorToRGBA(cssColor, doc) || kInvalidColor
  );
}

function _rgbaToString(parsedColor) {
  if (!parsedColor) {
    return null;
  }
  let { r, g, b, a } = parsedColor;
  if (a == 1) {
    return `rgb(${r}, ${g}, ${b})`;
  }
  return `rgba(${r}, ${g}, ${b}, ${a})`;
}

function _isColorDark(r, g, b) {
  return 0.2125 * r + 0.7154 * g + 0.0721 * b <= 127;
}<|MERGE_RESOLUTION|>--- conflicted
+++ resolved
@@ -5,20 +5,12 @@
 var EXPORTED_SYMBOLS = ["LightweightThemeConsumer"];
 
 const { Services } = ChromeUtils.import("resource://gre/modules/Services.jsm");
-<<<<<<< HEAD
-=======
-
->>>>>>> 842a8bc9
+
 ChromeUtils.defineModuleGetter(
   this,
   "AppConstants",
   "resource://gre/modules/AppConstants.jsm"
 );
-
-const DEFAULT_THEME_ID = AppConstants.PINEBUILD
-  ? "firefox-compact-light@mozilla.org"
-  : "default-theme@mozilla.org";
-
 // Get the theme variables from the app resource directory.
 // This allows per-app variables.
 ChromeUtils.defineModuleGetter(
@@ -32,7 +24,9 @@
   "resource:///modules/ThemeVariableMap.jsm"
 );
 
-const DEFAULT_THEME_ID = "default-theme@mozilla.org";
+const DEFAULT_THEME_ID = AppConstants.PINEBUILD
+  ? "firefox-compact-light@mozilla.org"
+  : "default-theme@mozilla.org";
 
 // On Linux, the default theme picks up the right colors from dark GTK themes.
 const DEFAULT_THEME_RESPECTS_SYSTEM_COLOR_SCHEME =
@@ -275,26 +269,12 @@
   _update(themeData) {
     this._lastData = themeData;
 
-<<<<<<< HEAD
-    // In Linux, the default theme picks up the right colors from dark GTK themes.
-    let useDarkTheme;
-    if (AppConstants.PINEBUILD) {
-      useDarkTheme = false;
-    } else {
-      useDarkTheme =
-        themeData.darkTheme &&
-        this.darkThemeMediaQuery?.matches &&
-        (themeData.darkTheme.id != DEFAULT_THEME_ID ||
-          AppConstants.platform != "linux");
-    }
-
-=======
     const useDarkTheme =
+      !AppConstants.PINEBUILD &&
       themeData.darkTheme &&
       this.darkThemeMediaQuery?.matches &&
       (themeData.darkTheme.id != DEFAULT_THEME_ID ||
         !DEFAULT_THEME_RESPECTS_SYSTEM_COLOR_SCHEME);
->>>>>>> 842a8bc9
     let theme = useDarkTheme ? themeData.darkTheme : themeData.theme;
     if (!theme || AppConstants.PINEBUILD) {
       theme = { id: DEFAULT_THEME_ID };
