/* This Source Code Form is subject to the terms of the Mozilla Public
 * License, v. 2.0. If a copy of the MPL was not distributed with this
 * file, You can obtain one at http://mozilla.org/MPL/2.0/. */
"use strict";

const EXPORTED_SYMBOLS = ["SpecialMessageActions"];

const { Services } = ChromeUtils.import("resource://gre/modules/Services.jsm");
const { XPCOMUtils } = ChromeUtils.import(
  "resource://gre/modules/XPCOMUtils.jsm"
);
const DOH_DOORHANGER_DECISION_PREF = "doh-rollout.doorhanger-decision";
const NETWORK_TRR_MODE_PREF = "network.trr.mode";

XPCOMUtils.defineLazyModuleGetters(this, {
  AddonManager: "resource://gre/modules/AddonManager.jsm",
  UITour: "resource:///modules/UITour.jsm",
  FxAccounts: "resource://gre/modules/FxAccounts.jsm",
  MigrationUtils: "resource:///modules/MigrationUtils.jsm",
  CompanionService: "resource:///modules/CompanionService.jsm",
});

const SpecialMessageActions = {
  // This is overridden by ASRouter.init
  blockMessageById() {
    throw new Error("ASRouter not intialized yet");
  },

  /**
   * loadAddonIconInURLBar - load addons-notification icon by displaying
   * box containing addons icon in urlbar. See Bug 1513882
   *
   * @param  {Browser} browser browser element for showing addons icon
   */
  loadAddonIconInURLBar(browser) {
    if (!browser) {
      return;
    }
    const chromeDoc = browser.ownerDocument;
    let notificationPopupBox = chromeDoc.getElementById(
      "notification-popup-box"
    );
    if (!notificationPopupBox) {
      return;
    }
    if (
      notificationPopupBox.style.display === "none" ||
      notificationPopupBox.style.display === ""
    ) {
      notificationPopupBox.style.display = "block";
    }
  },

  /**
   *
   * @param {Browser} browser The revelant Browser
   * @param {string} url URL to look up install location
   * @param {string} telemetrySource Telemetry information to pass to getInstallForURL
   */
  async installAddonFromURL(browser, url, telemetrySource = "amo") {
    try {
      this.loadAddonIconInURLBar(browser);
      const aUri = Services.io.newURI(url);
      const systemPrincipal = Services.scriptSecurityManager.getSystemPrincipal();

      // AddonManager installation source associated to the addons installed from activitystream's CFR
      // and RTAMO (source is going to be "amo" if not configured explicitly in the message provider).
      const telemetryInfo = { source: telemetrySource };
      const install = await AddonManager.getInstallForURL(aUri.spec, {
        telemetryInfo,
      });
      await AddonManager.installAddonFromWebpage(
        "application/x-xpinstall",
        browser,
        systemPrincipal,
        install
      );
    } catch (e) {
      Cu.reportError(e);
    }
  },

  /**
   * Pin Firefox to taskbar.
   *
   * @param {Window} window Reference to a window object
   */
  pinFirefoxToTaskbar(window) {
    window.getShellService().pinToTaskbar();
  },

  /**
   *  Set browser as the operating system default browser.
   *
   *  @param {Window} window Reference to a window object
   */
  setDefaultBrowser(window) {
    window.getShellService().setAsDefault();
  },

  /**
   * Reset browser homepage and newtab to default with a certain section configuration
   *
   * @param {"default"|null} home Value to set for browser homepage
   * @param {"default"|null} newtab Value to set for browser newtab
   * @param {obj} layout Configuration options for newtab sections
   * @returns {undefined}
   */
  configureHomepage({ homePage = null, newtab = null, layout = null }) {
    // Homepage can be default, blank or a custom url
    if (homePage === "default") {
      Services.prefs.clearUserPref("browser.startup.homepage");
    }
    // Newtab page can only be default or blank
    if (newtab === "default") {
      Services.prefs.clearUserPref("browser.newtabpage.enabled");
    }
    if (layout) {
      // Existing prefs that interact with the newtab page layout, we default to true
      // or payload configuration
      let newtabConfigurations = [
        [
          // controls the search bar
          "browser.newtabpage.activity-stream.showSearch",
          layout.search,
        ],
        [
          // controls the topsites
          "browser.newtabpage.activity-stream.feeds.topsites",
          layout.topsites,
          // User can control number of topsite rows
          ["browser.newtabpage.activity-stream.topSitesRows"],
        ],
        [
          // controls the highlights section
          "browser.newtabpage.activity-stream.feeds.section.highlights",
          layout.highlights,
          // User can control number of rows and highlight sources
          [
            "browser.newtabpage.activity-stream.section.highlights.rows",
            "browser.newtabpage.activity-stream.section.highlights.includeVisited",
            "browser.newtabpage.activity-stream.section.highlights.includePocket",
            "browser.newtabpage.activity-stream.section.highlights.includeDownloads",
            "browser.newtabpage.activity-stream.section.highlights.includeBookmarks",
          ],
        ],
        [
          // controls the snippets section
          "browser.newtabpage.activity-stream.feeds.snippets",
          layout.snippets,
        ],
        [
          // controls the topstories section
          "browser.newtabpage.activity-stream.feeds.system.topstories",
          layout.topstories,
        ],
      ].filter(
        // If a section has configs that the user changed we will skip that section
        ([, , sectionConfigs]) =>
          !sectionConfigs ||
          sectionConfigs.every(
            prefName => !Services.prefs.prefHasUserValue(prefName)
          )
      );

      for (let [prefName, prefValue] of newtabConfigurations) {
        Services.prefs.setBoolPref(prefName, prefValue);
      }
    }
  },

  /**
   * Processes "Special Message Actions", which are definitions of behaviors such as opening tabs
   * installing add-ons, or focusing the awesome bar that are allowed to can be triggered from
   * Messaging System interactions.
   *
   * @param {{type: string, data?: any}} action User action defined in message JSON.
   * @param browser {Browser} The browser most relvant to the message.
   */
  async handleAction(action, browser) {
    const window = browser.ownerGlobal;
    switch (action.type) {
      case "SHOW_MIGRATION_WIZARD":
        MigrationUtils.showMigrationWizard(window, [
          MigrationUtils.MIGRATION_ENTRYPOINT_NEWTAB,
          action.data?.source,
        ]);
        break;
      case "OPEN_PRIVATE_BROWSER_WINDOW":
        // Forcefully open about:privatebrowsing
        window.OpenBrowserWindow({ private: true });
        break;
      case "OPEN_URL":
        window.openLinkIn(
          Services.urlFormatter.formatURL(action.data.args),
          action.data.where || "current",
          {
            private: false,
            triggeringPrincipal: Services.scriptSecurityManager.createNullPrincipal(
              {}
            ),
            csp: null,
          }
        );
        break;
      case "OPEN_ABOUT_PAGE":
        let aboutPageURL = new URL(`about:${action.data.args}`);
        if (action.data.entrypoint) {
          aboutPageURL.search = action.data.entrypoint;
        }
        window.openTrustedLinkIn(
          aboutPageURL.toString(),
          action.data.where || "tab"
        );
        break;
      case "OPEN_PREFERENCES_PAGE":
        window.openPreferences(
          action.data.category || action.data.args,
          action.data.entrypoint && {
            urlParams: { entrypoint: action.data.entrypoint },
          }
        );
        break;
      case "OPEN_APPLICATIONS_MENU":
        UITour.showMenu(window, action.data.args);
        break;
      case "HIGHLIGHT_FEATURE":
        const highlight = await UITour.getTarget(window, action.data.args);
        if (highlight) {
          await UITour.showHighlight(window, highlight, "none", {
            autohide: true,
          });
        }
        break;
      case "INSTALL_ADDON_FROM_URL":
        await this.installAddonFromURL(
          browser,
          action.data.url,
          action.data.telemetrySource
        );
        break;
      case "PIN_FIREFOX_TO_TASKBAR":
        this.pinFirefoxToTaskbar(window);
        break;
      case "PIN_AND_DEFAULT":
        this.pinFirefoxToTaskbar(window);
        this.setDefaultBrowser(window);
        break;
      case "SET_DEFAULT_BROWSER":
        this.setDefaultBrowser(window);
        break;
      case "PIN_CURRENT_TAB":
        let tab = window.gBrowser.selectedTab;
        window.gBrowser.pinTab(tab);
        window.ConfirmationHint.show(tab, "pinTab", {
          showDescription: true,
        });
        break;
      case "SHOW_FIREFOX_ACCOUNTS":
        const data = action.data;
        const url = await FxAccounts.config.promiseConnectAccountURI(
          (data && data.entrypoint) || "snippets",
          (data && data.extraParams) || {}
        );
        // We want to replace the current tab.
        window.openLinkIn(url, "current", {
          private: false,
          triggeringPrincipal: Services.scriptSecurityManager.createNullPrincipal(
            {}
          ),
          csp: null,
        });
        break;
      case "OPEN_PROTECTION_PANEL":
        let { gProtectionsHandler } = window;
        gProtectionsHandler.showProtectionsPopup({});
        break;
      case "OPEN_PROTECTION_REPORT":
        window.gProtectionsHandler.openProtections();
        break;
      case "OPEN_AWESOME_BAR":
        window.gURLBar.search("");
        break;
      case "DISABLE_STP_DOORHANGERS":
        await this.blockMessageById([
          "SOCIAL_TRACKING_PROTECTION",
          "FINGERPRINTERS_PROTECTION",
          "CRYPTOMINERS_PROTECTION",
        ]);
        break;
      case "DISABLE_DOH":
        Services.prefs.setStringPref(
          DOH_DOORHANGER_DECISION_PREF,
          "UIDisabled"
        );
        Services.prefs.setIntPref(NETWORK_TRR_MODE_PREF, 5);
        break;
      case "ACCEPT_DOH":
        Services.prefs.setStringPref(DOH_DOORHANGER_DECISION_PREF, "UIOk");
        break;
      case "CANCEL":
        // A no-op used by CFRs that minimizes the notification but does not
        // trigger a dismiss or block (it keeps the notification around)
        break;
      case "CONFIGURE_HOMEPAGE":
        this.configureHomepage(action.data);
        const topWindow = browser.ownerGlobal.window.BrowserWindowTracker.getTopWindow();
        if (topWindow) {
          topWindow.BrowserHome();
        }
        break;
<<<<<<< HEAD
      case "HIDE_COMPANION_UI":
        CompanionService.closeCompanion();
        CompanionService.hideCompanionToolbar(window);
        break;
      case "SHOW_COMPANION_UI":
        CompanionService.openCompanion();
        CompanionService.showCompanionToolbar(window);
=======
      case "ENABLE_TOTAL_COOKIE_PROTECTION":
        Services.prefs.setBoolPref(
          "privacy.restrict3rdpartystorage.rollout.enabledByDefault",
          true
        );
>>>>>>> 6a4ab7b1
        break;
      default:
        throw new Error(
          `Special message action with type ${action.type} is unsupported.`
        );
    }
  },
};<|MERGE_RESOLUTION|>--- conflicted
+++ resolved
@@ -309,7 +309,6 @@
           topWindow.BrowserHome();
         }
         break;
-<<<<<<< HEAD
       case "HIDE_COMPANION_UI":
         CompanionService.closeCompanion();
         CompanionService.hideCompanionToolbar(window);
@@ -317,13 +316,12 @@
       case "SHOW_COMPANION_UI":
         CompanionService.openCompanion();
         CompanionService.showCompanionToolbar(window);
-=======
+        break;
       case "ENABLE_TOTAL_COOKIE_PROTECTION":
         Services.prefs.setBoolPref(
           "privacy.restrict3rdpartystorage.rollout.enabledByDefault",
           true
         );
->>>>>>> 6a4ab7b1
         break;
       default:
         throw new Error(
