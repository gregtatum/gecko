--- conflicted
+++ resolved
@@ -15,15 +15,10 @@
   content/mozapps/extensions/abuse-report-panel.css             (content/abuse-report-panel.css)
   content/mozapps/extensions/abuse-report-panel.js              (content/abuse-report-panel.js)
   content/mozapps/extensions/drag-drop-addon-installer.js       (content/drag-drop-addon-installer.js)
-<<<<<<< HEAD
   content/mozapps/extensions/firefox-compact-dark.svg           (content/firefox-compact-dark.svg)
   content/mozapps/extensions/firefox-compact-light.svg          (content/firefox-compact-light.svg)
   content/mozapps/extensions/firefox-monochromatic-purple.svg   (content/firefox-monochromatic-purple.svg)
   content/mozapps/extensions/firefox-alpenglow.svg              (content/firefox-alpenglow.svg)
-=======
-  content/mozapps/extensions/panel-list.css                     (content/panel-list.css)
-  content/mozapps/extensions/panel-item.css                     (content/panel-item.css)
->>>>>>> ac0eeeac
   content/mozapps/extensions/rating-star.css                    (content/rating-star.css)
   content/mozapps/extensions/shortcuts.css                      (content/shortcuts.css)
   content/mozapps/extensions/shortcuts.js                       (content/shortcuts.js)
