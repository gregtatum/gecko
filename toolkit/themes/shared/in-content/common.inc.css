%if 0
/* This Source Code Form is subject to the terms of the Mozilla Public
 * License, v. 2.0. If a copy of the MPL was not distributed with this
 * file, You can obtain one at http://mozilla.org/MPL/2.0/. */
%endif
@namespace html "http://www.w3.org/1999/xhtml";
@namespace xul "http://www.mozilla.org/keymaster/gatekeeper/there.is.only.xul";

:host,
:root {
  --in-content-page-color: rgb(21, 20, 26);
  --in-content-page-background: #fff;
  --in-content-text-color: var(--in-content-page-color);
  --in-content-deemphasized-text: rgb(91, 91, 102);
  --in-content-box-background: #fff;
  --in-content-box-background-odd: rgba(12, 12, 13, 0.05); /* grey 90 a05 */
  --in-content-box-border-color: color-mix(in srgb, currentColor 41%, transparent);
  --in-content-box-info-background: #f0f0f4;
  --in-content-item-hover: color-mix(in srgb, var(--in-content-primary-button-background) 20%, transparent);
  --in-content-item-hover-text: var(--in-content-page-color);
  --in-content-item-selected: var(--in-content-primary-button-background);
  --in-content-item-selected-text: var(--in-content-primary-button-text-color);
  --in-content-icon-color: rgb(91,91,102);
  --in-content-accent-color: #0a84ff;
  --in-content-accent-color-active: #0060df;
  --in-content-border-hover: var(--grey-90-a50);
  --in-content-border-invalid: var(--red-50);
  --in-content-border-color: #d7d7db;
  --in-content-error-text-color: #c50042;
  --in-content-link-color: var(--blue-60);
  --in-content-link-color-hover: var(--blue-70);
  --in-content-link-color-active: var(--blue-80);
  --in-content-link-color-visited: var(--blue-60);
   /* button background states are also used for checkboxes and radiobuttons */
  --in-content-button-text-color: var(--in-content-text-color);
  --in-content-button-text-color-hover: var(--in-content-text-color);
  --in-content-button-background: rgba(207,207,216,.33);
  --in-content-button-background-hover: rgba(207,207,216,.66);
  --in-content-button-background-active: rgb(207,207,216);
  --in-content-primary-button-text-color: rgb(251,251,254);
  --in-content-primary-button-text-color-hover: var(--in-content-primary-button-text-color);
  --in-content-primary-button-background: #0061e0;
  --in-content-primary-button-background-hover: #0250bb;
  --in-content-primary-button-background-active: #053e94;
  --in-content-danger-button-background: #e22850;
  --in-content-danger-button-background-hover: #c50042;
  --in-content-danger-button-background-active: #810220;
  --in-content-focus-outline-color: var(--in-content-primary-button-background);

  /* Note: 1px smaller than we want because we have a 1px transparent border. */
  /* Once proton ships, these can probably stop being variables. */
  --in-content-button-border-radius: 4px;
  --in-content-button-horizontal-padding: 15px;
  --in-content-button-vertical-padding: 7px;

  --in-content-table-background: #f8f8fa;
  --in-content-table-border-dark-color: #d1d1d1;
  --in-content-table-header-background: #0a84ff;
  --in-content-table-header-color: #ffffff;
  --in-content-sidebar-width: 240px;

  --dialog-warning-text-color: var(--red-60);

  --checkbox-border-color: var(--in-content-box-border-color);
  --checkbox-unchecked-bgcolor: var(--in-content-button-background);
  --checkbox-unchecked-hover-bgcolor: var(--in-content-button-background-hover);
  --checkbox-unchecked-active-bgcolor: var(--in-content-button-background-active);
  --checkbox-checked-bgcolor: var(--in-content-primary-button-background);
  --checkbox-checked-color: var(--in-content-primary-button-text-color);
  --checkbox-checked-border-color: transparent;
  --checkbox-checked-hover-bgcolor: var(--in-content-primary-button-background-hover);
  --checkbox-checked-active-bgcolor: var(--in-content-primary-button-background-active);

  --blue-40: #45a1ff;
  --blue-50: #0a84ff;
  --blue-60: #0060df;
  --blue-70: #003eaa;
  --blue-80: #002275;
  --grey-30: #d7d7db;
  --grey-60: #4a4a4f;
  --grey-90-a10: rgba(12, 12, 13, 0.1);
  --grey-90-a20: rgba(12, 12, 13, 0.2);
  --grey-90-a30: rgba(12, 12, 13, 0.3);
  --grey-90-a50: rgba(12, 12, 13, 0.5);
  --grey-90-a60: rgba(12, 12, 13, 0.6);
  --green-50: #30e60b;
  --green-60: #12bc00;
  --green-70: #058b00;
  --green-80: #006504;
  --green-90: #003706;
  --orange-50: #ff9400;
  --red-40: #ff4f5e;
  --red-50: #ff0039;
  --red-60: #d70022;
  --red-70: #a4000f;
  --red-80: #5a0002;
  --red-90: #3e0200;
  --yellow-50: #ffe900;
  --yellow-60: #d7b600;
  --yellow-60-a30: rgba(215, 182, 0, 0.3);
  --yellow-70: #a47f00;
  --yellow-80: #715100;
  --yellow-90: #3e2800;

  --shadow-10: 0 1px 4px var(--grey-90-a10);
  --shadow-30: 0 4px 16px var(--grey-90-a10);

  --card-padding: 16px;
  --card-shadow: var(--shadow-10);
  --card-outline-color: var(--grey-30);
  --card-shadow-hover: var(--card-shadow), 0 0 0 5px var(--card-outline-color);
}

@media (-moz-toolbar-prefers-color-scheme: dark) {
  :host,
  :root {
    /* Keep these in sync with layout/base/PresShell.cpp, and plaintext.css */
    --in-content-page-background: rgb(28,27,34);
    --in-content-page-color: rgb(251,251,254);
    --in-content-deemphasized-text: rgb(191,191,201);

    --in-content-box-background: rgb(35, 34, 43);
    --in-content-box-background-odd: rgba(249,249,250,0.05);
    --in-content-box-info-background: rgba(249,249,250,0.15);

    --in-content-border-color: rgba(249,249,250,0.2);
    --in-content-border-hover: rgba(249,249,250,0.3);
    --in-content-border-invalid: rgb(255,132,139);

    --in-content-error-text-color: #FF9AA2;

    --in-content-button-background: rgb(43,42,51);
    --in-content-button-background-hover: rgb(82,82,94);
    --in-content-button-background-active: rgb(91,91,102);
    --in-content-icon-color: rgb(251,251,254);

    --in-content-primary-button-text-color: rgb(43,42,51);
    --in-content-primary-button-background: rgb(0,221,255);
    --in-content-primary-button-background-hover: rgb(128,235,255);
    --in-content-primary-button-background-active: rgb(170,242,255);

    --in-content-danger-button-background: #ff848b;
    --in-content-danger-button-background-hover: #ffbdc5;
    --in-content-danger-button-background-active: #ffdfe7;

    --in-content-table-background: rgb(35, 34, 43);
    --in-content-table-border-dark-color: rgba(249,249,250,0.2);
    --in-content-table-header-background: rgb(5, 64, 150);
    --in-content-table-header-color: var(--in-content-page-color);

    --in-content-accent-color: var(--in-content-primary-button-background);
    --in-content-accent-color-active: var(--in-content-primary-button-background-hover);
    --in-content-link-color: var(--in-content-primary-button-background);
    --in-content-link-color-hover: var(--in-content-primary-button-background-hover);
    --in-content-link-color-active: var(--in-content-primary-button-background-active);
    --in-content-link-color-visited: var(--in-content-link-color);

    --card-outline-color: var(--grey-60);

    --dialog-warning-text-color: var(--red-40);

    scrollbar-color: rgba(249,249,250,.4) rgba(20,20,25,.3);
  }

  /* For dialogs, use a different background colour. We don't do
   * this in High Contrast mode, as we should be using system colours then.
   */
  @media not (prefers-contrast) {
    :root[dialogroot],
    /* Also need this on dialog :hosts, or the rule above will override the
     * value for this custom property again in the shadow DOM. */
    :host(dialog) {
      --in-content-page-background: #42414d;
    }
  }
}

@media (prefers-contrast) {
  :host,
  :root {
    --in-content-page-color: WindowText;
    --in-content-page-background: Window;
    --in-content-deemphasized-text: GrayText;

    --in-content-box-background: -moz-Dialog;
    --in-content-box-background-odd: -moz-Dialog;
    --in-content-box-border-color: ThreeDShadow;
    --in-content-box-info-background: -moz-Dialog;

    --in-content-item-hover: Highlight;
    --in-content-item-hover-text: HighlightText;
    --in-content-item-selected: Highlight;
    --in-content-item-selected-text: HighlightText;
    --in-content-icon-color: -moz-DialogText;

    --in-content-accent-color: -moz-DialogText;
    --in-content-accent-color-active: -moz-DialogText;

    --in-content-border-hover: ThreeDShadow;
    /* This is not great, but there is no suitable keyword for this.
     * In theory, we shouldn't be conveying invalid state just with a colour
     * change... */
    --in-content-border-invalid: ThreeDShadow;
    --in-content-border-color: ThreeDShadow;

    --in-content-link-color: -moz-nativehyperlinktext;
    --in-content-link-color-hover: -moz-nativehyperlinktext;
    --in-content-link-color-active: -moz-nativehyperlinktext;
    --in-content-link-color-visited: -moz-nativehyperlinktext;

    --in-content-button-text-color-hover: HighlightText;
    --in-content-button-background: ButtonFace;
    --in-content-button-text-color: ButtonText;
    --in-content-button-background-hover: Highlight;
    --in-content-button-background-active: Highlight;

    --in-content-primary-button-text-color: HighlightText;
    --in-content-primary-button-text-color-hover: ButtonText;
    --in-content-primary-button-background: Highlight;
    --in-content-primary-button-background-hover: ButtonFace;
    --in-content-primary-button-background-active: ButtonFace;

    --in-content-danger-button-background: var(--in-content-primary-button-background);
    --in-content-danger-button-background-hover: var(--in-content-primary-button-background-hover);
    --in-content-danger-button-background-active: var(--in-content-primary-button-background-active);

    --in-content-table-border-dark-color: ThreeDDarkShadow;
    --in-content-table-background: -moz-Dialog;
    --in-content-table-header-background: -moz-Dialog;
    --in-content-table-header-color: -moz-DialogText;

    --dialog-warning-text-color: -moz-FieldText;

    --checkbox-border-color: ThreeDShadow;
    --checkbox-unchecked-bgcolor: -moz-Field;
    --checkbox-unchecked-hover-bgcolor: -moz-Field;
    --checkbox-unchecked-active-bgcolor: -moz-Field;
    --checkbox-checked-bgcolor: Highlight;
    --checkbox-checked-color: HighlightText;
    --checkbox-checked-border-color: Highlight;
    --checkbox-checked-border-color-hover: Highlight;
    --checkbox-checked-hover-bgcolor: -moz-Field;
    --checkbox-checked-active-bgcolor: -moz-Field;

  }
}

:root {
  font: message-box;
  appearance: none;
  background-color: var(--in-content-page-background);
  color: var(--in-content-page-color);
}

html|body {
  font-size: 15px;
  font-weight: normal;
  margin: 0;
}

html|h1 {
  font-size: 2.5em;
  font-weight: lighter;
  line-height: 1.2;
  color: var(--in-content-text-color);
  margin: 0;
  margin-bottom: .5em;
}

html|hr {
  border-style: solid none none none;
  border-color: var(--in-content-border-color);
}

html|h2 {
  font-weight: 600;
  line-height: 1.4em;
}

.main-content {
  padding: 40px 28px;
  overflow: auto;
}

/* tabpanels and tabs */

xul|tabpanels {
  appearance: none;
  border: none;
  padding: 0;
  background-color: transparent;
  color: inherit;
}

xul|tabs {
  margin-bottom: 10px;
  border-bottom: 1px solid var(--in-content-border-color);
  background-color: transparent;
  color: inherit;
}

xul|tab {
  appearance: none;
  margin-top: 0;
  padding: 2px 20px 0 !important;
  min-height: 44px;
  color: inherit;
  background-color: transparent;
  border-bottom: 2px solid transparent;
  transition: background-color 50ms ease 0s;
}

xul|tab:hover {
  border-bottom-color: var(--in-content-border-color);
  background-color: var(--in-content-button-background-hover);
  color: var(--in-content-button-text-color-hover);
}

xul|tab[selected] {
  color: var(--in-content-accent-color) !important; /* override macOS tabbox.css */
  border-bottom-color: currentColor;
}

/* html buttons */

html|button {
  font: inherit;
}

/* xul buttons and menulists */

button,
html|select,
html|input[type="color"],
xul|menulist {
  appearance: none;
  min-height: 32px;
  color: var(--in-content-button-text-color, inherit);
  border: 1px solid transparent; /* shows up in high-contrast mode */
  border-radius: var(--in-content-button-border-radius);
  background-color: var(--in-content-button-background);
  font-weight: 400;
  padding: var(--in-content-button-vertical-padding) var(--in-content-button-horizontal-padding);
  text-decoration: none;
  margin: 4px 8px;
  /* Ensure font-size isn't overridden by widget styling (e.g. in forms.css) */
  font-size: 1em;
}

@media (prefers-contrast) {
  button:not(.primary, [default], [type="submit"], [autofocus]),
  html|select,
  html|input[type="color"],
  xul|menulist {
    border-color: ThreeDShadow;
  }
}

button {
  font-weight: 600;
}
/* Medium and small buttons get sized to 7/14 and 6/12px padding (when adding
 * the 1px border): */
button.medium {
  --in-content-button-vertical-padding: 6px;
  --in-content-button-horizontal-padding: 13px;
  min-height: 28px;
  font-size: 0.95em;
}

button.small {
  --in-content-button-vertical-padding: 5px;
  --in-content-button-horizontal-padding: 11px;
  min-height: 24px;
  font-size: 0.9em;
}

/* Remove margin added by button.css */
xul|button > .button-box > .button-text {
  margin: 0;
}

xul|button,
html|button {
  /* Use the same margin of other elements for the alignment */
  margin-inline: 4px;
}

::-moz-focus-inner {
  border: none;
}

button:-moz-focusring,
html|select:-moz-focusring,
html|input:is([type="checkbox"], [type="color"], [type="radio"]):-moz-focusring,
xul|menulist:-moz-focusring,
xul|checkbox:not([native]):-moz-focusring > .checkbox-check, /* :not([native]) to win specificity over checkbox.css */
xul|radio[focused="true"] > .radio-check,
xul|tab:-moz-focusring > .tab-middle > .tab-text {
  box-shadow: none;
  outline: 2px solid var(--in-content-focus-outline-color);
  outline-offset: 2px;
}

html|select:not([size], [multiple]) {
  background-image: url("chrome://global/skin/icons/arrow-down-12.svg");
  background-position: right 3px center;
  background-repeat: no-repeat;
  background-size: auto 12px;
  -moz-context-properties: fill;
  fill: currentColor;
  font-size: inherit;
  line-height: 2.1;
  padding-inline: 5px 24px;
  text-overflow: ellipsis;
}

html|select:not([size], [multiple]):dir(rtl) {
  background-position-x: left 3px;
}

html|select:not([size], [multiple]) > html|option {
  background-color: var(--in-content-box-background);
  color: var(--in-content-text-color);
}

html|button:enabled:hover,
html|select:not([size], [multiple]):enabled:hover,
html|input[type="color"]:hover,
xul|button:not([disabled="true"]):hover,
xul|menulist:not([disabled="true"]):hover {
  background-color: var(--in-content-button-background-hover);
  color: var(--in-content-button-text-color-hover);
  border-color: transparent;
}

html|button:enabled:hover:active,
html|select:not([size], [multiple]):enabled:hover:active,
html|input[type="color"]:enabled:hover:active,
xul|button:not([disabled="true"]):hover:active,
xul|button[open],
xul|button[open]:hover,
xul|menulist[open="true"]:not([disabled="true"]) {
  background-color: var(--in-content-button-background-active);
}

html|button:disabled,
html|select:disabled,
html|input[type="color"]:disabled,
xul|button[disabled="true"],
xul|menulist[disabled="true"] {
  opacity: 0.4;
}

html|button[autofocus],
html|button[type="submit"],
xul|button[default],
button.primary,
a.button-link {
  background-color: var(--in-content-primary-button-background);
  color: var(--in-content-primary-button-text-color);
}

html|button[autofocus]:enabled:hover,
html|button[type="submit"]:enabled:hover,
html|button.primary:enabled:hover,
xul|button[default]:not([disabled="true"]):hover,
xul|button.primary:not([disabled="true"]):hover,
a.button-link:hover {
  background-color: var(--in-content-primary-button-background-hover);
  color: var(--in-content-primary-button-text-color-hover);
}

html|button[autofocus]:enabled:hover:active,
html|button[type="submit"]:enabled:hover:active,
html|button.primary:enabled:hover:active,
xul|button[default]:not([disabled="true"]):hover:active,
xul|button.primary:not([disabled="true"]):hover:active,
a.button-link:active {
  background-color: var(--in-content-primary-button-background-active);
}

@media (prefers-contrast) {
  html|button[autofocus]:enabled:hover,
  html|button[type="submit"]:enabled:hover,
  html|button.primary:enabled:hover,
  xul|button[default]:not([disabled="true"]):hover,
  xul|button.primary:not([disabled="true"]):hover {
    border-color: currentColor;
  }

  button:focus {
    color: var(--in-content-button-text-color);
  }

  html|button[autofocus]:focus,
  html|button[type="submit"]:focus,
  xul|button[default]:focus,
  button.primary:focus,
  a.button-link:focus {
    color: var(--in-content-primary-button-text-color);
  }
}

.danger-button {
  --in-content-primary-button-background: var(--in-content-danger-button-background);
  --in-content-primary-button-background-hover: var(--in-content-danger-button-background-hover);
  --in-content-primary-button-background-active: var(--in-content-danger-button-background-active);
  --in-content-focus-outline-color: var(--in-content-danger-button-background);
}

html|button.ghost-button {
  background-color: transparent;
}

html|button.ghost-button:enabled:hover {
  background-color: var(--in-content-button-background);
  color: var(--in-content-button-text-color);
}

html|button.ghost-button:enabled:hover:active {
  background-color: var(--in-content-button-background-hover);
  color: var(--in-content-button-text-color-hover);
}

html|button.ghost-button:enabled:hover {
  background-color: var(--in-content-button-background-hover);
  color: var(--in-content-button-text-color-hover);
}

html|button.ghost-button:enabled:hover:active {
  background-color: var(--in-content-button-background-active);
}

html|input[type="color"] {
  padding: 6px;
  width: 50px;
}

xul|menulist[image]::part(icon) {
  margin-inline-end: 5px;
}

xul|menulist::part(dropmarker) {
  appearance: none;
  margin-inline-end: 4px;
  padding: 0;
  border: none;
  background-color: transparent;
  list-style-image: url("chrome://global/skin/icons/arrow-down-12.svg");
  -moz-context-properties: fill;
  fill: currentColor;
}

xul|menulist::part(dropmarker-icon) {
  width: 12px;
  height: 12px;
}

xul|menulist > xul|menupopup {
  appearance: none;

  /* Reset native styles on Windows and macOS */
  border: none;
  background-color: transparent;

  --panel-border-color: var(--in-content-box-border-color);
  --panel-border-radius: 2px;
  --panel-background: var(--in-content-box-background);
  --panel-color: var(--in-content-text-color);
  --panel-padding: 0;
}

xul|menulist > xul|menupopup xul|menu,
xul|menulist > xul|menupopup xul|menuitem {
  appearance: none;
  font-size: 1em;
  padding-block: 0.2em;
  padding-inline: 10px 30px;
}

xul|menulist > xul|menupopup > xul|menu:not([disabled="true"])[_moz-menuactive="true"],
xul|menulist > xul|menupopup > xul|menuitem:not([disabled="true"])[_moz-menuactive="true"] {
  color: var(--in-content-item-hover-text);
  background-color: var(--in-content-item-hover);
}

xul|menulist > xul|menupopup > xul|menu:not([disabled="true"])[selected="true"],
xul|menulist > xul|menupopup > xul|menuitem:not([disabled="true"])[selected="true"] {
  color: var(--in-content-item-selected-text);
  background-color: var(--in-content-item-selected);
}

xul|menulist > xul|menupopup > xul|menu[disabled="true"],
xul|menulist > xul|menupopup > xul|menuitem[disabled="true"] {
  color: #999;
  /* override the [_moz-menuactive="true"] background color from
     global/menu.css */
  background-color: transparent;
}

xul|menulist > xul|menupopup xul|menuseparator {
  appearance: none;
  margin: 0;
  padding: 0;
  border-top: 1px solid var(--in-content-box-border-color);
  border-bottom: none;
}

/* textboxes */

html|input:is([type="email"], [type="tel"], [type="text"], [type="password"], [type="url"], [type="number"]),
html|textarea,
xul|search-textbox {
  appearance: none;
  border: 1px solid var(--in-content-box-border-color);
  border-radius: 4px;
  color: inherit;
  background-color: var(--in-content-box-background);
}

xul|search-textbox {
  min-height: 32px;
  padding-inline: 8px;
}

html|input:is([type="email"], [type="tel"], [type="text"], [type="password"], [type="url"], [type="number"]),
html|textarea {
  font-family: inherit;
  font-size: inherit;
  padding: 8px;
  margin: 2px 4px;
}

html|input:is([type="email"], [type="tel"], [type="text"], [type="password"], [type="url"], [type="number"]):focus,
html|textarea:focus,
xul|search-textbox[focused],
xul|tree:focus-visible,
xul|richlistbox:focus-visible {
  border-color: transparent;
  outline: 2px solid var(--in-content-focus-outline-color);
  outline-offset: -1px; /* Prevents antialising around the corners */
}

html|input:is([type="email"], [type="tel"], [type="text"], [type="password"], [type="url"], [type="number"]):-moz-ui-invalid,
html|textarea:-moz-ui-invalid {
  border-color: transparent;
  outline: 2px solid var(--in-content-border-invalid);
  outline-offset: -1px; /* Prevents antialising around the corners */
}

html|input:is([type="email"], [type="tel"], [type="text"], [type="password"], [type="url"], [type="number"]):disabled,
html|textarea:disabled,
xul|search-textbox[disabled="true"] {
  opacity: 0.4;
}

/* Links */

html|a,
.text-link {
  color: var(--in-content-link-color);
  text-decoration: none;
}

html|a:hover,
.text-link:hover {
  color: var(--in-content-link-color-hover);
  text-decoration: underline;
}

html|a:visited {
  color: var(--in-content-link-color-visited);
}

html|a:hover:active,
.text-link:hover:active {
  color: var(--in-content-link-color-active);
  text-decoration: none;
}

html|a:-moz-focusring,
.text-link:-moz-focusring {
  outline: 2px solid var(--in-content-focus-outline-color);
  outline-offset: 1px;
  border-radius: 4px;
}

/* Checkboxes and radio buttons */

/* Add invisible vertical click-target */
xul|*.checkbox-check,
html|input[type="checkbox"] {
  margin-block: 2px;
}

html|input[type="checkbox"] {
  appearance: none;
  height: 16px;
  width: 16px;
  border: 1px solid var(--checkbox-border-color);
  background-color: var(--checkbox-unchecked-bgcolor);
  border-radius: 2px;
  margin-inline: 0 6px;
  flex-shrink: 0; /* avoid shrinking inside flex container */
}

html|input[type="checkbox"]:enabled:hover {
  background-color: var(--checkbox-unchecked-hover-bgcolor);
}

html|input[type="checkbox"]:enabled:hover:active {
  background-color: var(--checkbox-unchecked-active-bgcolor);
}

html|input[type="checkbox"]:checked {
  border-color: var(--checkbox-checked-border-color);
  background-color: var(--checkbox-checked-bgcolor);
  background-image: url("chrome://global/skin/icons/check.svg");
  background-position: center;
  background-repeat: no-repeat;
  -moz-context-properties: fill;
  fill: currentColor;
  color: var(--checkbox-checked-color);
  /* Style the button also when printing with "Print Backgrounds" unchecked */
  color-adjust: exact;
}

html|input[type="checkbox"]:enabled:checked:hover {
  background-color: var(--checkbox-checked-hover-bgcolor);
}

html|input[type="checkbox"]:enabled:checked:hover:active {
  background-color: var(--checkbox-checked-active-bgcolor);
}

@media (prefers-contrast) {
  html|input[type="checkbox"] {
    /* Normalize the border-color to the in-content version following color */
    border-color: currentColor;
    color: var(--checkbox-border-color);
  }

  html|input[type="checkbox"]:not(:checked):enabled:hover {
    /* color sets the border color in HCM in-content */
    color: var(--checkbox-checked-border-color);
  }

  html|input[type="checkbox"]:checked:enabled {
    /* color sets the border color in HCM in-content */
    color: var(--checkbox-checked-bgcolor);
    fill: var(--checkbox-checked-color);
  }

  html|input[type="checkbox"]:checked:enabled:hover {
    fill: var(--checkbox-checked-bgcolor);
  }
}

xul|richlistitem > xul|*.checkbox-check {
  margin: 3px 6px;
}

html|*.radio-container-with-text,
html|*.toggle-container-with-text {
  display: flex;
  align-items: center;
}

xul|radio {
  margin-inline-start: 0;
  appearance: none;
}

html|input[type="radio"],
xul|*.radio-check {
  appearance: none;
  width: 16px;
  height: 16px;
  padding: 0;
  border: 1px solid var(--in-content-box-border-color);
  border-radius: 100%;
  margin-block: 2px; /* extend the vertical clicktarget */
  margin-inline: 0 6px;
  background-color: var(--in-content-button-background);
  background-position: center;
  flex-shrink: 0; /* avoid shrinking inside flex container */
}

html|input[type="radio"]:enabled:hover,
xul|radio:not([disabled="true"]):hover > xul|*.radio-check {
  background-color: var(--in-content-button-background-hover);
  color: var(--in-content-button-text-color-hover);
}

html|input[type="radio"]:enabled:hover:active,
xul|radio:not([disabled="true"]):hover:active > xul|*.radio-check {
  background-color: var(--in-content-button-background-active);
}

html|input[type="radio"]:checked,
xul|*.radio-check[selected] {
  -moz-context-properties: fill;
  fill: currentColor;
  color: var(--in-content-primary-button-text-color);
  background-color: var(--in-content-primary-button-background);
  background-image: url("chrome://global/skin/icons/radio.svg");
  border-color: transparent;

  /* Style the button also when printing with "Print Backgrounds" unchecked */
  color-adjust: exact;
}

html|input[type="radio"]:enabled:checked:hover,
xul|radio:not([disabled="true"])[selected]:hover > xul|*.radio-check {
  background-color: var(--in-content-primary-button-background-hover);
  color: var(--in-content-primary-button-text-color-hover);
}

html|input[type="radio"]:enabled:checked:hover:active,
xul|radio:not([disabled="true"])[selected]:hover:active > xul|*.radio-check {
  background-color: var(--in-content-primary-button-background-active);
}

xul|*.radio-label-box {
  margin-inline: 0 8px;
  padding-inline-start: 0;
}

/* Disabled checkboxes, radios and labels */

xul|checkbox[disabled="true"],
xul|radio[disabled="true"],
xul|label[disabled="true"] {
  color: inherit;
}

html|input[type="checkbox"]:disabled,
html|input[type="radio"]:disabled,
xul|checkbox[disabled="true"],
xul|radio[disabled="true"],
xul|label[disabled="true"] {
  opacity: 0.5;
}

/* Category List */

#categories {
  appearance: none;
  background-color: initial; /* override the background-color set on all richlistboxes in common.inc.css */
  margin: 70px 0 0;
  border-width: 0;
  width: var(--in-content-sidebar-width);
  outline: none;
}

@media print {
  #categories {
    display: none;
  }
}

html|*#categories {
  box-sizing: border-box;
  padding: 1px;
}

#categories > .category {
  border-radius: 4px;
  min-height: 48px;
  appearance: none;
  color: inherit;
  margin-inline-start: 34px;
  padding-inline: 10px;
  transition: background-color 150ms;
}

html|*#categories > html|*.category {
  border: 0;
  background-color: initial;
  background-size: 24px;
  background-repeat: no-repeat;
  background-position-x: 10px;
  background-position-y: 12px;
  margin-inline-end: 0;
  min-width: auto;
  padding-inline-start: 34px;
  text-align: start;
  -moz-context-properties: fill, fill-opacity;
  fill: currentColor;
}

html|*#categories > html|*.category:dir(rtl) {
  background-position-x: right 10px;
}

#categories > .category:hover {
  background-color: var(--in-content-button-background-hover);
  color: var(--in-content-button-text-color-hover);
}

#categories > .category:hover:active {
  background-color: var(--in-content-button-background-active);
}

#categories > .category[selected],
#categories > .category.selected {
  color: var(--in-content-accent-color);
}

#categories > .category[selected]:not(:hover) {
  /* override richlistitem selected style while letting hover style above apply */
  background-color: transparent;
}

#categories > .category[selected]:hover:active,
#categories > .category.selected:hover:active {
  color: var(--in-content-accent-color-active);
}

@media (prefers-contrast) {
  #categories > .category {
    /* The transition causes issues with the text getting a background while
     * transitioning and it looks weird. */
    transition: none;
  }

  #categories > .category[selected]:hover,
  #categories > .category[selected]:hover:active,
  #categories > .category.selected:hover,
  #categories > .category.selected:hover:active,
  #categories > .category[selected]:not(:hover),
  #categories > .category.selected:not(:hover) {
    background-color: var(--in-content-button-background-hover);
    color: var(--in-content-button-text-color-hover);
  }
}

#categories[keyboard-navigation="true"]:-moz-focusring > .category[current],
#categories > .category:-moz-focusring {
  outline: 2px solid var(--in-content-focus-outline-color);
  outline-offset: -2px;
}

html|*#categories[last-input-type="mouse"] > html|button.category:-moz-focusring {
  outline: none;
}

.category-name {
  font-size: 1.07em;
  line-height: 1.4em;
  padding-inline-start: 9px;
  margin: 0;
  user-select: none;
}

.category-icon {
  width: 24px;
  height: 24px;
  -moz-context-properties: fill, fill-opacity;
  fill: currentColor;
}

.category[selected] > .category-icon,
.category.selected > .category-icon {
  fill-opacity: 1;
}

@media (max-width: 830px) {
  :root {
    --in-content-sidebar-width: 118px;
  }

  html|*.category:not(.category-no-icon) > html|*.category-name,
  .category-icon + .category-name {
    display: none;
  }

  #categories > .category {
    padding-inline-start: 12px; /* make category icons align center */
    margin-inline-end: 33px;
  }

  html|*#categories > html|*.category {
    width: 48px;
    min-width: auto;
    box-sizing: border-box;
  }

  html|*#categories > html|*.category,
  /* We need to override the full-width RTL rule, so explicitly specify RTL. */
  html|*#categories > html|*.category:dir(rtl) {
    background-position: center;
  }

  .main-content {
    padding-inline: 0;
  }

  .pane-container {
    margin-inline-end: 10px;
  }
}

/* header */

.header {
  margin-inline-end: 4px; /* add the 4px end-margin of other elements */
  margin-bottom: 15px;
  padding-bottom: 15px;
  -moz-box-align: baseline;
}

.header-name {
  font-size: 1.46em;
  font-weight: 300;
  line-height: 1.3em;
  margin: 0;
}

/* List boxes */

html|select[size][multiple],
xul|listheader,
xul|richlistbox {
  appearance: none;
  margin-inline: 0;
  background-color: var(--in-content-box-background);
  border: 1px solid var(--in-content-box-border-color);
  border-radius: 4px;
  color: var(--in-content-text-color);
}

xul|listheader {
  border-bottom: none;
  border-bottom-left-radius: 0;
  border-bottom-right-radius: 0;
  padding-bottom: 1px;
  box-shadow: inset 0 -1px var(--in-content-border-color);
  overflow: clip; /* Clip border-radius */
}

xul|listheader + xul|richlistbox {
  margin-top: 0;
  border-top: none;
  border-top-left-radius: 0;
  border-top-right-radius: 0;
}

html|select[size][multiple] > html|option,
xul|treechildren::-moz-tree-row {
  padding: 0.3em;
  margin: 0;
  border: none;
  border-radius: 0;
  background-image: none;
}

xul|treechildren::-moz-tree-row(multicol, odd) {
  background-color: var(--in-content-box-background-odd);
}

html|select[size][multiple] > html|option:hover,
xul|treechildren::-moz-tree-row(hover) {
  background-color: var(--in-content-item-hover);
  color: var(--in-content-item-hover-text);
}

xul|richlistbox > xul|richlistitem[selected],
xul|treechildren::-moz-tree-row(selected) {
  background-color: var(--in-content-item-selected);
  color: var(--in-content-item-selected-text);
}

xul|richlistbox:not(#categories) > xul|richlistitem[selected] {
  /* Ensure buttons/menulists inside richlistitems (containers, applications) look OK */
  --in-content-button-background: color-mix(in srgb, currentColor 15%, transparent);
  --in-content-button-background-hover: color-mix(in srgb, currentColor 30%, transparent);
  --in-content-button-background-active: color-mix(in srgb, currentColor 45%, transparent);
  --in-content-button-text-color: var(--in-content-item-selected-text);
  --in-content-button-text-color-hover: var(--in-content-item-selected-text);
  --in-content-focus-outline-color: var(--in-content-item-selected-text);
}

xul|richlistitem[selected] xul|menulist:focus-visible {
  outline-offset: -2px;
}

/* Use a 2px border so that selected row highlight is still visible behind
    an existing high-contrast border that uses the background color */
@media (prefers-contrast) {
  xul|treechildren::-moz-tree-row(selected) {
     border: 2px solid currentColor;
     border-radius: 4px;
  }
}

xul|panel[type="autocomplete-richlistbox"] {
  background-color: var(--in-content-box-background);
  border: 1px solid var(--in-content-box-border-color);
  color: var(--in-content-text-color);
}

/* Trees */

xul|tree {
  appearance: none;
  font-size: 1em;
  border: 1px solid var(--in-content-box-border-color);
  border-radius: 4px;
  background-color: var(--in-content-box-background);
  color: inherit;
  margin: 0;
}

xul|treecols {
  appearance: none;
  border: none;
  border-top-left-radius: 4px;
  border-top-right-radius: 4px;
  border-bottom: 1px solid var(--in-content-border-color);
  overflow: clip; /* Clip border-radius */
  padding: 0;
}

xul|treecol:not([hideheader="true"]),
xul|treecolpicker {
  appearance: none;
  border: none;
  background-color: var(--in-content-button-background);
  color: var(--in-content-button-text-color, inherit);
  padding: 5px 10px;
}

xul|treecol:not([hideheader="true"], [sortable="false"]):hover,
xul|treecolpicker:hover {
  background-color: var(--in-content-button-background-hover);
  color: var(--in-content-button-text-color-hover);
}

xul|treecol:not([hideheader="true"], [sortable="false"]):hover:active,
xul|treecolpicker:hover:active {
  background-color: var(--in-content-button-background-active);
}

xul|treecol:not([hideheader="true"], :first-child),
xul|treecolpicker {
  border-inline-start-width: 1px;
  border-inline-start-style: solid;
  border-image: linear-gradient(transparent 0%, transparent 20%, var(--in-content-box-border-color) 20%, var(--in-content-box-border-color) 80%, transparent 80%, transparent 100%) 1 1;
}

xul|treecol[sortDirection]:not([hideheader="true"]) > xul|*.treecol-sortdirection {
  list-style-image: url("chrome://global/skin/icons/sort-arrow.svg");
  -moz-context-properties: fill;
  fill: currentColor;
  width: 18px;
  height: 18px;
}

xul|treecol[sortDirection="ascending"]:not([hideheader="true"]) > xul|*.treecol-sortdirection {
  transform: scaleY(-1);
}

/* This is the only way to increase the height of a tree row unfortunately */
xul|treechildren::-moz-tree-row {
  min-height: 2em;
}

xul|treechildren::-moz-tree-cell-text(hover),
xul|treechildren::-moz-tree-twisty(hover),
xul|treechildren::-moz-tree-image(hover) {
  color: var(--in-content-item-hover-text);
}

xul|treechildren::-moz-tree-cell-text(selected),
xul|treechildren::-moz-tree-twisty(selected),
xul|treechildren::-moz-tree-image(selected) {
  color: var(--in-content-item-selected-text);
}

/* Message bars */
.message-bar {
  background-color: var(--in-content-box-info-background);
  border-radius: 4px;
  min-height: 32px;
  -moz-box-align: center;
  padding: 4px;
}

.message-bar-description {
  margin: 2px 0;
  line-height: 1.25;
}

/* The message-bar-button styles have extra specificity to override
 * the defaults for buttons. */
.message-bar-content > .message-bar-button {
  background-color: var(--grey-90-a10);
  border: none;
  border-radius: 2px;
  height: 24px;
  margin-inline-start: 8px;
  padding: 0 8px;
}

.message-bar-content > .message-bar-button:hover {
  background-color: var(--grey-90-a20);
}

.message-bar-content > .message-bar-button:hover:active {
  background-color: var(--grey-90-a30);
}

.message-bar-icon {
  list-style-image: url("chrome://global/skin/icons/info.svg");
  width: 24px;
  height: 24px;
  padding: 4px;
  margin-inline-end: 4px;
  -moz-context-properties: fill;
  fill: currentColor;
}

/* Warning styles */
.message-bar-warning {
  background-color: var(--yellow-50);
  color: var(--yellow-90);
}

.message-bar-warning > .message-bar-icon {
  list-style-image: url("chrome://browser/skin/warning.svg");
}

input[type="text"][warning]:enabled:not(:focus) {
  border-color: var(--yellow-60);
  box-shadow: 0 0 0 1px var(--yellow-60), 0 0 0 4px var(--yellow-60-a30);
}

/* Cards */

.card {
  background: var(--in-content-box-background);
  /* Needed for high-contrast where the border will appear. */
  border: 1px solid transparent;
  border-radius: 4px;
  box-shadow: var(--card-shadow);
  margin: 0 0 8px;
  /* Remove the border from the overall padding. */
  padding: calc(var(--card-padding) - 1px);
  transition: box-shadow 150ms;
}

.card:not(.card-no-hover):hover {
  box-shadow: var(--card-shadow-hover);
}

.card-heading-image {
  border-top-left-radius: 4px;
  border-top-right-radius: 4px;
  margin: -16px -16px 16px;
}

.card-heading-image:dir(rtl) {
  transform: scaleX(-1);
}

/* Sidebar footer links */

.sidebar-footer-list {
  list-style-type: none;
  margin-block: 0 36px;
  margin-inline: 34px 0;
  padding: 0;
}

.sidebar-footer-link {
  height: 36px;
  cursor: default;
  border-radius: 4px;
  display: flex;
  align-items: center;
}

.sidebar-footer-link,
.sidebar-footer-link:visited {
  /* Override link style for :hover and :hover:active states */
  text-decoration: none !important;
  color: inherit;
}

xul|*.sidebar-footer-link {
  display: -moz-box;
  -moz-box-align: center;
}

.sidebar-footer-link:hover {
  background-color: var(--in-content-button-background-hover);
  color: var(--in-content-button-text-color-hover);
}

.sidebar-footer-link:hover:active:not([disabled]) {
  background-color: var(--in-content-button-background-active);
  color: var(--in-content-button-text-color-hover);
}

.sidebar-footer-link:-moz-focusring {
  outline: 2px solid var(--in-content-focus-outline-color);
  outline-offset: -2px;
}

.sidebar-footer-icon {
  -moz-context-properties: fill, fill-opacity;
  fill: currentColor;
  width: 16px;
  height: 16px;
  margin: 10px;
  margin-inline-start: 13px;
}

.sidebar-footer-label {
  font-size: .9em;
  margin: 0 4px;
  user-select: none;
}

@media (max-width: 830px) {
  .sidebar-footer-list {
    margin-inline-start: 40px;
    -moz-box-align: start;
  }

  .sidebar-footer-link {
    width: 36px;
    height: 36px;
    padding-inline-start: 0;
    margin-inline-start: 1px;
  }

  .sidebar-footer-icon {
    margin-inline-start: 10px;
  }

  .sidebar-footer-label {
    display: none;
  }
}

/* Icon helper classes */

xul|*.help-icon {
  list-style-image: url("chrome://global/skin/icons/help.svg");
}

xul|*.addons-icon {
  list-style-image: url("chrome://mozapps/skin/extensions/extension.svg");
}

/* Back button */

.back-button {
  -moz-context-properties: fill;
  fill: currentColor;
  background-image: url("chrome://global/skin/icons/arrow-left.svg");
  background-repeat: no-repeat;
  background-position: center;
  min-width: auto;
  width: 32px;
  margin-block: 0;
  margin-inline-start: 0;
}

.back-button:-moz-locale-dir(rtl),
.back-button:dir(rtl) {
  transform: scaleX(-1);
}

/* Adjust vertical margins for buttons in dialogs. We do this here because
 * this sheet gets inserted into the Shadow DOM for the button box in the dialog,
 * so can actually affect the button styling that way.  */
:host(dialog[subdialog]) .dialog-button-box > button {
  margin: 0 4px;
  min-width: auto;
<<<<<<< HEAD
}
}

a.button-link {
  border-radius: var(--in-content-button-border-radius);
  border: 1px solid transparent;
  padding: var(--in-content-button-vertical-padding) var(--in-content-button-horizontal-padding);
  text-decoration: none;
  white-space: nowrap;
  cursor: default;
  font-weight: 600;
}

a.button-link,
a.button-link:active {
  color: var(--in-content-primary-button-text-color);
=======
>>>>>>> 77c31d3d
}<|MERGE_RESOLUTION|>--- conflicted
+++ resolved
@@ -1381,8 +1381,6 @@
 :host(dialog[subdialog]) .dialog-button-box > button {
   margin: 0 4px;
   min-width: auto;
-<<<<<<< HEAD
-}
 }
 
 a.button-link {
@@ -1398,6 +1396,4 @@
 a.button-link,
 a.button-link:active {
   color: var(--in-content-primary-button-text-color);
-=======
->>>>>>> 77c31d3d
 }