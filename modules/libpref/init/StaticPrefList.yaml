# This Source Code Form is subject to the terms of the Mozilla Public
# License, v. 2.0. If a copy of the MPL was not distributed with this
# file, You can obtain one at http://mozilla.org/MPL/2.0/. */

# This file defines static prefs, i.e. those that are defined at startup and
# used entirely or mostly from C++ and/or Rust code.
#
# The file is separated into sections, where each section contains a group of
# prefs that all share the same first segment of their name -- all the "gfx.*"
# prefs are together, all the "network.*" prefs are together, etc. Sections
# must be kept in alphabetical order, but prefs within sections need not be.
#
# Basics
# ------
# Any pref defined in one of the files included here should *not* be defined
# in a data file such as all.js; that would just be useless duplication.
#
# (Except under unusual circumstances where the value defined here must be
# overridden, e.g. for some Thunderbird prefs. In those cases the default
# value from the data file will override the static default value defined
# here.)
#
# Please follow the existing prefs naming convention when considering adding a
# new pref, and don't create a new pref group unless it's appropriate and there
# are likely to be multiple prefs within that group. (If you do, you'll need to
# update the `pref_groups` variable in modules/libpref/moz.build.)
#
# Definitions
# -----------
# A pref definition looks like this:
#
#   - name: <pref-name>                    # mandatory
#     type: <cpp-type>                     # mandatory
#     value: <default-value>               # mandatory
#     mirror: <never | once | always>      # mandatory
#     do_not_use_directly: <true | false>  # optional
#     include: <header-file>               # optional
#     rust: <true | false>                 # optional
#
# - `name` is the name of the pref, without double-quotes, as it appears
#   in about:config. It is used in most libpref API functions (from both C++
#   and JS code).
#
# - `type` is one of `bool`, `int32_t`, `uint32_t`, `float`, an atomic version
#   of one of those, or `String`. Note that float prefs are stored internally
#   as strings. The C++ preprocessor doesn't like template syntax in a macro
#   argument, so use the typedefs defined in StaticPrefsBase.h; for example,
#   use `RelaxedAtomicBool` instead of `Atomic<bool, Relaxed>`.
#
# - `value` is the default value. Its type should be appropriate for
#   <cpp-type>, otherwise the generated code will fail to compile. A complex
#   C++ numeric expressions like `60 * 60` (which the YAML parser cannot treat
#   as an integer or float) is treated as a string and passed through without
#   change, which is useful.
#
# - `mirror` indicates how the pref value is mirrored into a C++ variable.
#
#   * `never`: There is no C++ mirror variable. The pref value can only be
#     accessed via the standard libpref API functions.
#
#   * `once`: The pref value is mirrored into a variable at startup; the
#     mirror variable is left unchanged after that. (The exact point at which
#     all `once` mirror variables are set is when the first `once` mirror
#     variable is accessed, via its getter function.) This is mostly useful for
#     graphics prefs where we often don't want a new pref value to apply until
#     restart. Otherwise, this update policy is best avoided because its
#     behaviour can cause confusion and bugs.
#
#   * `always`: The mirror variable is always kept in sync with the pref value.
#     This is the most common choice.
#
#   When a mirror variable is present, a getter will be created that can access
#   it. Using the getter function to read the pref's value has the two
#   following advantages over the normal API functions.
#
#   * A direct variable access is faster than a hash table lookup.
#
#   * A mirror variable can be accessed off the main thread. If a pref *is*
#     accessed off the main thread, it should have an atomic type. Assertions
#     enforce this.
#
#   Note that Rust code must access the mirror variable directly, rather than
#   via the getter function.
#
# - `do_not_use_directly` indicates if `_DoNotUseDirectly` should be appended to
#   the name of the getter function. This is simply a naming convention
#   indicating that there is some other wrapper getter function that should be
#   used in preference to the normal static pref getter. Defaults to `false` if
#   not present. Cannot be used with a `never` mirror value, because there is
#   no getter function in that case.
#
# - `include` names a header file that must be included for the pref value to
#   compile correctly, e.g. because it refers to a code constant. System
#   headers should be surrounded with angle brackets, e.g. `<cmath>`.
#
# - `rust` indicates if the mirror variable is used by Rust code. If so, it
#   will be usable via the `static_prefs::pref!` macro, e.g.
#   `static_prefs::pref!("layout.css.font-display.enabled")`.
#
# The getter function's base name is the same as the pref's name, but with
# '.' or '-' chars converted to '_', to make a valid identifier. For example,
# the getter for `foo.bar_baz` is `foo_bar_baz()`. This is ugly but clear,
# and you can search for both the pref name and the getter using the regexp
# /foo.bar.baz/. Suffixes are added as follows:
#
# - If the `mirror` value is `once`, `_AtStartup` is appended, to indicate the
#   value was obtained at startup.
#
# - If the `do_not_use_directly` value is true, `_DoNotUseDirectly` is
#   appended.
#
# Preprocessor
# ------------
# Note finally that this file is preprocessed by preprocessor.py, not the C++
# preprocessor. As a result, the following things may be surprising.
#
# - YAML comments start with a '#', so putting a comment on the same line as a
#   preprocessor directive is dubious. E.g. avoid lines like `#define X 3 #
#   three` because the ` # three` will be part of `X`.
#
# - '@' use is required for substitutions to occur. E.g. with `#define FOO 1`,
#   `FOO` won't be replaced with `1` unless it has '@' chars around it.
#
# - Spaces aren't permitted between the leading '#' and the name of a
#   directive, e.g. `#ifdef XYZ` works but `# ifdef XYZ` does not.
#
# Please indent all prefs defined within #ifdef/#ifndef conditions. This
# improves readability, particular for conditional blocks that exceed a single
# screen. But note that the leading '-' in a definition must remain in the
# first column for it to be valid YAML.

#ifdef RELEASE_OR_BETA
#define IS_NOT_RELEASE_OR_BETA false
#else
#define IS_NOT_RELEASE_OR_BETA true
#endif

#ifdef NIGHTLY_BUILD
#define IS_NIGHTLY_BUILD      true
#define IS_NOT_NIGHTLY_BUILD  false
#else
#define IS_NIGHTLY_BUILD      false
#define IS_NOT_NIGHTLY_BUILD  true
#endif

#if defined(NIGHTLY_BUILD) || defined(MOZ_DEV_EDITION)
#define IS_NIGHTLY_OR_DEV_EDITION true
#else
#define IS_NIGHTLY_OR_DEV_EDITION false
#endif

#ifdef MOZILLA_OFFICIAL
#define IS_NOT_MOZILLA_OFFICIAL false
#else
#define IS_NOT_MOZILLA_OFFICIAL true
#endif

#ifdef EARLY_BETA_OR_EARLIER
#define IS_EARLY_BETA_OR_EARLIER true
#define IS_NOT_EARLY_BETA_OR_EARLIER false
#else
#define IS_EARLY_BETA_OR_EARLIER false
#define IS_NOT_EARLY_BETA_OR_EARLIER true
#endif

#ifdef ANDROID
#define IS_ANDROID true
#define IS_NOT_ANDROID false
#else
#define IS_ANDROID false
#define IS_NOT_ANDROID true
#endif

#---------------------------------------------------------------------------
# Prefs starting with "accessibility."
#---------------------------------------------------------------------------

- name: accessibility.accesskeycausesactivation
  type: bool
  value: true
  mirror: always

- name: accessibility.monoaudio.enable
  type: RelaxedAtomicBool
  value: false
  mirror: always

- name: accessibility.browsewithcaret
  type: RelaxedAtomicBool
  value: false
  mirror: always

- name: accessibility.AOM.enabled
  type: bool
  value: false
  mirror: always

- name: accessibility.ARIAReflection.enabled
  type: bool
  value: false
  mirror: always

# Whether form controls and images should be focusable with mouse, in content
# documents.
#
# This matches historical macOS / Safari behavior.
#
#  * 0: never
#  * 1: always
#  * 2: on content documents
- name: accessibility.mouse_focuses_formcontrol
  type: int32_t
#ifdef XP_MACOSX
  value: 2
#else
  value: 1
#endif
  mirror: always

# Whether to cache the entire accessibility trees of all content processes in
# the parent process.
- name: accessibility.cache.enabled
  type: bool
  value: false
  mirror: once

#---------------------------------------------------------------------------
# Prefs starting with "alerts."
#---------------------------------------------------------------------------

# Whether to use platform-specific backends for showing desktop notifications.
# If no such backend is available, or if the pref is false, then XUL
# notifications are used.
- name: alerts.useSystemBackend
  type: bool
#ifdef XP_WIN
  # Linux and macOS turn on system level notification as default, but Windows is
  # disabled due to instability (dependencies of bug 1497425).
  value: false
#else
  value: true
#endif
  mirror: always


#ifdef ANDROID
  #---------------------------------------------------------------------------
  # Prefs starting with "android."
  #---------------------------------------------------------------------------

  # On Android, we want an opaque background to be visible under the page,
  # so layout should not force a default background.
-   name: android.widget_paints_background
    type: RelaxedAtomicBool
    value: true
    mirror: always

-   name: android.touch_resampling.enabled
    type: RelaxedAtomicBool
    value: true
    mirror: always

#endif

#---------------------------------------------------------------------------
# Prefs starting with "apz."
# The apz prefs are explained in AsyncPanZoomController.cpp
#---------------------------------------------------------------------------

# amount we zoom in for a double tap gesture if we couldn't find any content
# based rect to zoom to
- name: apz.doubletapzoom.defaultzoomin
  type: AtomicFloat
  value: 1.2f
  mirror: always

- name: apz.scrollbarbuttonrepeat.enabled
  type: RelaxedAtomicBool
  value: true
  mirror: always

- name: apz.wr.activate_all_scroll_frames
  type: RelaxedAtomicBool
  value: false
  mirror: always

- name: apz.wr.activate_all_scroll_frames_when_fission
  type: RelaxedAtomicBool
  value: true
  mirror: always

- name: apz.prefer_jank_minimal_displayports
  type: RelaxedAtomicBool
  value: true
  mirror: always

- name: apz.allow_double_tap_zooming
  type: RelaxedAtomicBool
  value: true
  mirror: always

- name: apz.mac.enable_double_tap_zoom_touchpad_gesture
  type: RelaxedAtomicBool
  value: true
  mirror: always

- name: apz.allow_immediate_handoff
  type: RelaxedAtomicBool
  value: false
  mirror: always

- name: apz.allow_zooming
  type: RelaxedAtomicBool
  value: true
  mirror: always

- name: apz.allow_zooming_out
  type: RelaxedAtomicBool
  value: false
  mirror: always

- name: apz.android.chrome_fling_physics.friction
  type: AtomicFloat
  value: 0.015f
  mirror: always

- name: apz.android.chrome_fling_physics.inflexion
  type: AtomicFloat
  value: 0.35f
  mirror: always

- name: apz.android.chrome_fling_physics.stop_threshold
  type: AtomicFloat
  value: 0.1f
  mirror: always

- name: apz.autoscroll.enabled
  type: RelaxedAtomicBool
  value: true
  mirror: always

- name: apz.axis_lock.breakout_angle
  type: AtomicFloat
  value: float(M_PI / 8.0)    # 22.5 degrees
  mirror: always
  include: <cmath>

- name: apz.axis_lock.breakout_threshold
  type: AtomicFloat
  value: 1.0f / 32.0f
  mirror: always

- name: apz.axis_lock.direct_pan_angle
  type: AtomicFloat
  value: float(M_PI / 3.0)    # 60 degrees
  mirror: always
  include: <cmath>

- name: apz.axis_lock.lock_angle
  type: AtomicFloat
  value: float(M_PI / 6.0)    # 30 degrees
  mirror: always
  include: <cmath>

# Whether to lock touch scrolling to one axis at a time.
# 0 = FREE (No locking at all)
# 1 = STANDARD (Once locked, remain locked until scrolling ends)
# 2 = STICKY (Allow lock to be broken, with hysteresis)
- name: apz.axis_lock.mode
  type: RelaxedAtomicInt32
  value: 2
  mirror: always

- name: apz.content_response_timeout
  type: RelaxedAtomicInt32
  value: 400
  mirror: always

- name: apz.danger_zone_x
  type: RelaxedAtomicInt32
  value: 50
  mirror: always

- name: apz.danger_zone_y
  type: RelaxedAtomicInt32
  value: 100
  mirror: always

- name: apz.disable_for_scroll_linked_effects
  type: RelaxedAtomicBool
  value: false
  mirror: always

- name: apz.displayport_expiry_ms
  type: RelaxedAtomicUint32
  value: 15000
  mirror: always

- name: apz.drag.enabled
  type: RelaxedAtomicBool
  value: true
  mirror: always

- name: apz.drag.initial.enabled
  type: RelaxedAtomicBool
  value: true
  mirror: always

- name: apz.drag.touch.enabled
  type: RelaxedAtomicBool
  value: true
  mirror: always

- name: apz.enlarge_displayport_when_clipped
  type: RelaxedAtomicBool
  value: @IS_ANDROID@
  mirror: always

# Test only.
- name: apz.fixed-margin-override.enabled
  type: RelaxedAtomicBool
  value: false
  mirror: always

# Test only.
- name: apz.fixed-margin-override.bottom
  type: RelaxedAtomicInt32
  value: 0
  mirror: always

# Test only.
- name: apz.fixed-margin-override.top
  type: RelaxedAtomicInt32
  value: 0
  mirror: always

- name: apz.fling_accel_base_mult
  type: AtomicFloat
  value: 1.0f
  mirror: always

- name: apz.fling_accel_supplemental_mult
  type: AtomicFloat
  value: 1.0f
  mirror: always

- name: apz.fling_accel_min_fling_velocity
  type: AtomicFloat
  value: 1.5f
  mirror: always

- name: apz.fling_accel_min_pan_velocity
  type: AtomicFloat
  value: 0.8f
  mirror: always

- name: apz.fling_accel_max_pause_interval_ms
  type: RelaxedAtomicInt32
  value: 50
  mirror: always

- name: apz.fling_curve_function_x1
  type: float
  value: 0.0f
  mirror: once

- name: apz.fling_curve_function_x2
  type: float
  value: 1.0f
  mirror: once

- name: apz.fling_curve_function_y1
  type: float
  value: 0.0f
  mirror: once

- name: apz.fling_curve_function_y2
  type: float
  value: 1.0f
  mirror: once

- name: apz.fling_curve_threshold_inches_per_ms
  type: AtomicFloat
  value: -1.0f
  mirror: always

- name: apz.fling_friction
  type: AtomicFloat
  value: 0.002f
  mirror: always

- name: apz.fling_min_velocity_threshold
  type: AtomicFloat
  value: 0.5f
  mirror: always

- name: apz.fling_stop_on_tap_threshold
  type: AtomicFloat
  value: 0.05f
  mirror: always

- name: apz.fling_stopped_threshold
  type: AtomicFloat
  value: 0.01f
  mirror: always

- name: apz.touch_acceleration_factor_x
  type: float
  value: 1.0f
  mirror: always

- name: apz.touch_acceleration_factor_y
  type: float
  value: 1.0f
  mirror: always

# new scrollbar code for desktop zooming
- name: apz.force_disable_desktop_zooming_scrollbars
  type: RelaxedAtomicBool
  value: false
  mirror: always

#ifdef MOZ_WIDGET_GTK
-   name: apz.gtk.kinetic_scroll.enabled
    type: RelaxedAtomicBool
    value: true
    mirror: always

-   name: apz.gtk.touchpad_pinch.enabled
    type: RelaxedAtomicBool
    value: true
    mirror: always

-   name: apz.gtk.touchpad_pinch.three_fingers.enabled
    type: RelaxedAtomicBool
    value: false
    mirror: always
#endif

- name: apz.keyboard.enabled
  type: bool
  value: @IS_NOT_ANDROID@
  mirror: once

- name: apz.keyboard.passive-listeners
  type: RelaxedAtomicBool
  value: @IS_NOT_ANDROID@
  mirror: always

- name: apz.max_tap_time
  type: RelaxedAtomicInt32
  value: 300
  mirror: always

- name: apz.max_velocity_inches_per_ms
  type: AtomicFloat
  value: -1.0f
  mirror: always

- name: apz.max_velocity_queue_size
  type: uint32_t
  value: 5
  mirror: once

- name: apz.min_skate_speed
  type: AtomicFloat
  value: 1.0f
  mirror: always

- name: apz.minimap.enabled
  type: RelaxedAtomicBool
  value: false
  mirror: always

- name: apz.mvm.force-enabled
  type: RelaxedAtomicBool
  value: true
  mirror: always

- name: apz.one_touch_pinch.enabled
  type: RelaxedAtomicBool
  value: @IS_ANDROID@
  mirror: always

- name: apz.overscroll.enabled
  type: RelaxedAtomicBool
#if defined(XP_MACOSX)
  value: true
#else
  value: false
#endif
  mirror: always

# The "test async scroll offset" (used via reftest-async-scroll
# or nsIDOMWindowUtils.setAsyncScrollOffset()) can be used to
# trigger overscroll. Used for tests only.
- name: apz.overscroll.test_async_scroll_offset.enabled
  type: RelaxedAtomicBool
  value: false
  mirror: always

- name: apz.overscroll.min_pan_distance_ratio
  type: AtomicFloat
  value: 1.0f
  mirror: always

- name: apz.overscroll.stop_distance_threshold
  type: AtomicFloat
  value: 5.0f
  mirror: always

- name: apz.overscroll.spring_stiffness
  type: AtomicFloat
  value: 200
  mirror: always

- name: apz.overscroll.damping
  type: AtomicFloat
  value: 1.1
  mirror: always

- name: apz.overscroll.max_velocity
  type: AtomicFloat
  value: 10
  mirror: always

- name: apz.paint_skipping.enabled
  type: RelaxedAtomicBool
  value: true
  mirror: always

# Fetch displayport updates early from the message queue.
- name: apz.pinch_lock.mode
  type: RelaxedAtomicInt32
  value: 1
  mirror: always

- name: apz.pinch_lock.scroll_lock_threshold
  type: AtomicFloat
  value: 1.0f / 32.0f   # 1/32 inches
  mirror: always

- name: apz.pinch_lock.span_breakout_threshold
  type: AtomicFloat
  value: 1.0f / 32.0f   # 1/32 inches
  mirror: always

- name: apz.pinch_lock.span_lock_threshold
  type: AtomicFloat
  value: 1.0f / 32.0f   # 1/32 inches
  mirror: always

- name: apz.pinch_lock.buffer_max_age
  type: int32_t
  value: 50   # milliseconds
  mirror: once

- name: apz.popups.enabled
  type: RelaxedAtomicBool
  value: true
  mirror: always

# Whether to print the APZC tree for debugging.
- name: apz.printtree
  type: RelaxedAtomicBool
  value: false
  mirror: always

- name: apz.record_checkerboarding
  type: RelaxedAtomicBool
  value: @IS_NIGHTLY_BUILD@
  mirror: always

- name: apz.second_tap_tolerance
  type: AtomicFloat
  value: 0.5f
  mirror: always

- name: apz.test.fails_with_native_injection
  type: RelaxedAtomicBool
  value: false
  mirror: always

- name: apz.test.logging_enabled
  type: RelaxedAtomicBool
  value: false
  mirror: always

- name: apz.touch_move_tolerance
  type: AtomicFloat
  value: 0.1f
  mirror: always

- name: apz.touch_start_tolerance
  type: AtomicFloat
  value: 0.1f
  mirror: always

- name: apz.velocity_bias
  type: AtomicFloat
  value: 0.0f
  mirror: always

- name: apz.velocity_relevance_time_ms
  type: RelaxedAtomicUint32
  value: 100
  mirror: always

- name: apz.windows.force_disable_direct_manipulation
  type: RelaxedAtomicBool
  value: false
  mirror: always

- name: apz.windows.use_direct_manipulation
  type: RelaxedAtomicBool
  value: true
  mirror: always

- name: apz.windows.check_for_pan_gesture_conversion
  type: RelaxedAtomicBool
  value: true
  mirror: always

- name: apz.x_skate_highmem_adjust
  type: AtomicFloat
  value: 0.0f
  mirror: always

- name: apz.x_skate_size_multiplier
  type: AtomicFloat
  value: 1.25f
  mirror: always

- name: apz.x_stationary_size_multiplier
  type: AtomicFloat
  value: 1.5f
  mirror: always

- name: apz.y_skate_highmem_adjust
  type: AtomicFloat
  value: 0.0f
  mirror: always

- name: apz.y_skate_size_multiplier
  type: AtomicFloat
#if defined(MOZ_WIDGET_ANDROID)
  value: 1.5f
#else
  value: 3.5f
#endif
  mirror: always

- name: apz.y_stationary_size_multiplier
  type: AtomicFloat
#if defined(MOZ_WIDGET_ANDROID)
  value: 1.5f
#else
  value: 3.5f
#endif
  mirror: always

- name: apz.zoom_animation_duration_ms
  type: RelaxedAtomicInt32
#if defined(MOZ_WIDGET_ANDROID)
  value: 250
#else
  value: 350
#endif
  mirror: always

- name: apz.scale_repaint_delay_ms
  type: RelaxedAtomicInt32
  value: 500
  mirror: always

#---------------------------------------------------------------------------
# Prefs starting with "beacon."
#---------------------------------------------------------------------------

# Is support for Navigator.sendBeacon enabled?
- name: beacon.enabled
  type: bool
  value: true
  mirror: always

#---------------------------------------------------------------------------
# Prefs starting with "bidi."
#---------------------------------------------------------------------------

# Whether delete and backspace should immediately delete characters not
# visually adjacent to the caret, or adjust the visual position of the caret
# on the first keypress and delete the character on a second keypress
- name: bidi.edit.delete_immediately
  type: bool
  value: true
  mirror: always

# Bidi caret movement style:
# 0 = logical
# 1 = visual
# 2 = visual, but logical during selection
- name: bidi.edit.caret_movement_style
  type: int32_t
#if !defined(XP_LINUX) && defined(NIGHTLY_BUILD)
  value: 1
#else
  value: 2 # See Bug 1638240
#endif
  mirror: always

#---------------------------------------------------------------------------
# Prefs starting with "browser."
#---------------------------------------------------------------------------

- name: browser.active_color
  type: String
  value: "#EE0000"
  mirror: never

- name: browser.active_color.dark
  type: String
  value: "#FF6666"
  mirror: never

- name: browser.anchor_color
  type: String
  value: "#0000EE"
  mirror: never

# If you change this, you probably also want to change
# nsXPLookAndFeel::GenericDarkColor for MozNativehyperlinktext.
- name: browser.anchor_color.dark
  type: String
  value: "#8C8CFF"
  mirror: never

# See http://dev.w3.org/html5/spec/forms.html#attr-fe-autofocus
- name: browser.autofocus
  type: bool
  value: true
  mirror: always

- name: browser.cache.offline.enable
  type: bool
  value: @IS_NOT_EARLY_BETA_OR_EARLIER@
  mirror: always

- name: browser.cache.disk.enable
  type: RelaxedAtomicBool
  value: true
  mirror: always

- name: browser.cache.memory.enable
  type: RelaxedAtomicBool
  value: true
  mirror: always

# Limit of recent metadata we keep in memory for faster access, in KB.
- name: browser.cache.disk.metadata_memory_limit
  type: RelaxedAtomicUint32
  value: 250   # 0.25 MB
  mirror: always

# Does the user want smart-sizing?
- name: browser.cache.disk.smart_size.enabled
  type: RelaxedAtomicBool
  value: true
  mirror: always

# Disk cache capacity in kilobytes. It's used only when
# browser.cache.disk.smart_size.enabled == false
- name: browser.cache.disk.capacity
  type: RelaxedAtomicUint32
  value: 256000
  mirror: always

# -1 = determine dynamically, 0 = none, n = memory capacity in kilobytes.
- name: browser.cache.memory.capacity
  type: RelaxedAtomicInt32
  value: -1
  mirror: always

# When smartsizing is disabled we could potentially fill all disk space by
# cache data when the disk capacity is not set correctly. To avoid that we
# check the free space every time we write some data to the cache. The free
# space is checked against two limits. Once the soft limit is reached we start
# evicting the least useful entries, when we reach the hard limit writing to
# the entry fails.
- name: browser.cache.disk.free_space_soft_limit
  type: RelaxedAtomicUint32
  value: 5 * 1024   # 5MB
  mirror: always

- name: browser.cache.disk.free_space_hard_limit
  type: RelaxedAtomicUint32
  value: 1024    # 1MB
  mirror: always

# The number of chunks we preload ahead of read. One chunk currently has
# 256kB.
- name: browser.cache.disk.preload_chunk_count
  type: RelaxedAtomicUint32
  value: 4    # 1 MB of read ahead
  mirror: always

# Max-size (in KB) for entries in disk cache. Set to -1 for no limit.
# (Note: entries bigger than 1/8 of disk-cache are never cached)
- name: browser.cache.disk.max_entry_size
  type: RelaxedAtomicUint32
  value: 50 * 1024    # 50 MB
  mirror: always

# Max-size (in KB) for entries in memory cache. Set to -1 for no limit.
# (Note: entries bigger than than 90% of the mem-cache are never cached.)
- name: browser.cache.memory.max_entry_size
  type: RelaxedAtomicInt32
  value: 5 * 1024
  mirror: always

# Memory limit (in kB) for new cache data not yet written to disk. Writes to
# the cache are buffered and written to disk on background with low priority.
# With a slow persistent storage these buffers may grow when data is coming
# fast from the network. When the amount of unwritten data is exceeded, new
# writes will simply fail. We have two buckets, one for important data
# (priority) like html, css, fonts and js, and one for other data like images,
# video, etc.
# Note: 0 means no limit.
- name: browser.cache.disk.max_chunks_memory_usage
  type: RelaxedAtomicUint32
  value: 40 * 1024
  mirror: always
- name: browser.cache.disk.max_priority_chunks_memory_usage
  type: RelaxedAtomicUint32
  value: 40 * 1024
  mirror: always

# Number of seconds the cache spends writing pending data and closing files
# after shutdown has been signalled. Past that time data is not written and
# files are left open for the OS to clean up.
- name: browser.cache.max_shutdown_io_lag
  type: RelaxedAtomicUint32
  value: 2
  mirror: always

# A percentage limit for media content type in the disk cache. When some entries
# need to be evicted and media is over the limit, it's evicted first.
- name: browser.cache.disk.content_type_media_limit
  type: RelaxedAtomicInt32
  value: 50
  mirror: always

# How often to validate document in cache
#   0 = once-per-session,
#   1 = each-time,
#   2 = never,
#   3 = when-appropriate/automatically
- name: browser.cache.check_doc_frequency
  type: RelaxedAtomicUint32
  value: 3
  mirror: always

- name: browser.contentblocking.database.enabled
  type: bool
  value: false
  mirror: always

# How many recent block/unblock actions per origins we remember in the
# Content Blocking log for each top-level window.
- name: browser.contentblocking.originlog.length
  type: uint32_t
  value: 32
  mirror: always

- name: browser.display.background_color
  type: String
  value: "#FFFFFF"
  mirror: never

- name: browser.display.background_color.dark
  type: String
  value: "#1C1B22"
  mirror: never

# This preference is a bit confusing because we use the opposite
# string value in the colors dialog to indicate to users how FF HCM
# will behave.
# With resect to document colors, these values mean:
# 0 = "default" = always, except in high contrast mode
# 1 = "always"
# 2 = "never"
#
# On windows, we set this to 0, which means FF HCM will mirror OS HCM.
# Everywhere else, we set this to 1, disabling FF HCM.
- name: browser.display.document_color_use
  type: RelaxedAtomicUint32
#if defined(XP_WIN)
  value: 0
#else
  value: 1
#endif
  mirror: always
  rust: true

# 0 = always native
# 1 = never native
# other = default
- name: browser.display.windows.non_native_menus
  type: RelaxedAtomicUint32
  value: 2
  mirror: always
  rust: true

# This pref dictates whether or not backplates and background images
# are to be drawn, when in high-contrast mode:
#   false: do not draw backplates or render background images
#   true: render background images and draw backplates
# This condition is only considered when high-contrast mode is enabled
# in Firefox, ie. when the user has:
#   (1) mUseAccessibilityMode set to true (Widows high-contrast mode is on)
#       AND browser.display.document_color_use set to 0
#       (only with high-contrast themes) OR
#   (2) browser.display.document_color_use set to 2 (always)
- name: browser.display.permit_backplate
  type: RelaxedAtomicBool
  value: true
  mirror: always
  rust: true

# Whether we should suppress the background-image of the canvas (the root
# frame) if we're in forced colors mode.
#
# This is important because some sites use background-image with a plain color
# and it causes undesirable results in high-contrast mode.
#
# See bug 1614921 for example.
- name: browser.display.suppress_canvas_background_image_on_forced_colors
  type: bool
  value: true
  mirror: always

- name: browser.display.focus_ring_on_anything
  type: bool
  value: false
  mirror: always

- name: browser.display.focus_ring_width
  type: uint32_t
  value: 1
  mirror: always

- name: browser.display.focus_background_color
  type: String
  value: "#117722"
  mirror: never

# Focus ring border style.
# 0 = solid border, 1 = dotted border
- name: browser.display.focus_ring_style
  type: uint32_t
  value: 1
  mirror: always

- name: browser.display.focus_text_color
  type: String
  value: "#ffffff"
  mirror: never

- name: browser.display.foreground_color
  type: String
  value: "#000000"
  mirror: never

- name: browser.display.foreground_color.dark
  type: String
  value: "#FBFBFE"
  mirror: never

# Whether focus rings are always shown by default.
#
# This is the initial value of nsWindowRoot::mShowFocusRings, but it can be
# overridden by system preferences.
- name: browser.display.show_focus_rings
  type: bool
  value: false
  mirror: always

# Whether we should always enable focus rings after focus was moved by keyboard.
#
# This behavior matches both historical and GTK / Windows focus behavior.
#
# :focus-visible is intended to provide better heuristics than this.
- name: browser.display.always_show_rings_after_key_focus
  type: bool
  value: false
  mirror: always

# In theory: 0 = never, 1 = quick, 2 = always, though we always just use it as
# a bool!
- name: browser.display.use_document_fonts
  type: RelaxedAtomicInt32
  value: 1
  mirror: always
  rust: true

- name: browser.display.use_focus_colors
  type: bool
  value: false
  mirror: always

- name: browser.display.use_system_colors
  type: RelaxedAtomicBool
#ifdef XP_WIN
  value: true
#else
  value: false
#endif
  mirror: always

- name: browser.dom.window.dump.enabled
  type: RelaxedAtomicBool
  value: @IS_NOT_MOZILLA_OFFICIAL@
  mirror: always

# See bug 1710926
- name: browser.download.improvements_to_download_panel
  type: bool
  value: @IS_NIGHTLY_BUILD@
  mirror: always

# See bug 1731668
- name: browser.download.enable_spam_prevention
  type: bool
  value: false
  mirror: always

- name: browser.download.sanitize_non_media_extensions
  type: bool
  value: true
  mirror: always

# Image document's automatic image sizing.
- name: browser.enable_automatic_image_resizing
  type: bool
  value: true
  mirror: always

# Image document's click-to-resize.
- name: browser.enable_click_image_resizing
  type: bool
  value: @IS_NOT_ANDROID@
  mirror: always

#if defined(XP_MACOSX)
# Whether pressing Esc will exit fullscreen.
- name: browser.fullscreen.exit_on_escape
  type: bool
  value: true
  mirror: always
#endif

# The max url length we'll store in history.
#
# The default value is mostly a guess based on various facts:
#
# * IE didn't support urls longer than 2083 chars
# * Sitemaps protocol used to support a maximum of 2048 chars
# * Various SEO guides suggest to not go over 2000 chars
# * Various apps/services are known to have issues over 2000 chars
# * RFC 2616 - HTTP/1.1 suggests being cautious about depending
#   on URI lengths above 255 bytes
#
- name: browser.history.maxUrlLength
  type: uint32_t
  value: 2000
  mirror: always

# Max size of push/replaceState data parameter
- name: browser.history.maxStateObjectSize
  type: int32_t
  value: 16777216
  mirror: always

#if defined(XP_WIN) || defined(XP_LINUX)
  # Notify TabUnloader or send the memory pressure if the memory resource
  # notification is signaled AND the available commit space is lower than
  # this value.
-   name: browser.low_commit_space_threshold_mb
    type: RelaxedAtomicUint32
    value: 200
    mirror: always
#endif

#ifdef XP_LINUX
  # On Linux we also check available memory in comparison to total memory,
  # and use this percent value (out of 100) to determine if we are in a
  # low memory scenario.
-   name: browser.low_commit_space_threshold_percent
    type: RelaxedAtomicUint32
    value: 5
    mirror: always
#endif

# Render animations and videos as a solid color
- name: browser.measurement.render_anims_and_video_solid
  type: RelaxedAtomicBool
  value: false
  mirror: always

- name: browser.navigation.requireUserInteraction
  type: bool
  value: false
  mirror: always

# Indicates if about:newtab shows content (enabled) or just blank.
- name: browser.newtabpage.enabled
  type: bool
  value: true
  mirror: always

# Open PDFs in Edge with the --app flag if it is the default.
- name: browser.pdf.launchDefaultEdgeAsApp
  type: bool
  value: true
  mirror: always

# Maximium delay between keystrokes that will be considered typing (milliseconds).
- name: browser.places.interactions.typing_timeout_ms
  type: RelaxedAtomicUint32
  value: 3000
  mirror: always

# Maximum delay between scroll input events that will be considered a scrolling interaction (milliseconds).
- name: browser.places.interactions.scrolling_timeout_ms
  type: RelaxedAtomicUint32
  value: 5000
  mirror: always

# Force usage of in-memory (rather than file on disk) media cache for video streaming when private browsing
- name: browser.privatebrowsing.forceMediaMemoryCache
  type: bool
  value: false
  mirror: always

# Communicates the toolbar color to platform (for e.g., prefers-color-scheme).
#
# Returns whether the toolbar is dark (0), light (1), or system (2).
#
# Default to "light" on macOS / Windows, and "system" elsewhere. The theming
# code sets it appropriately.
- name: browser.theme.toolbar-theme
  type: RelaxedAtomicUint32
#if defined(XP_WIN) || defined(XP_MACOSX)
  value: 1
#else
  value: 2
#endif
  mirror: always

# Communicates the preferred content theme color to platform (for e.g.,
# prefers-color-scheme).
#
# dark (0), light (1), or toolbar (2).
#
# Default to "toolbar", the theming code sets it appropriately.
- name: browser.theme.content-theme
  type: RelaxedAtomicUint32
  value: 2
  mirror: always
  rust: true

# Enable Proton restyle. Requires restart.
- name: browser.proton.enabled
  type: RelaxedAtomicBool
  value: true
  mirror: always
  rust: true

- name: browser.proton.places-tooltip.enabled
  type: RelaxedAtomicBool
  value: false
  mirror: always
  rust: true

# Blocked plugin content
- name: browser.safebrowsing.blockedURIs.enabled
  type: bool
  value: true
  mirror: always

# Malware protection
- name: browser.safebrowsing.malware.enabled
  type: bool
  value: true
  mirror: always

# Password protection
- name: browser.safebrowsing.passwords.enabled
  type: bool
  value: false
  mirror: always

# Phishing protection
- name: browser.safebrowsing.phishing.enabled
  type: bool
  value: true
  mirror: always

# Maximum size for an array to store the safebrowsing prefixset.
- name: browser.safebrowsing.prefixset_max_array_size
  type: RelaxedAtomicUint32
  value: 512*1024
  mirror: always

# SessionStore prefs
# Maximum number of bytes of DOMSessionStorage data we collect per origin.
- name: browser.sessionstore.dom_storage_limit
  type: uint32_t
  value: 2048
  mirror: always

# Maximum number of characters of form field data per field we collect.
- name: browser.sessionstore.dom_form_limit
  type: uint32_t
  value: 1024*1024*2
  mirror: always

# Maximum number of characters of form data we collect per origin.
- name: browser.sessionstore.dom_form_max_limit
  type: uint32_t
  value: 1024*1024*50
  mirror: always

# Minimal interval between two save operations in milliseconds (while the user is active).
- name: browser.sessionstore.interval
  type: RelaxedAtomicUint32
  value: 15000
  mirror: always

# Causes SessionStore to ignore non-final update messages from
# browser tabs that were not caused by a flush from the parent.
# This is a testing flag and should not be used by end-users.
- name: browser.sessionstore.debug.no_auto_updates
  type: RelaxedAtomicBool
  value: false
  mirror: always

# Whether we should draw the tabs on top of the titlebar.
#
# no (0), yes (1), or default (2), which is true everywhere except Linux.
- name: browser.tabs.inTitlebar
  type: int32_t
  value: 2
  mirror: always

# If set, use DocumentChannel to directly initiate loads entirely
# from parent-process BrowsingContexts
- name: browser.tabs.documentchannel.parent-controlled
  type: bool
  value: false
  mirror: always

# Testing-only pref which makes data: URIs be loaded in a "web" content process
# instead of within a process based on the URI's loader.
- name: browser.tabs.remote.dataUriInDefaultWebProcess
  type: bool
  value: false
  mirror: always

# Testing-only pref to force system-triggered about:blank loads to not change
# content processes. This is used for performance tests which load an
# about:blank document between navigations for historical reasons to avoid
# unnecessary process switches.
- name: browser.tabs.remote.systemTriggeredAboutBlankAnywhere
  type: bool
  value: false
  mirror: always

# Testing-only pref to cause PBrowser creation for a specific BrowsingContext to
# fail, to test the errored codepath.
- name: browser.tabs.remote.testOnly.failPBrowserCreation.enabled
  type: bool
  value: false
  mirror: always

- name: browser.tabs.remote.desktopbehavior
  type: bool
  value: false
  mirror: always

- name: browser.tabs.remote.force-paint
  type: bool
  value: true
  mirror: always

# When this pref is enabled document loads with a mismatched
# Cross-Origin-Embedder-Policy header will fail to load
- name: browser.tabs.remote.useCrossOriginEmbedderPolicy
  type: RelaxedAtomicBool
  value: true
  mirror: always

# When this pref is enabled top level loads with a mismatched
# Cross-Origin-Opener-Policy header will be loaded in a separate process.
- name: browser.tabs.remote.useCrossOriginOpenerPolicy
  type: RelaxedAtomicBool
  value: true
  mirror: always

# When this pref is enabled then we use a separate content process for
# top-level load of file:// URIs
- name: browser.tabs.remote.separateFileUriProcess
  type: RelaxedAtomicBool
#if !defined(ANDROID)
  value: true
#else
  value: false
#endif
  mirror: always

# Pref to control whether we use a separate privileged content process
# for certain mozilla webpages (which are listed in the pref
# browser.tabs.remote.separatedMozillaDomains).
- name: browser.tabs.remote.separatePrivilegedMozillaWebContentProcess
  type: bool
  value: false
  mirror: always

# Whether or not process selection for subframes will prefer re-using an
# existing content process over creating a new one. Enabling this pref should
# reduce the number of processes allocated for non-first-party domains if
# dom.ipc.processCount.webIsolated > 1.
- name: browser.tabs.remote.subframesPreferUsed
  type: bool
  value: true
  mirror: always

# Temporary pref which makes certain ServiceWorkers be isolated in special
# processes instead of within a the normal web/webIsolated process based on
# the URI.  Entries are separated by commas
- name: browser.tabs.remote.serviceWorkerIsolationList
  type: String
  value: ""
  mirror: never

# When this pref is enabled, opaque response is only allowed to enter the
# content process if it's a response for media (audio, image, video), CSS, or
# JavaScript.
- name: browser.opaqueResponseBlocking
  type: RelaxedAtomicBool
  value: @IS_NIGHTLY_BUILD@
  mirror: always

# When true, zooming will be enabled on all sites, even ones that declare
# user-scalable=no.
- name: browser.ui.zoom.force-user-scalable
  type: RelaxedAtomicBool
  value: false
  mirror: always

- name: browser.underline_anchors
  type: bool
  value: true
  mirror: always

- name: browser.viewport.desktopWidth
  type: RelaxedAtomicInt32
  value: 980
  mirror: always

- name: browser.visited_color
  type: String
  value: "#551A8B"
  mirror: never

# If you change this, you probably also want to change
# nsXPLookAndFeel::GenericDarkColor for MozNativevisitedhyperlinktext.
- name: browser.visited_color.dark
  type: String
  value: "#FFADFF"
  mirror: never

# When true, soft reloads (including location.reload())
# will only froce validate the top level document, subresources will
# be loaded normally as-if users normally navigated to the page.
- name: browser.soft_reload.only_force_validate_top_level_document
  type: bool
  value: @IS_NIGHTLY_BUILD@
  mirror: always

#---------------------------------------------------------------------------
# Prefs starting with "canvas."
#---------------------------------------------------------------------------

# Limit for the canvas image cache. 0 means unlimited.
- name: canvas.image.cache.limit
  type: int32_t
  value: 0
  mirror: always

# Add support for canvas path objects
- name: canvas.path.enabled
  type: bool
  value: true
  mirror: always

- name: canvas.capturestream.enabled
  type: bool
  value: true
  mirror: always

# Is support for CanvasRenderingContext2D.filter enabled?
- name: canvas.filters.enabled
  type: bool
  value: true
  mirror: always

# Provide ability to turn on support for canvas focus rings.
- name: canvas.focusring.enabled
  type: bool
  value: true
  mirror: always

# Is support for CanvasRenderingContext2D's hitRegion APIs enabled?
- name: canvas.hitregions.enabled
  type: bool
  value: false
  mirror: always

# Is support for CanvasRenderingContext2D's createConicGradient API enabled?
- name: canvas.createConicGradient.enabled
  type: RelaxedAtomicBool
  value: true
  mirror: always

# Provide ability to turn on support for canvas mozGetAsFile API.
- name: canvas.mozgetasfile.enabled
  type: bool
  value: false
  mirror: always

#---------------------------------------------------------------------------
# Prefs starting with "channelclassifier."
#---------------------------------------------------------------------------

- name: channelclassifier.allowlist_example
  type: bool
  value: false
  mirror: always

#---------------------------------------------------------------------------
# Prefs starting with "clipboard."
#---------------------------------------------------------------------------

# Clipboard behavior.
- name: clipboard.autocopy
  type: bool
#if !defined(ANDROID) && !defined(XP_MACOSX) && defined(XP_UNIX)
  value: true
#else
  value: false
#endif
  mirror: always

#ifdef XP_WIN
  # allow to copy clipboard data to Clipboard History/Cloud
  # (used on sensitive data in about:logins and Private Browsing)
-   name: clipboard.copyPrivateDataToClipboardCloudOrHistory
    type: bool
    value: false
    mirror: always
#endif

#---------------------------------------------------------------------------
# Prefs starting with "consoleservice."
#---------------------------------------------------------------------------

#if defined(ANDROID)
  # Disable sending console to logcat on release builds.
-   name: consoleservice.logcat
    type: RelaxedAtomicBool
    value: @IS_NOT_RELEASE_OR_BETA@
    mirror: always
#endif

#---------------------------------------------------------------------------
# Prefs starting with "content."
#---------------------------------------------------------------------------

- name: content.cors.disable
  type: bool
  value: false
  mirror: always

# Back off timer notification after count.
# -1 means never.
- name: content.notify.backoffcount
  type: int32_t
  value: -1
  mirror: always

# Notification interval in microseconds.
# The notification interval has a dramatic effect on how long it takes to
# initially display content for slow connections. The current value
# provides good incremental display of content without causing an increase
# in page load time. If this value is set below 1/10 of a second it starts
# to impact page load performance.
# See bugzilla bug 72138 for more info.
- name: content.notify.interval
  type: int32_t
  value: 120000
  mirror: always

# Do we notify based on time?
- name: content.notify.ontimer
  type: bool
  value: true
  mirror: always

# How many times to deflect in interactive mode.
- name: content.sink.interactive_deflect_count
  type: int32_t
  value: 0
  mirror: always

# How many times to deflect in perf mode.
- name: content.sink.perf_deflect_count
  type: int32_t
  value: 200
  mirror: always

# Parse mode for handling pending events.
# 0 = don't check for pending events
# 1 = don't deflect if there are pending events
# 2 = bail if there are pending events
- name: content.sink.pending_event_mode
  type: int32_t
#ifdef XP_WIN
  value: 1
#else
  value: 0
#endif
  mirror: always

# How often to probe for pending events. 1 = every token.
- name: content.sink.event_probe_rate
  type: int32_t
  value: 1
  mirror: always

# How long to stay off the event loop in interactive mode (microseconds).
- name: content.sink.interactive_parse_time
  type: int32_t
  value: 3000
  mirror: always

# How long to stay off the event loop in perf mode.
- name: content.sink.perf_parse_time
  type: int32_t
  value: 360000
  mirror: always

#  How long to be in interactive mode after an event.
- name: content.sink.interactive_time
  type: uint32_t
  value: 750000
  mirror: always

# How long to stay in perf mode after initial loading.
- name: content.sink.initial_perf_time
  type: uint32_t
  value: 2000000
  mirror: always

# Should we switch between perf-mode and interactive-mode?
# 0 = Switch
# 1 = Interactive mode
# 2 = Perf mode
- name: content.sink.enable_perf_mode
  type: int32_t
  value: 0
  mirror: always

#---------------------------------------------------------------------------
# Prefs starting with "converter."
#---------------------------------------------------------------------------

# Whether we include ruby annotation in the text despite whether it
# is requested. This was true because we didn't explicitly strip out
# annotations. Set false by default to provide a better behavior, but
# we want to be able to pref-off it if user doesn't like it.
- name: converter.html2txt.always_include_ruby
  type: bool
  value: false
  mirror: always

#---------------------------------------------------------------------------
# Prefs starting with "datareporting."
#---------------------------------------------------------------------------

- name: datareporting.healthreport.uploadEnabled
  type: RelaxedAtomicBool
  value: false
  mirror: always
  rust: true

#---------------------------------------------------------------------------
# Prefs starting with "device."
#---------------------------------------------------------------------------

# Is support for the device sensors API enabled?
- name: device.sensors.enabled
  type: bool
  value: true
  mirror: always

# KaiOS-only, see https://bugzilla.mozilla.org/show_bug.cgi?id=1699707#c10
- name: device.sensors.ambientLight.enabled
  type: bool
  value: false
  mirror: always

- name: device.sensors.motion.enabled
  type: bool
  value: true
  mirror: always

- name: device.sensors.orientation.enabled
  type: bool
  value: true
  mirror: always

# KaiOS-only, see https://bugzilla.mozilla.org/show_bug.cgi?id=1699707#c10
- name: device.sensors.proximity.enabled
  type: bool
  value: false
  mirror: always

- name: device.sensors.test.events
  type: bool
  value: false
  mirror: always

#---------------------------------------------------------------------------
# Prefs starting with "devtools."
#---------------------------------------------------------------------------

# Tells if DevTools have been explicitely enabled by the user. This pref
# allows to disable all features related to DevTools for users that never use
# them. Until bug 1361080 lands, we always consider them enabled.
- name: devtools.enabled
  type: RelaxedAtomicBool
  value: true
  mirror: always

- name: devtools.console.stdout.chrome
  type: RelaxedAtomicBool
  value: @IS_NOT_MOZILLA_OFFICIAL@
  mirror: always

- name: devtools.console.stdout.content
  type: RelaxedAtomicBool
  value: false
  mirror: always

- name: devtools.toolbox.force-chrome-prefs
  type: RelaxedAtomicBool
  value: true
  mirror: always

#---------------------------------------------------------------------------
# Prefs starting with "docshell."
#---------------------------------------------------------------------------

# Used to indicate whether session history listeners should be notified
# about content viewer eviction. Used only for testing.
- name: docshell.shistory.testing.bfevict
  type: bool
  value: false
  mirror: always

# If true, pages with an opener won't be bfcached.
- name: docshell.shistory.bfcache.require_no_opener
  type: bool
  value: @IS_ANDROID@
  mirror: always

# If true, page with beforeunload or unload event listeners can be bfcached.
- name: docshell.shistory.bfcache.allow_unload_listeners
  type: bool
  value: @IS_ANDROID@
  mirror: always

#---------------------------------------------------------------------------
# Prefs starting with "dom."
#---------------------------------------------------------------------------

# Whether window.mozPaintCount is exposed to the web.
- name: dom.mozPaintCount.enabled
  type: bool
  value: false
  mirror: always

# Allow cut/copy
- name: dom.allow_cut_copy
  type: bool
  value: true
  mirror: always

- name: dom.allow_XUL_XBL_for_file
  type: bool
  value: false
  mirror: always

# Checks if offscreen animation throttling is enabled.
- name: dom.animations.offscreen-throttling
  type: bool
  value: true
  mirror: always

# Is support for automatically removing replaced filling animations enabled?
- name: dom.animations-api.autoremove.enabled
  type: bool
  value: true
  mirror: always

# Is support for composite operations from the Web Animations API enabled?
- name: dom.animations-api.compositing.enabled
  type: bool
  value: true
  mirror: always

# Is support for the core interfaces of Web Animations API enabled?
- name: dom.animations-api.core.enabled
  type: bool
  value: true
  mirror: always

# Is support for Document.getAnimations() and Element.getAnimations()
# supported?
- name: dom.animations-api.getAnimations.enabled
  type: bool
  value: true
  mirror: always

# Is support for animations from the Web Animations API without 0%/100%
# keyframes enabled?
- name: dom.animations-api.implicit-keyframes.enabled
  type: bool
  value: true
  mirror: always

# Is support for timelines from the Web Animations API enabled?
- name: dom.animations-api.timelines.enabled
  type: bool
  value: true
  mirror: always

# Synchronize transform animations with geometric animations on the
# main thread.
- name: dom.animations.mainthread-synchronization-with-geometric-animations
  type: bool
  value: @IS_NOT_NIGHTLY_BUILD@
  mirror: always

# Is support for AudioWorklet enabled?
- name: dom.audioworklet.enabled
  type: bool
  value: true
  mirror: always

# Is support for Navigator.getBattery enabled?
- name: dom.battery.enabled
  type: bool
  value: true
  mirror: always

# Block multiple external protocol URLs in iframes per single event.
- name: dom.block_external_protocol_in_iframes
  type: bool
  value: true
  mirror: always

# Block Insecure downloads from Secure Origins
- name: dom.block_download_insecure
  type: bool
  value: true
  mirror: always

# Block all downloads in iframes with the sandboxed attribute
- name: dom.block_download_in_sandboxed_iframes
  type: bool
  value: true
  mirror: always

# Block multiple window.open() per single event.
- name: dom.block_multiple_popups
  type: bool
  value: true
  mirror: always

# The maximum number of popup that is allowed to be opened. Set to -1 for no
# limit.
- name: dom.popup_maximum
  type: int32_t
  value: 20
  mirror: always

# Whether window.location.reload() and window.history.go(0) should be blocked
# if called directly from a window resize event handler.
#
# This used to be necessary long ago to prevent terrible UX when using stuff
# like TypeAheadFind (bug 258917), but it also causes compat issues on mobile
# (bug 1570566).
#
# So for now disable it on Android and Desktop Nightly, to see if we have any
# desktop regression before removing it completely. Note that this means that
# non-nightly RDM behaves different than Android in this case.
- name: dom.block_reload_from_resize_event_handler
  type: bool
#if defined(MOZ_WIDGET_ANDROID) || defined(NIGHTLY_BUILD)
  value: false
#else
  value: true
#endif
  mirror: always

# SW Cache API
- name: dom.caches.enabled
  type: RelaxedAtomicBool
  value: true
  mirror: always

- name: dom.caches.testing.enabled
  type: RelaxedAtomicBool
  value: false
  mirror: always

# Disable capture attribute for input elements; only supported on GeckoView.
- name: dom.capture.enabled
  type: bool
  value: false
  mirror: always

# Allow control characters appear in composition string.
# When this is false, control characters except
# CHARACTER TABULATION (horizontal tab) are removed from
# both composition string and data attribute of compositionupdate
# and compositionend events.
- name: dom.compositionevent.allow_control_characters
  type: bool
  value: false
  mirror: always

- name: dom.crypto.randomUUID.enabled
  type: RelaxedAtomicBool
  value: true
  mirror: always

# Is support for CSSPseudoElement enabled?
- name: dom.css_pseudo_element.enabled
  type: bool
  value: false
  mirror: always

# After how many seconds we allow external protocol URLs in iframe when not in
# single events
- name: dom.delay.block_external_protocol_in_iframes
  type: uint32_t
  value: 10   # in seconds
  mirror: always

# Whether the above pref has any effect at all.
- name: dom.delay.block_external_protocol_in_iframes.enabled
  type: bool
  value: @IS_NOT_NIGHTLY_BUILD@
  mirror: always

# HTML <dialog> element
- name: dom.dialog_element.enabled
  type: bool
  value: @IS_NIGHTLY_BUILD@
  mirror: always

# Only propagate the open window click permission if the setTimeout() is equal
# to or less than this value.
- name: dom.disable_open_click_delay
  type: int32_t
  value: 1000
  mirror: always

- name: dom.disable_open_during_load
  type: bool
  value: false
  mirror: always

- name: dom.disable_beforeunload
  type: bool
  value: false
  mirror: always

- name: dom.require_user_interaction_for_beforeunload
  type: bool
  value: true
  mirror: always

# Enable/disable Gecko specific edit commands
- name: dom.document.edit_command.contentReadOnly.enabled
  type: bool
  value: @IS_NOT_NIGHTLY_BUILD@
  mirror: always

- name: dom.document.edit_command.decreasefontsize.enabled
  type: bool
  value: false
  mirror: always

- name: dom.document.edit_command.gethtml.enabled
  type: bool
  value: false
  mirror: always

- name: dom.document.edit_command.heading.enabled
  type: bool
  value: false
  mirror: always

- name: dom.document.edit_command.increasefontsize.enabled
  type: bool
  value: false
  mirror: always

- name: dom.document.edit_command.insertBrOnReturn.enabled
  type: bool
  value: @IS_NOT_NIGHTLY_BUILD@
  mirror: always

- name: dom.document.edit_command.readonly.enabled
  type: bool
  value: false
  mirror: always

# If set this to true, `Document.execCommand` may be performed nestedly.
# Otherwise, nested calls just return false.
- name: dom.document.exec_command.nested_calls_allowed
  type: bool
  value: false
  mirror: always

- name: dom.enable_window_print
  type: bool
  value: @IS_NOT_ANDROID@
  mirror: always

# Only intended for fuzzing purposes, this will break mozPrintCallback, etc.
- name: dom.window_print.fuzzing.block_while_printing
  type: bool
  value: false
  mirror: always

- name: dom.element.transform-getters.enabled
  type: bool
  value: false
  mirror: always

- name: dom.mouse_capture.enabled
  type: bool
  value: true
  mirror: always

# Is support for Performance.mozMemory enabled?
- name: dom.enable_memory_stats
  type: bool
  value: false
  mirror: always

# Enable Performance API
# Whether nonzero values can be returned from performance.timing.*
- name: dom.enable_performance
  type: RelaxedAtomicBool
  value: true
  mirror: always

# Enable Performance Observer API
- name: dom.enable_performance_observer
  type: RelaxedAtomicBool
  value: true
  mirror: always

# Whether resource timing will be gathered and returned by performance.GetEntries*
- name: dom.enable_resource_timing
  type: bool
  value: true
  mirror: always

# Whether event timing will be gathered and returned by performance observer*
- name: dom.enable_event_timing
  type: RelaxedAtomicBool
  value: true
  mirror: always

# Whether performance.GetEntries* will contain an entry for the active document
- name: dom.enable_performance_navigation_timing
  type: bool
  value: true
  mirror: always

# If this is true, it's allowed to fire "cut", "copy" and "paste" events.
# Additionally, "input" events may expose clipboard content when inputType
# is "insertFromPaste" or something.
- name: dom.event.clipboardevents.enabled
  type: bool
  value: true
  mirror: always

# Whether touch event listeners are passive by default.
- name: dom.event.default_to_passive_touch_listeners
  type: bool
  value: true
  mirror: always

# Whether wheel listeners are passive by default.
- name: dom.event.default_to_passive_wheel_listeners
  type: bool
  value: true
  mirror: always

- name: dom.event.dragexit.enabled
  type: bool
  value: @IS_NOT_NIGHTLY_BUILD@
  mirror: always

# Whether WheelEvent should return pixels instead of lines for
# WheelEvent.deltaX/Y/Z, when deltaMode hasn't been checked.
#
# Other browsers don't use line deltas and websites forget to check for it, see
# bug 1392460.
- name: dom.event.wheel-deltaMode-lines.disabled
  type: bool
  value: true
  mirror: always

# Mostly for debugging. Whether we should do the same as
# dom.event.wheel-deltaMode-lines.disabled, but unconditionally rather than
# only when deltaMode hasn't been checked.
- name: dom.event.wheel-deltaMode-lines.always-disabled
  type: bool
  value: false
  mirror: always

# A blocklist (list of domains) for the
# dom.event.wheel-deltaMode-lines.disabled behavior, in case potential
# unforeseen problems with it arrive.
- name: dom.event.wheel-deltaMode-lines.always-enabled
  type: String
  value: ""
  mirror: never

# Whether WheelEvent should expose wheelDelta / wheelDeltaX / wheelDeltaY
- name: dom.event.wheelDelta.enabled
  type: bool
  value: true
  mirror: always

#if defined(XP_MACOSX)
# Whether to disable treating ctrl click as right click
- name: dom.event.treat_ctrl_click_as_right_click.disabled
  type: bool
  value: @IS_NIGHTLY_BUILD@
  mirror: always
#endif

# Whether .offset{X,Y} for events targeted at SVG nodes returns bounds relative
# to the outer SVG.
- name: dom.events.offset-in-svg-relative-to-svg-root
  type: bool
  value: true
  mirror: always

# Enable clipboard readText() and writeText() by default
- name: dom.events.asyncClipboard
  type: bool
  value: true
  mirror: always

# Disable clipboard.read() by default
- name: dom.events.asyncClipboard.read
  type: bool
  value: false
  mirror: always

# Disable ClipboardItem and clipboard.write by default
- name: dom.events.asyncClipboard.clipboardItem
  type: bool
  value: false
  mirror: always

# Should only be enabled in tests.
# Access with Clipboard::IsTestingPrefEnabled().
- name: dom.events.testing.asyncClipboard
  type: bool
  value: false
  mirror: always
  do_not_use_directly: true

# This pref controls whether or not the `protected` dataTransfer state is
# enabled. If the `protected` dataTransfer stae is disabled, then the
# DataTransfer will be read-only whenever it should be protected, and will not
# be disconnected after a drag event is completed.
- name: dom.events.dataTransfer.protected.enabled
  type: bool
  value: false
  mirror: always

# User interaction timer interval, in ms
- name: dom.events.user_interaction_interval
  type: uint32_t
  value: 5000
  mirror: always

# Whether to try to compress touchmove events on IPC layer.
- name: dom.events.compress.touchmove
  type: bool
  value: true
  mirror: always

# In addition to the above IPC layer compresison, allow touchmove
# events to be further coalesced in the child side after they
# are sent.
- name: dom.events.coalesce.touchmove
  type: bool
  value: true
  mirror: always

# Allow mousemove events to be coalesced in the child side after they are sent.
- name: dom.events.coalesce.mousemove
  type: bool
  value: true
  mirror: always

# Whether to expose test interfaces of various sorts
- name: dom.expose_test_interfaces
  type: bool
  value: false
  mirror: always

- name: dom.fetchObserver.enabled
  type: RelaxedAtomicBool
  value: false
  mirror: always

# Allow the content process to create a File from a path. This is allowed just
# on parent process, on 'file' Content process, or for testing.
- name: dom.file.createInChild
  type: RelaxedAtomicBool
  value: false
  mirror: always

# Support @autocomplete values for form autofill feature.
- name: dom.forms.autocomplete.formautofill
  type: bool
  value: false
  mirror: always

# Only trusted submit event could trigger form submission.
- name: dom.forms.submit.trusted_event_only
  type: bool
  value: false
  mirror: always

# This pref just controls whether we format the number with grouping separator
# characters when the internal value is set or updated. It does not stop the
# user from typing in a number and using grouping separators.
- name: dom.forms.number.grouping
  type: bool
  value: false
  mirror: always

# Whether the Gamepad API is enabled
- name: dom.gamepad.enabled
  type: bool
  value: true
  mirror: always

# Is Gamepad Extension API enabled?
- name: dom.gamepad.extensions.enabled
  type: bool
  value: true
  mirror: always

# Is LightIndicator API enabled in Gamepad Extension API?
- name: dom.gamepad.extensions.lightindicator
  type: bool
  value: false
  mirror: always

# Is MultiTouch API enabled in Gamepad Extension API?
- name: dom.gamepad.extensions.multitouch
  type: bool
  value: false
  mirror: always

# Is Gamepad vibrate haptic feedback function enabled?
- name: dom.gamepad.haptic_feedback.enabled
  type: bool
  value: true
  mirror: always

- name: dom.gamepad.non_standard_events.enabled
  type: bool
  value: @IS_NOT_RELEASE_OR_BETA@
  mirror: always

- name: dom.gamepad.test.enabled
  type: bool
  value: false
  mirror: always

# W3C draft ImageCapture API
- name: dom.imagecapture.enabled
  type: bool
  value: false
  mirror: always

# <img loading="lazy">
#
# See https://github.com/whatwg/html/pull/3752
- name: dom.image-lazy-loading.enabled
  type: RelaxedAtomicBool
  value: true
  mirror: always

# The root margin for image lazy loading, defined as four (value, percentage)
# pairs.
- name: dom.image-lazy-loading.root-margin.top
  type: float
#if defined(EARLY_BETA_OR_EARLIER)
  value: 500
#else
  value: 300
#endif
  mirror: always

- name: dom.image-lazy-loading.root-margin.top.percentage
  type: bool
  value: false
  mirror: always

- name: dom.image-lazy-loading.root-margin.bottom
  type: float
#if defined(EARLY_BETA_OR_EARLIER)
  value: 500
#else
  value: 300
#endif
  mirror: always

- name: dom.image-lazy-loading.root-margin.bottom.percentage
  type: bool
  value: false
  mirror: always

- name: dom.image-lazy-loading.root-margin.left
  type: float
#if defined(EARLY_BETA_OR_EARLIER)
  value: 500
#else
  value: 300
#endif
  mirror: always

- name: dom.image-lazy-loading.root-margin.left.percentage
  type: bool
  value: false
  mirror: always

- name: dom.image-lazy-loading.root-margin.right
  type: float
#if defined(EARLY_BETA_OR_EARLIER)
  value: 500
#else
  value: 300
#endif
  mirror: always

- name: dom.image-lazy-loading.root-margin.right.percentage
  type: bool
  value: false
  mirror: always

# Enable passing the "storage" option to indexedDB.open.
- name: dom.indexedDB.storageOption.enabled
  type: RelaxedAtomicBool
  value: false
  mirror: always

# Enable indexedDB in private browsing mode.
- name: dom.indexedDB.privateBrowsing.enabled
  type: RelaxedAtomicBool
  value: false
  mirror: always

- name: dom.input_events.beforeinput.enabled
  type: bool
  value: true
  mirror: always

# Whether innerWidth / innerHeight return rounded or fractional sizes.
#
# NOTE(emilio): Fractional sizes are not web-compatible, see the regressions
# from bug 1676843, but we want to expose the fractional sizes (probably in
# another API) one way or another, see [1], so we're keeping the code for the
# time being.
#
# [1]: https://github.com/w3c/csswg-drafts/issues/5260
- name: dom.innerSize.rounded
  type: bool
  value: true
  mirror: always

# Whether we conform to Input Events Level 1 or Input Events Level 2.
# true:  conforming to Level 1
# false: conforming to Level 2
- name: dom.input_events.conform_to_level_1
  type: bool
  value: true
  mirror: always

# Whether we allow BrowsingContextGroup to suspend input events
- name: dom.input_events.canSuspendInBCG.enabled
  type: bool
  value: false
  mirror: always

# Whether we perform a more strict alignment with vsync for input events
- name: dom.input_events.strict_input_vsync_alignment
  type: bool
  value: true
  mirror: always

# Enable not moving the cursor to end when a text input or textarea has .value
# set to the value it already has.  By default, enabled.
- name: dom.input.skip_cursor_move_for_same_value_set
  type: bool
  value: true
  mirror: always

- name: dom.IntersectionObserver.enabled
  type: bool
  value: true
  mirror: always

- name: dom.IntersectionObserverExplicitDocumentRoot.enabled
  type: bool
  value: true
  mirror: always

- name: dom.ipc.cancel_content_js_when_navigating
  type: bool
  value: true
  mirror: always

# How often to check for CPOW timeouts (ms). CPOWs are only timed
# out by the hang monitor.
- name: dom.ipc.cpow.timeout
  type: uint32_t
  value: 500
  mirror: always

#ifdef MOZ_ENABLE_FORKSERVER
- name: dom.ipc.forkserver.enable
  type: bool
  value: false
  mirror: once
#endif

#ifdef MOZ_WIDGET_GTK
#
# Avoid the use of GTK in content processes if possible, by running
# them in headless mode, to conserve resources (e.g., connections to
# the X server).  See the usage in `ContentParent.cpp` for the full
# definition of "if possible".
#
# This does not affect sandbox policies; content processes may still
# dynamically connect to the display server for, e.g., WebGL.
- name: dom.ipc.avoid-gtk
  type: bool
  value: true
  mirror: always
#endif

# Whether or not to collect a paired minidump when force-killing a
# content process.
- name: dom.ipc.tabs.createKillHardCrashReports
  type: bool
  value: @IS_NOT_RELEASE_OR_BETA@
  mirror: once

# Allow Flash async drawing mode in 64-bit release builds.
- name: dom.ipc.plugins.asyncdrawing.enabled
  type: RelaxedAtomicBool
  value: true
  mirror: always

# How long we wait before unloading an idle plugin process.
- name: dom.ipc.plugins.unloadTimeoutSecs
  type: RelaxedAtomicUint32
  value: 30
  mirror: always

- name: dom.ipc.plugins.allow_dxgi_surface
  type: bool
  value: true
  mirror: always

# Enable e10s hang monitoring (slow script checking and plugin hang detection).
- name: dom.ipc.processHangMonitor
  type: bool
  value: true
  mirror: once

# Whether we report such process hangs
- name: dom.ipc.reportProcessHangs
  type: RelaxedAtomicBool
# Don't report hangs in DEBUG builds. They're too slow and often a
# debugger is attached.
#ifdef DEBUG
  value: false
#else
  value: true
#endif
  mirror: always

- name: dom.ipc.tabs.disabled
  type: bool
  value: false
  mirror: always

# Process launch delay (in milliseconds).
- name: dom.ipc.processPrelaunch.delayMs
  type: uint32_t
# This number is fairly arbitrary ... the intention is to put off
# launching another app process until the last one has finished
# loading its content, to reduce CPU/memory/IO contention.
  value: 1000
  mirror: always

- name: dom.ipc.processPrelaunch.startupDelayMs
  type: uint32_t
# delay starting content processes for a short time after browser start
# to provide time for the UI to come up
  value: 1000
  mirror: always

# Process preallocation cache
# Only used in fission; in e10s we use 1 always
- name: dom.ipc.processPrelaunch.fission.number
  type: uint32_t
  value: 3
  mirror: always

# Limit preallocated processes below this memory size (in MB)
- name: dom.ipc.processPrelaunch.lowmem_mb
  type: uint32_t
  value: 4096
  mirror: always

- name: dom.ipc.processPriorityManager.enabled
  type: bool
  value: false
  mirror: always

- name: dom.ipc.processPriorityManager.testMode
  type: bool
  value: false
  mirror: always

- name: dom.ipc.processPriorityManager.backgroundPerceivableGracePeriodMS
  type: uint32_t
#if defined(MOZ_WIDGET_ANDROID) && defined(NIGHTLY_BUILD)
  value: 3000
#else
  value: 0
#endif
  mirror: always

- name: dom.ipc.processPriorityManager.backgroundGracePeriodMS
  type: uint32_t
#if defined(MOZ_WIDGET_ANDROID) && defined(NIGHTLY_BUILD)
  value: 3000
#else
  value: 0
#endif
  mirror: always

# Is support for HTMLElement.autocapitalize enabled?
- name: dom.forms.autocapitalize
  type: bool
  value: @IS_NIGHTLY_BUILD@
  mirror: always

# Support for input type=datetime-local.
- name: dom.forms.datetime-local
  type: bool
  value: true
  mirror: always

# Support for input type=datetime-local widget. Disabled for now.
- name: dom.forms.datetime-local.widget
  type: bool
  value: true
  mirror: always

# Support for input type=month, type=week. By default, disabled.
- name: dom.forms.datetime.others
  type: bool
  value: @IS_ANDROID@
  mirror: always

# Is support for HTMLElement.enterKeyHint enabled?
- name: dom.forms.enterkeyhint
  type: bool
  value: true
  mirror: always

# Is support for HTMLElement.inputMode enabled?
- name: dom.forms.inputmode
  type: bool
  value: true
  mirror: always

# Enable Directory API. By default, disabled.
- name: dom.input.dirpicker
  type: bool
  value: false
  mirror: always

# Whether to allow or disallow web apps to cancel `beforeinput` events caused
# by MozEditableElement#setUserInput() which is used by autocomplete, autofill
# and password manager.
- name: dom.input_event.allow_to_cancel_set_user_input
  type: bool
  value: false
  mirror: always

# How long a content process can take before closing its IPC channel
# after shutdown is initiated.  If the process exceeds the timeout,
# we fear the worst and kill it.
- name: dom.ipc.tabs.shutdownTimeoutSecs
  type: RelaxedAtomicUint32
#if !defined(DEBUG) && !defined(MOZ_ASAN) && !defined(MOZ_VALGRIND) && !defined(MOZ_TSAN)
  value: 20
#else
  value: 0
#endif
  mirror: always

# Whether a native event loop should be used in the content process.
- name: dom.ipc.useNativeEventProcessing.content
  type: RelaxedAtomicBool
#if defined(XP_WIN) || defined(XP_MACOSX)
  value: false
#else
  value: true
#endif
  mirror: always

# If this is true, TextEventDispatcher dispatches keydown and keyup events
# even during composition (keypress events are never fired during composition
# even if this is true).
- name: dom.keyboardevent.dispatch_during_composition
  type: bool
  value: true
  mirror: always

# Enable/disable KeyboardEvent.initKeyEvent function
- name: dom.keyboardevent.init_key_event.enabled
  type: bool
  value: false
  mirror: always

# Enable/disable KeyboardEvent.initKeyEvent function in addons even if it's
# disabled.
- name: dom.keyboardevent.init_key_event.enabled_in_addons
  type: bool
  value: true
  mirror: always

# If this is true, keypress events for non-printable keys are dispatched only
# for event listeners of the system event group in web content.
- name: dom.keyboardevent.keypress.dispatch_non_printable_keys_only_system_group_in_content
  type: bool
  value: true
  mirror: always

# If this is true, "keypress" event's keyCode value and charCode value always
# become same if the event is not created/initialized by JS.
- name: dom.keyboardevent.keypress.set_keycode_and_charcode_to_same_value
  type: bool
  value: true
  mirror: always

# Whether the Large-Allocation header is enabled.
- name: dom.largeAllocationHeader.enabled
  type: bool
  value: true
  mirror: always

- name: dom.largeAllocation.forceEnable
  type: bool
  value: false
  mirror: always

# Whether "W3C Web Manifest" processing is enabled
- name: dom.manifest.enabled
  type: bool
  value: true
  mirror: always

# Enable mapped array buffer by default.
- name: dom.mapped_arraybuffer.enabled
  type: bool
  value: true
  mirror: always

# This pref is used to enable/disable the `document.autoplayPolicy` API which
# returns a enum string which presents current autoplay policy and can change
# overtime based on user session activity.
- name: dom.media.autoplay.autoplay-policy-api
  type: bool
  value: false
  mirror: always

# Media Session API
- name: dom.media.mediasession.enabled
  type: bool
  value: true
  mirror: always

# Number of seconds of very quiet or silent audio before considering the audio
# inaudible.
- name: dom.media.silence_duration_for_audibility
  type: AtomicFloat
  value: 2.0f
  mirror: always

- name: dom.menuitem.enabled
  type: bool
  value: false
  mirror: always

# Enable meta-viewport support in remote APZ-enabled frames.
- name: dom.meta-viewport.enabled
  type: RelaxedAtomicBool
  value: false
  mirror: always

# Timeout clamp in ms for timeouts we clamp.
- name: dom.min_timeout_value
  type: RelaxedAtomicInt32
  value: 4
  mirror: always

# Timeout clamp in ms for background windows.
- name: dom.min_background_timeout_value
  type: int32_t
  value: 1000
  mirror: always

# Timeout clamp in ms for background windows when throttling isn't enabled.
- name: dom.min_background_timeout_value_without_budget_throttling
  type: int32_t
  value: 1000
  mirror: always

# Are missing-property use counters for certain DOM attributes enabled?
- name: dom.missing_prop_counters.enabled
  type: bool
  value: true
  mirror: always

# Is support for module scripts (<script type="module">) enabled for content?
- name: dom.moduleScripts.enabled
  type: bool
  value: true
  mirror: always

# Whether we disable triggering mutation events for changes to style
# attribute via CSSOM.
# NOTE: This preference is used in unit tests. If it is removed or its default
# value changes, please update test_sharedMap_static_prefs.js accordingly.
- name: dom.mutation-events.cssom.disabled
  type: bool
  value: true
  mirror: always

# Limit of location change caused by content scripts in a time span per
# BrowsingContext. This includes calls to History and Location APIs.
- name: dom.navigation.locationChangeRateLimit.count
  type: uint32_t
  value: 200
  mirror: always

# Time span in seconds for location change rate limit.
- name: dom.navigation.locationChangeRateLimit.timespan
  type: uint32_t
  value: 10
  mirror: always

# Network Information API
- name: dom.netinfo.enabled
  type: RelaxedAtomicBool
  value: @IS_ANDROID@
  mirror: always

# Whether we should open noopener links in a new process.
- name: dom.noopener.newprocess.enabled
  type: bool
  value: true
  mirror: always

# Whether we shouldn't show an error page for unknown protocols (and should
# show a console warning instead).
- name: dom.no_unknown_protocol_error.enabled
  type: bool
  value: true
  mirror: always

# Is support for Window.paintWorklet enabled?
- name: dom.paintWorklet.enabled
  type: bool
  value: false
  mirror: always

# Enable/disable the PaymentRequest API
- name: dom.payments.request.enabled
  type: bool
  value: false
  mirror: always

# Whether a user gesture is required to call PaymentRequest.prototype.show().
- name: dom.payments.request.user_interaction_required
  type: bool
  value: true
  mirror: always

# Time in milliseconds for PaymentResponse to wait for
# the Web page to call complete().
- name: dom.payments.response.timeout
  type: uint32_t
  value: 5000
  mirror: always

# Enable printing performance marks/measures to log
- name: dom.performance.enable_user_timing_logging
  type: RelaxedAtomicBool
  value: false
  mirror: always

- name: dom.performance.children_results_ipc_timeout
  type: uint32_t
  value: 1000
  mirror: always

# Enable notification of performance timing
- name: dom.performance.enable_notify_performance_timing
  type: bool
  value: false
  mirror: always

# Is support for PerformanceTiming.timeToContentfulPaint enabled?
- name: dom.performance.time_to_contentful_paint.enabled
  type: bool
  value: false
  mirror: always

# Is support for PerformanceTiming.timeToDOMContentFlushed enabled?
- name: dom.performance.time_to_dom_content_flushed.enabled
  type: bool
  value: false
  mirror: always

# Is support for PerformanceTiming.timeToFirstInteractive enabled?
- name: dom.performance.time_to_first_interactive.enabled
  type: bool
  value: false
  mirror: always

# Is support for PerformanceTiming.timeToNonBlankPaint enabled?
- name: dom.performance.time_to_non_blank_paint.enabled
  type: bool
  value: false
  mirror: always

# Is support for Permissions.revoke enabled?
- name: dom.permissions.revoke.enable
  type: bool
  value: false
  mirror: always

# Is support for Element.requestPointerLock enabled?
# This is added for accessibility purpose. When user has no way to exit
# pointer lock (e.g. no keyboard available), they can use this pref to
# disable the Pointer Lock API altogether.
- name: dom.pointer-lock.enabled
  type: bool
  value: true
  mirror: always

# re-SAB: Whether to allow postMessage of a SharedArrayBuffer if various
# preconditions related to COOP and COEP are met
- name: dom.postMessage.sharedArrayBuffer.withCOOP_COEP
  type: bool
  value: true
  mirror: once

# Overridden in all.js on RELEASE_OR_BETA in order to add the locked attribute.
- name: dom.postMessage.sharedArrayBuffer.bypassCOOP_COEP.insecure.enabled
  type: RelaxedAtomicBool
  value: false
  mirror: always

# This currently only affects XHTML. For XUL the cache is always allowed.
- name: dom.prototype_document_cache.enabled
  type: bool
  value: true
  mirror: always

# Push
- name: dom.push.enabled
  type: RelaxedAtomicBool
  value: false
  mirror: always

# This enables the SVGPathSeg APIs
- name: dom.svg.pathSeg.enabled
  type: bool
  value: false
  mirror: always

# Preference that is primarily used for testing of problematic file paths.
# It can also be used for switching between different storage directories, but
# such feature is not officially supported.
- name: dom.quotaManager.storageName
  type: String
  value: "storage"
  mirror: never

# An upper limit for the "age" of an origin. Any origin which is older than the
# threshold is considered as unaccessed. That doesn't necessarily mean that
# such origins will be immediatelly archived. They will be archived only when
# dom.quotaManager.checkQuotaInfoLoadTime is true and loading of quota info
# takes a long time (dom.quotaManager.longQuotaInfoLoadTimeThresholdMs is used
# to decide what is a long quota info load time).
- name: dom.quotaManager.unaccessedForLongTimeThresholdSec
  type: RelaxedAtomicUint32
  value: 33696000 # 13 months
  mirror: always

# Should we try to load origin information from the cache?
# See bug 1563023 for more details.
- name: dom.quotaManager.loadQuotaFromCache
  type: RelaxedAtomicBool
  value: true
  mirror: always

# Should we check build ID as part of the cache validation?
# When enabled, the cache is invalidated on any upgrade (or downgrade),
# ensuring that changes in how quota usage is calculated can't cause
# inconsistencies at the cost of a slower initialization. Currently, this
# should only be set to false in tests using a packaged profile that inherently
# includes a build id different from the building running the tests. In the
# future this may be set to false if we are confident that we have sufficiently
# thorough schema versioning.
- name: dom.quotaManager.caching.checkBuildId
  type: RelaxedAtomicBool
  value: true
  mirror: always

# Should we check quota info load time and eventually archive some unaccessed
# origins if loading of quota info takes a long time ?
- name: dom.quotaManager.checkQuotaInfoLoadTime
  type: RelaxedAtomicBool
  value: true
  mirror: always

# An upper limit for quota info load time, anything which takes longer than the
# threshold is considered as long quota info load time.
- name: dom.quotaManager.longQuotaInfoLoadTimeThresholdMs
  type: RelaxedAtomicUint32
  value: 21000 # 21 seconds
  mirror: always

# Preference that users can set to override temporary storage smart limit
# calculation.
- name: dom.quotaManager.temporaryStorage.fixedLimit
  type: RelaxedAtomicInt32
  value: -1
  mirror: always

# A pref that is used to enable testing features.
- name: dom.quotaManager.testing
  type: SequentiallyConsistentAtomicBool
  value: false
  mirror: always

#ifdef XP_WIN
  # Preference that is used to set nsILocalFileWin::useDOSDevicePathSyntax
  # attribute for all local file instances created by QuotaManager and its
  # clients. The value of this preference is cached so changing the preference
  # during runtime has no effect.
  # See bug 1626846 for setting this to false by default.
-   name: dom.quotaManager.useDOSDevicePathSyntax
    type: RelaxedAtomicBool
    value: true
    mirror: always
    do_not_use_directly: true

  # Preference that is used to enable the hack for overrriding xFullPathname in
  # TelemetryVFS.
-   name: dom.quotaManager.overrideXFullPathname
    type: RelaxedAtomicBool
    value: true
    mirror: always
#endif

# How many times we should retry directory removal or renaming if access was
# denied?
- name: dom.quotaManager.directoryRemovalOrRenaming.maxRetries
  type: RelaxedAtomicUint32
#ifdef XP_WIN
  value: 10
#else
  value: 0
#endif
  mirror: always

# How long we should wait between retries (in milliseconds)?
- name: dom.quotaManager.directoryRemovalOrRenaming.delayMs
  type: RelaxedAtomicUint32
  value: 200
  mirror: always

# Reporting API.
- name: dom.reporting.enabled
  type: RelaxedAtomicBool
  value: @IS_NIGHTLY_BUILD@
  mirror: always

- name: dom.reporting.testing.enabled
  type: RelaxedAtomicBool
  value: false
  mirror: always

- name: dom.reporting.featurePolicy.enabled
  type: RelaxedAtomicBool
  value: @IS_NIGHTLY_BUILD@
  mirror: always

- name: dom.reporting.crash.enabled
  type: RelaxedAtomicBool
  value: false
  mirror: always

- name: dom.reporting.header.enabled
  type: RelaxedAtomicBool
  value: false
  mirror: always

# In seconds. The timeout to remove not-active report-to endpoints.
- name: dom.reporting.cleanup.timeout
  type: uint32_t
  value: 3600
  mirror: always

# Any X seconds the reports are dispatched to endpoints.
- name: dom.reporting.delivering.timeout
  type: uint32_t
  value: 5
  mirror: always

# How many times the delivering of a report should be tried.
- name: dom.reporting.delivering.maxFailures
  type: uint32_t
  value: 3
  mirror: always

# How many reports should be stored in the report queue before being delivered.
- name: dom.reporting.delivering.maxReports
  type: uint32_t
  value: 100
  mirror: always

# Enable requestIdleCallback API
- name: dom.requestIdleCallback.enabled
  type: bool
  value: true
  mirror: always

# Enable Screen Orientation lock
- name: dom.screenorientation.allow-lock
  type: bool
  value: false
  mirror: always

# Whether to enable the JavaScript start-up cache. This causes one of the first
# execution to record the bytecode of the JavaScript function used, and save it
# in the existing cache entry. On the following loads of the same script, the
# bytecode would be loaded from the cache instead of being generated once more.
- name: dom.script_loader.bytecode_cache.enabled
  type: bool
  value: true
  mirror: always

# Ignore the heuristics of the bytecode cache, and always record on the first
# visit. (used for testing purposes).

# Choose one strategy to use to decide when the bytecode should be encoded and
# saved. The following strategies are available right now:
#   * -2 : (reader mode) The bytecode cache would be read, but it would never
#          be saved.
#   * -1 : (eager mode) The bytecode would be saved as soon as the script is
#          seen for the first time, independently of the size or last access
#          time.
#   *  0 : (default) The bytecode would be saved in order to minimize the
#          page-load time.
#
# Other values might lead to experimental strategies. For more details, have a
# look at: ScriptLoader::ShouldCacheBytecode function.
- name: dom.script_loader.bytecode_cache.strategy
  type: int32_t
  value: 0
  mirror: always

# Maximum total size for all full parsed scripts in each ScriptLoader instance.
# -1 implies full parse everything.  Default value is 10MB for utf8 scripts.
- name: dom.script_loader.full_parse_max_size
  type: int32_t
  value: 10485760
  mirror: always

# Minimum memory, in GB, required to enable full parsing.
- name: dom.script_loader.full_parse_min_mem
  type: int32_t
  value: 2
  mirror: always

# Is support for decoding external (non-inline) classic or module DOM scripts
# (i.e. anything but workers) as UTF-8, then directly compiling without
# inflating to UTF-16, enabled?
- name: dom.script_loader.external_scripts.utf8_parsing.enabled
  type: bool
  value: true
  mirror: always

# Enable  speculative off main thread parsing of external scripts as
# soon as they are fetched.
- name: dom.script_loader.external_scripts.speculative_omt_parse.enabled
  type: bool
  value: true
  mirror: always

# Speculatively compile non parser inserted scripts
- name: dom.script_loader.external_scripts.speculate_non_parser_inserted.enabled
  type: bool
  value: false
  mirror: always

# Speculatively compile async scripts
- name: dom.script_loader.external_scripts.speculate_async.enabled
  type: bool
  value: false
  mirror: always

# Speculatively compile link preload scripts
- name: dom.script_loader.external_scripts.speculate_link_preload.enabled
  type: bool
  value: false
  mirror: always

- name: dom.securecontext.allowlist_onions
  type: bool
  value: false
  mirror: always

# This pref enables Sec-Fetch-* logic and causes corresponding
# request headers to be set.
- name: dom.security.secFetch.enabled
  type: RelaxedAtomicBool
  value: true
  mirror: always

# This pref enables the featurePolicy header support.
- name: dom.security.featurePolicy.header.enabled
  type: bool
  value: false
  mirror: always

- name: dom.security.featurePolicy.experimental.enabled
  type: bool
  value: false
  mirror: always

# Expose the 'featurePolicy' attribute in document and HTMLIFrameElement
- name: dom.security.featurePolicy.webidl.enabled
  type: bool
  value: false
  mirror: always

# Perform IPC based Principal vetting in ContentParent
- name: dom.security.enforceIPCBasedPrincipalVetting
  type: RelaxedAtomicBool
  value: true
  mirror: always

# For testing purposes only: Flipping this pref to true allows
# to skip the allowlist for about: pages and do not ship with a
# CSP and NS_ASSERT right away.
- name: dom.security.skip_about_page_csp_allowlist_and_assert
  type: RelaxedAtomicBool
  value: false
  mirror: always

# For testing purposes only: Flipping this pref to true allows
# to skip the assertion that every about page ships with a CSP.
- name: dom.security.skip_about_page_has_csp_assert
  type: RelaxedAtomicBool
  value: false
  mirror: always

# For testing purposes only: Flipping this pref to true allows
# to skip the assertion that HTML fragments (e.g. innerHTML) can
# not be used within chrome code or about: pages.
- name: dom.security.skip_html_fragment_assertion
  type: RelaxedAtomicBool
  value: false
  mirror: always

# For testing purposes only; Flipping this pref to true allows
# to skip the assertion that remote scripts can not be loaded
# in system privileged contexts.
- name: dom.security.skip_remote_script_assertion_in_system_priv_context
  type: RelaxedAtomicBool
  value: false
  mirror: always

# If true, all content requests will get upgraded to HTTPS://
# (some Firefox functionality requests, like OCSP will not be affected)
- name: dom.security.https_only_mode
  type: RelaxedAtomicBool
  value: false
  mirror: always

# If true, all content requests in Private Browsing Mode will get
# upgraded to HTTPS://. (If dom.security.https_only_mode is set
# to true then this pref has no effect)
- name: dom.security.https_only_mode_pbm
  type: RelaxedAtomicBool
  value: false
  mirror: always

# If true, sends http background request for top-level sites to
# counter long timeouts.
- name: dom.security.https_only_mode_send_http_background_request
  type: RelaxedAtomicBool
  value: true
  mirror: always

# Time limit, in milliseconds, before sending the http background
# request for HTTPS-Only and HTTPS-First
- name: dom.security.https_only_fire_http_request_background_timer_ms
  type: RelaxedAtomicUint32
  value: 3000
  mirror: always

# If true, tries to break upgrade downgrade cycles where https-only tries
# to upgrad ethe connection, but the website tries to downgrade again.
- name: dom.security.https_only_mode_break_upgrade_downgrade_endless_loop
  type: RelaxedAtomicBool
  value: true
  mirror: always

# If true, when checking if it's upgrade downgrade cycles, the URI path will be
# also checked.
- name: dom.security.https_only_check_path_upgrade_downgrade_endless_loop
  type: RelaxedAtomicBool
  value: true
  mirror: always

# If true and HTTPS-only mode is enabled, requests
# to local IP addresses are also upgraded
- name: dom.security.https_only_mode.upgrade_local
  type: RelaxedAtomicBool
  value: false
  mirror: always

# If true and HTTPS-only mode is enabled, requests
# to .onion hosts are also upgraded
- name: dom.security.https_only_mode.upgrade_onion
  type: RelaxedAtomicBool
  value: false
  mirror: always

# WARNING: Don't ever update that pref manually! It is only used
# for telemetry purposes and allows to reason about retention of
# the pref dom.security.https_only_mode from above.
- name: dom.security.https_only_mode_ever_enabled
  type: RelaxedAtomicBool
  value: false
  mirror: always

# WARNING: Don't ever update that pref manually! It is only used
# for telemetry purposes and allows to reason about retention of
# the pref dom.security.https_only_mode_pbm from above.
- name: dom.security.https_only_mode_ever_enabled_pbm
  type: RelaxedAtomicBool
  value: false
  mirror: always

# If true checks for secure www connections when https fails
# and gives the user suggestions on the error page
- name: dom.security.https_only_mode_error_page_user_suggestions
  type: RelaxedAtomicBool
  value: false
  mirror: always

# If true, top-level request will get upgraded to HTTPS and
# downgraded again if the request failed.
- name: dom.security.https_first
  type: RelaxedAtomicBool
  value: false
  mirror: always

# If true, top-level requests in Private Browsing Mode will get
# upgraded to HTTPS. (If dom.security.https_first
# is set to true then this pref has no effect)
- name: dom.security.https_first_pbm
  type: RelaxedAtomicBool
  value: true
  mirror: always

- name: dom.security.unexpected_system_load_telemetry_enabled
  type: bool
  value: true
  mirror: always

# pref controls `Sanitizer` API being exposed
- name: dom.security.sanitizer.enabled
  type: bool
  value: false
  mirror: always

# Whether or not selection events on text controls are enabled.
- name: dom.select_events.textcontrols.selectionchange.enabled
  type: bool
  value: true
  mirror: always

- name: dom.select_events.textcontrols.selectstart.enabled
  type: bool
  value: @IS_NIGHTLY_BUILD@
  mirror: always

- name: dom.separate_event_queue_for_post_message.enabled
  type: bool
  value: true
  mirror: always

- name: dom.arena_allocator.enabled
  type: bool
  value: true
  mirror: once

- name: dom.serviceWorkers.enabled
  type: RelaxedAtomicBool
  value: false
  mirror: always

- name: dom.serviceWorkers.navigationPreload.enabled
  type: RelaxedAtomicBool
  value: false
  mirror: always

# Mitigates ServiceWorker navigation faults by bypassing the ServiceWorker on
# navigation faults.  This is more extensive than just resetting interception
# because we also mark the page as uncontrolled so that subresources will not
# go to the ServiceWorker either.
- name: dom.serviceWorkers.mitigations.bypass_on_fault
  type: bool
  value: true
  mirror: always

# Additional ServiceWorker navigation mitigation control to unregister the
# ServiceWorker after multiple faults are encountered. The mitigation is
# disabled when this is set to zero, otherwise this is the number of faults that
# need to occur for a specific ServiceWorker before it will be unregistered.
- name: dom.serviceWorkers.mitigations.navigation_fault_threshold
  type: uint32_t
  value: 3
  mirror: always

# This is the group usage head room for service workers.
# The quota usage mitigation algorithm uses this preference to determine if the
# origin or also group data should be cleared or not.
# The default value is 400 MiB.
- name: dom.serviceWorkers.mitigations.group_usage_headroom_kb
  type: uint32_t
  value: 400 * 1024
  mirror: always

- name: dom.serviceWorkers.testing.enabled
  type: RelaxedAtomicBool
  value: false
  mirror: always

# Whether ServiceWorkerManager should persist the service worker
# registered by temporary installed extension (only meant to be used
# for testing purpose, to make it easier to test some particular scenario
# with a temporary installed addon, which doesn't need to be signed to be
# installed on release channel builds).
- name: dom.serviceWorkers.testing.persistTemporarilyInstalledAddons
  type: RelaxedAtomicBool
  value: false
  mirror: always

- name: dom.workers.serialized-sab-access
  type: RelaxedAtomicBool
  value: false
  mirror: always

# Whether automatic storage access granting heuristics should be turned on.
- name: dom.storage_access.auto_grants
  type: bool
  value: true
  mirror: always

- name: dom.storage_access.auto_grants.delayed
  type: bool
  value: true
  mirror: always

# Storage-access API.
- name: dom.storage_access.enabled
  type: bool
  value: false
  mirror: always

# The maximum number of origins that a given third-party tracker is allowed
# to have concurrent access to before the user is presented with a storage
# access prompt.  Only effective when the auto_grants pref is turned on.
- name: dom.storage_access.max_concurrent_auto_grants
  type: int32_t
  value: 5
  mirror: always

# Enable Storage API for all platforms except Android.
- name: dom.storageManager.enabled
  type: RelaxedAtomicBool
  value: @IS_NOT_ANDROID@
  mirror: always

# Should we abort LocalStorage requests when a sync message from parent is
# detected?
#
# LocalStorage is a synchronous API involving sync IPC from the child to the
# parent. Accessibility interfaces currently also involve different forms of
# synchronous parent-to-child communication. (See bug 1516136 comment 11 and
# comment 15.) Although LocalStorage NextGen no longer needs to consult the
# main thread, thereby eliminating the possibility of deadlock, the browser is
# very complex and so we have retained a fail-safe mechanism that will cause
# blocking LocalStorage operations to abort on synchronous IPC from the parent
# to the child.
#
# We are disabling this fail-safe mechanism because it is fundamentally visible
# to content when activated. When we abort the synchronous LocalStorage
# operation we throw an error which has the potential to break web content.
# This is not a hypothetical. In bug 1574569 content broke due to accessibility
# path aborting the LS call, but the LS call didn't need to abort because it
# was not at risk of deadlock.
#
# But we are retaining the preference in the event that regressions occur
# anywhere in the code-base that could cause a cascade that would result in
# deadlock. (There have been logic bugs in components that resulted in
# PBackground synchronously blocking in a way that could result in deadlock.)
# This allows us to re-enable the fail-safe with only a pref flip.
- name: dom.storage.abort_on_sync_parent_to_child_messages
  type: bool
  value: false
  mirror: always

# LocalStorage data limit as determined by summing up the lengths of all string
# keys and values. This is consistent with the legacy implementation and other
# browser engines. This value should really only ever change in unit testing
# where being able to lower it makes it easier for us to test certain edge
# cases. Measured in KiBs.
- name: dom.storage.default_quota
  type: RelaxedAtomicUint32
  # Only allow relatively small amounts of data since performance of the
  # synchronous IO is very bad. We are enforcing simple per-origin quota only.
  value: 5 * 1024
  mirror: always

# Per-site quota for legacy LocalStorage implementation.
- name: dom.storage.default_site_quota
  type: RelaxedAtomicUint32
  value: 25 * 1024
  mirror: always

# Whether or not LSNG (Next Generation Local Storage) is enabled.
# See bug 1599979 for enabling this unconditionally (second attempt).
- name: dom.storage.next_gen
  type: RelaxedAtomicBool
  value: true
  mirror: always
  do_not_use_directly: true

# Is support for Storage test APIs enabled?
- name: dom.storage.testing
  type: bool
  value: false
  mirror: always

# For area and anchor elements with target=_blank and no rel set to
# opener/noopener.
- name: dom.targetBlankNoOpener.enabled
  type: bool
  value: true
  mirror: always

# Is support for Selection.GetRangesForInterval enabled?
- name: dom.testing.selection.GetRangesForInterval
  type: bool
  value: false
  mirror: always

- name: dom.testing.structuredclonetester.enabled
  type: RelaxedAtomicBool
  value: false
  mirror: always

- name: dom.testing.sync-content-blocking-notifications
  type: bool
  value: false
  mirror: always

- name: dom.textMetrics.actualBoundingBox.enabled
  type: bool
  value: true
  mirror: always

- name: dom.textMetrics.baselines.enabled
  type: bool
  value: false
  mirror: always

- name: dom.textMetrics.emHeight.enabled
  type: bool
  value: false
  mirror: always

- name: dom.textMetrics.fontBoundingBox.enabled
  type: bool
  value: false
  mirror: always

# Time (in ms) that it takes to regenerate 1ms.
- name: dom.timeout.background_budget_regeneration_rate
  type: int32_t
  value: 100
  mirror: always

# Time (in ms) that it takes to regenerate 1ms.
- name: dom.timeout.foreground_budget_regeneration_rate
  type: int32_t
  value: 1
  mirror: always

# Maximum value (in ms) for the background budget. Only valid for
# values greater than 0.
- name: dom.timeout.background_throttling_max_budget
  type: int32_t
  value: 50
  mirror: always

# Maximum value (in ms) for the foreground budget. Only valid for
# values greater than 0.
- name: dom.timeout.foreground_throttling_max_budget
  type: int32_t
  value: -1
  mirror: always

# The maximum amount a timeout can be delayed by budget throttling.
- name: dom.timeout.budget_throttling_max_delay
  type: int32_t
  value: 15000
  mirror: always

# Turn on budget throttling by default.
- name: dom.timeout.enable_budget_timer_throttling
  type: bool
  value: true
  mirror: always

# Should we defer timeouts and intervals while loading a page.  Released
# on Idle or when the page is loaded.
- name: dom.timeout.defer_during_load
  type: bool
  value: true
  mirror: always

# Maximum amount of time in milliseconds consecutive setTimeout()/setInterval()
# callback are allowed to run before yielding the event loop.
- name: dom.timeout.max_consecutive_callbacks_ms
  type: uint32_t
  value: 4
  mirror: always

# Maximum deferral time for setTimeout/Interval in milliseconds
- name: dom.timeout.max_idle_defer_ms
  type: uint32_t
  value: 10*1000
  mirror: always

# Delay in ms from document load until we start throttling background timeouts.
- name: dom.timeout.throttling_delay
  type: int32_t
  value: 30000
  mirror: always

# UDPSocket API
- name: dom.udpsocket.enabled
  type: bool
  value: false
  mirror: always

# Time limit, in milliseconds, for user gesture transient activation.
- name: dom.user_activation.transient.timeout
  type: uint32_t
  value: 5000
  mirror: always

# Whether to shim a Components object on untrusted windows.
- name: dom.use_components_shim
  type: bool
  value: @IS_NOT_NIGHTLY_BUILD@
  mirror: always

- name: dom.vibrator.enabled
  type: bool
  value: true
  mirror: always

- name: dom.vibrator.max_vibrate_ms
  type: RelaxedAtomicUint32
  value: 10000
  mirror: always

- name: dom.vibrator.max_vibrate_list_len
  type: RelaxedAtomicUint32
  value: 128
  mirror: always

# Is support for Window.visualViewport enabled?
- name: dom.visualviewport.enabled
  type: bool
  value: true
  mirror: always

# Is support for WebVR APIs enabled?
# Enabled by default in beta and release for Windows and OS X and for all
# platforms in nightly and aurora.
- name: dom.vr.enabled
  type: RelaxedAtomicBool
#if defined(XP_WIN) || defined(XP_DARWIN) || !defined(RELEASE_OR_BETA)
  value: true
#else
  value: false
#endif
  mirror: always

# Should VR sessions always be reported as supported, without first
# checking for VR runtimes?  This will prevent permission prompts
# from being suppressed on machines without VR runtimes and cause
# navigator.xr.isSessionSupported to always report that immersive-vr
# is supported.
- name: dom.vr.always_support_vr
  type: RelaxedAtomicBool
  value: false
  mirror: always

# Should AR sessions always be reported as supported, without first
# checking for AR runtimes?  This will prevent permission prompts
# from being suppressed on machines without AR runtimes and cause
# navigator.xr.isSessionSupported to always report that immersive-ar
# is supported.
- name: dom.vr.always_support_ar
  type: RelaxedAtomicBool
  value: false
  mirror: always

# It is often desirable to automatically start vr presentation when
# a user puts on the VR headset.  This is done by emitting the
# Window.vrdisplayactivate event when the headset's sensors detect it
# being worn.  This can result in WebVR content taking over the headset
# when the user is using it outside the browser or inadvertent start of
# presentation due to the high sensitivity of the proximity sensor in some
# headsets, so it is off by default.
- name: dom.vr.autoactivate.enabled
  type: RelaxedAtomicBool
  value: false
  mirror: always

# Minimum number of milliseconds that the browser will wait before
# attempting to poll again for connected VR controllers.  The browser
# will not attempt to poll for VR controllers until it needs to use them.
- name: dom.vr.controller.enumerate.interval
  type: RelaxedAtomicInt32
  value: 1000
  mirror: always

# The threshold value of trigger inputs for VR controllers.
- name: dom.vr.controller_trigger_threshold
  type: AtomicFloat
  value: 0.1f
  mirror: always

# Minimum number of milliseconds that the browser will wait before
# attempting to poll again for connected VR displays.  The browser
# will not attempt to poll for VR displays until it needs to use
# them, such as when detecting a WebVR site.
- name: dom.vr.display.enumerate.interval
  type: RelaxedAtomicInt32
  value: 5000
  mirror: always

# The number of milliseconds since last frame start before triggering a new
# frame. When content is failing to submit frames on time or the lower level
# VR platform APIs are rejecting frames, it determines the rate at which RAF
# callbacks will be called.
- name: dom.vr.display.rafMaxDuration
  type: RelaxedAtomicUint32
  value: 50
  mirror: always

# Minimum number of milliseconds the browser will wait before attempting
# to re-start the VR service after an enumeration returned no devices.
- name: dom.vr.external.notdetected.timeout
  type: RelaxedAtomicInt32
  value: 60000
  mirror: always

# Minimum number of milliseconds the browser will wait before attempting
# to re-start the VR service after a VR API (eg, OpenVR or Oculus)
# requests that we shutdown and unload its libraries.
# To ensure that we don't interfere with VR runtime software auto-updates,
# we will not attempt to re-load the service until this timeout has elapsed.
- name: dom.vr.external.quit.timeout
  type: RelaxedAtomicInt32
  value: 10000
  mirror: always

# Minimum number of milliseconds that the VR session will be kept
# alive after the browser and content no longer are using the
# hardware.  If a VR multitasking environment, this should be set
# very low or set to 0.
- name: dom.vr.inactive.timeout
  type: RelaxedAtomicInt32
  value: 5000
  mirror: always

# Maximum number of milliseconds the browser will wait for content to call
# VRDisplay.requestPresent after emitting vrdisplayactivate during VR
# link traversal.  This prevents a long running event handler for
# vrdisplayactivate from later calling VRDisplay.requestPresent, which would
# result in a non-responsive browser in the VR headset.
- name: dom.vr.navigation.timeout
  type: RelaxedAtomicInt32
  value: 5000
  mirror: always

# Oculus device
- name: dom.vr.oculus.enabled
  type: RelaxedAtomicBool
#if defined(HAVE_64BIT_BUILD) && !defined(ANDROID)
  # We are only enabling WebVR by default on 64-bit builds (Bug 1384459).
  value: true
#else
  # On Android, this pref is irrelevant.
  value: false
#endif
  mirror: always

# When enabled, Oculus sessions may be created with the ovrInit_Invisible
# flag if a page is using tracking but not presenting.  When a page
# begins presenting VR frames, the session will be re-initialized without
# the flag.  This eliminates the "Firefox not responding" warnings in
# the headset, but might not be compatible with all versions of the Oculus
# runtime.
- name: dom.vr.oculus.invisible.enabled
  type: RelaxedAtomicBool
  value: true
  mirror: always

# Minimum number of milliseconds after content has stopped VR presentation
# before the Oculus session is re-initialized to an invisible / tracking
# only mode.  If this value is too high, users will need to wait longer
# after stopping WebVR presentation before automatically returning to the
# Oculus home interface.  (They can immediately return to the Oculus Home
# interface through the Oculus HUD without waiting this duration)
# If this value is too low, the Oculus Home interface may be visible
# momentarily during VR link navigation.
- name: dom.vr.oculus.present.timeout
  type: RelaxedAtomicInt32
  value: 500
  mirror: always

# OpenVR device
- name: dom.vr.openvr.enabled
  type: RelaxedAtomicBool
#if !defined(HAVE_64BIT_BUILD) && !defined(ANDROID)
  # We are only enabling WebVR by default on 64-bit builds (Bug 1384459).
  value: false
#elif defined(XP_WIN) || defined(XP_MACOSX)
  # We enable OpenVR by default for Windows and macOS.
  value: true
#else
  # See Bug 1310663 (Linux).  On Android, this pref is irrelevant.
  value: false
#endif
  mirror: always

# OSVR device
- name: dom.vr.osvr.enabled
  type: RelaxedAtomicBool
  value: false
  mirror: always

# Pose prediction reduces latency effects by returning future predicted HMD
# poses to callers of the WebVR API.  This currently only has an effect for
# Oculus Rift on SDK 0.8 or greater.
- name: dom.vr.poseprediction.enabled
  type: RelaxedAtomicBool
  value: true
  mirror: always

# Enable a separate process for VR module.
- name: dom.vr.process.enabled
  type: bool
#if defined(XP_WIN)
  value: true
#else
  value: false
#endif
  mirror: once

- name: dom.vr.process.startup_timeout_ms
  type: int32_t
  value: 5000
  mirror: once

# Puppet device, used for simulating VR hardware within tests and dev tools.
- name: dom.vr.puppet.enabled
  type: RelaxedAtomicBool
  value: false
  mirror: always

# Starting VR presentation is only allowed within a user gesture or event such
# as VRDisplayActivate triggered by the system. dom.vr.require-gesture allows
# this requirement to be disabled for special cases such as during automated
# tests or in a headless kiosk system.
- name: dom.vr.require-gesture
  type: RelaxedAtomicBool
  value: true
  mirror: always

# Is support for WebXR APIs enabled?
- name: dom.vr.webxr.enabled
  type: RelaxedAtomicBool
  value: false
  mirror: always

# Points in the native bounds geometry are required to be quantized
# sufficiently to prevent fingerprinting. The WebXR spec suggests
# quantizing to the nearest 5 centimeters.
- name: dom.vr.webxr.quantization
  type: AtomicFloat
  value: 0.05f
  mirror: always

#ifdef XP_WIN
  # Control firing WidgetMouseEvent by handling Windows pointer messages or
  # mouse messages.
-   name: dom.w3c_pointer_events.dispatch_by_pointer_messages
    type: bool
    value: true
    mirror: always

-   name: dom.w3c_pointer_events.scroll_by_pen.enabled
    type: bool
    value: true
    mirror: always
#endif

# If the value is >= 0, it will be used for max touch points in child processes.
- name: dom.maxtouchpoints.testing.value
  type: int32_t
  value: -1
  mirror: always

# Maximum value of navigator.hardwareConcurrency.
- name: dom.maxHardwareConcurrency
  type: RelaxedAtomicUint32
  value: 128
  mirror: always

# W3C pointer events draft.
- name: dom.w3c_pointer_events.implicit_capture
  type: bool
  value: true
  mirror: always

# In case Touch API is enabled, this pref controls whether to support
# ontouch* event handlers, document.createTouch, document.createTouchList and
# document.createEvent("TouchEvent").
- name: dom.w3c_touch_events.legacy_apis.enabled
  type: bool
  value: @IS_ANDROID@
  mirror: always

# W3C touch events
# 0 - disabled, 1 - enabled, 2 - autodetect
# Autodetection is currently only supported on Windows and GTK3 (and assumed on
# Android).
- name: dom.w3c_touch_events.enabled
  type: int32_t
#if defined(XP_MACOSX)
  value: 0
#else
  value: 2
#endif
  mirror: always

# Is support for the Web Audio API enabled?
- name: dom.webaudio.enabled
  type: bool
  value: true
  mirror: always

- name: dom.webkitBlink.dirPicker.enabled
  type: RelaxedAtomicBool
  value: @IS_NOT_ANDROID@
  mirror: always

# Is the 'delegatesFocus' attribute for shadow dom
- name: dom.shadowdom.delegatesFocus.enabled
  type: bool
  value: true
  mirror: always

# Is the 'assign' API for slot element enabled?
- name: dom.shadowdom.slot.assign.enabled
  type: bool
  value: true
  mirror: always

# NOTE: This preference is used in unit tests. If it is removed or its default
# value changes, please update test_sharedMap_static_prefs.js accordingly.
- name: dom.webcomponents.shadowdom.report_usage
  type: bool
  value: false
  mirror: always

# Is support for custom element disabledFeatures enabled?
- name: dom.webcomponents.disabledFeatures.enabled
  type: bool
  value: true
  mirror: always

# Is support for custom element elementInternals enabled?
- name: dom.webcomponents.elementInternals.enabled
  type: bool
  value: true
  mirror: always

# Is support for form-associated custom element enabled?
- name: dom.webcomponents.formAssociatedCustomElement.enabled
  type: bool
  value: @IS_NIGHTLY_BUILD@
  mirror: always

# Is support for the Web GPU API enabled?
- name: dom.webgpu.enabled
  type: RelaxedAtomicBool
  value: false
  mirror: always

# Is support for HTMLInputElement.webkitEntries enabled?
- name: dom.webkitBlink.filesystem.enabled
  type: bool
  value: @IS_NOT_ANDROID@
  mirror: always

# Whether the Web Locks API is enabled
- name: dom.weblocks.enabled
  type: RelaxedAtomicBool
  value: true
  mirror: always

# Whether the WebMIDI API is enabled
- name: dom.webmidi.enabled
  type: bool
  value: false
  mirror: always

- name: dom.webnotifications.allowinsecure
  type: RelaxedAtomicBool
  value: false
  mirror: always

- name: dom.webnotifications.allowcrossoriginiframe
  type: RelaxedAtomicBool
  value: false
  mirror: always

- name: dom.webnotifications.enabled
  type: RelaxedAtomicBool
  value: true
  mirror: always

- name: dom.webnotifications.requireuserinteraction
  type: RelaxedAtomicBool
  value: true
  mirror: always

- name: dom.webnotifications.requireinteraction.enabled
  type: RelaxedAtomicBool
  value: @IS_NIGHTLY_BUILD@
  mirror: always

- name: dom.webnotifications.silent.enabled
  type: RelaxedAtomicBool
#if defined(MOZ_WIDGET_ANDROID)
  value: @IS_NIGHTLY_BUILD@
#else
  value: false
#endif
  mirror: always

- name: dom.webnotifications.vibrate.enabled
  type: RelaxedAtomicBool
#if defined(MOZ_WIDGET_ANDROID)
  value: @IS_NIGHTLY_BUILD@
#else
  value: false
#endif
  mirror: always

- name: dom.webnotifications.serviceworker.enabled
  type: RelaxedAtomicBool
  value: true
  mirror: always

# Is support for Window.event enabled?
- name: dom.window.event.enabled
  type: bool
  value: true
  mirror: always

- name: dom.window.history.async
  type: bool
  value: true
  mirror: always

# Enable the "noreferrer" feature argument for window.open()
- name: dom.window.open.noreferrer.enabled
  type: bool
  value: true
  mirror: always

- name: dom.window.content.untrusted.enabled
  type: bool
  value: @IS_NOT_EARLY_BETA_OR_EARLIER@
  mirror: always

- name: dom.window.clientinformation.enabled
  type: bool
  value: true
  mirror: always

- name: dom.window.sidebar.enabled
  type: bool
  value: @IS_NOT_EARLY_BETA_OR_EARLIER@
  mirror: always

- name: dom.worker.canceling.timeoutMilliseconds
  type: RelaxedAtomicUint32
  value: 30000    # 30 seconds
  mirror: always

# Is support for compiling DOM worker scripts directly from UTF-8 (without ever
# inflating to UTF-16) enabled?
- name: dom.worker.script_loader.utf8_parsing.enabled
  type: RelaxedAtomicBool
  value: true
  mirror: always

- name: dom.worker.use_medium_high_event_queue
  type: RelaxedAtomicBool
  value: true
  mirror: always

# Enables the dispatching of console log events from worker threads to the
# main-thread.
- name: dom.worker.console.dispatch_events_to_main_thread
  type: RelaxedAtomicBool
  value: true
  mirror: always

- name: dom.workers.testing.enabled
  type: RelaxedAtomicBool
  value: false
  mirror: always

- name: dom.worklet.enabled
  type: bool
  value: true
  mirror: always

# Enable content type normalization of XHR uploads via MIME Sniffing standard
- name: dom.xhr.standard_content_type_normalization
  type: RelaxedAtomicBool
  value: true
  mirror: always

# When this pref is set, parent documents may consider child iframes have
# loaded while they are still loading.
- name: dom.cross_origin_iframes_loaded_in_background
  type: bool
  value: false
  mirror: always

# WebIDL test prefs.
- name: dom.webidl.test1
  type: bool
  value: true
  mirror: always
- name: dom.webidl.test2
  type: bool
  value: true
  mirror: always

- name: dom.webidl.crosscontext_hasinstance.enabled
  type: RelaxedAtomicBool
  value: @IS_NOT_NIGHTLY_BUILD@
  mirror: always

# WebShare API - exposes navigator.share()
- name: dom.webshare.enabled
  type: bool
#ifdef XP_WIN
  value: @IS_EARLY_BETA_OR_EARLIER@
#else
  value: false
#endif
  mirror: always

# WebShare API - allows WebShare without user interaction (for tests only).
- name: dom.webshare.requireinteraction
  type: bool
  value: true
  mirror: always

# about:home and about:newtab include remote snippets that contain arbitrarily
# placed anchor tags in their content; we want sanitization to be turned off
# in order to render them correctly
- name: dom.about_newtab_sanitization.enabled
  type: bool
  value: false
  mirror: always

# Hide the confirm dialog when a POST request is reloaded.
- name: dom.confirm_repost.testing.always_accept
  type: bool
  value: false
  mirror: always

# Whether we should suspend inactive tabs or not
- name: dom.suspend_inactive.enabled
  type: bool
  value: @IS_ANDROID@
  mirror: always

# The following three prefs control the maximum script run time before slow
# script warning.

# Controls the time that a content script can run before showing a
# notification.
- name: dom.max_script_run_time
  type: int32_t
  value: 10
  mirror: always

# Controls whether we want to wait for user input before surfacing notifying
# the parent process about a long-running script.
- name: dom.max_script_run_time.require_critical_input
  type: bool
# On desktop, we don't want to annoy the user with a notification if they're
# not interacting with the browser. On Android however, we automatically
# terminate long-running scripts, so we want to make sure we don't get in the
# way of that by waiting for input.
#if defined(MOZ_WIDGET_ANDROID)
  value: false
#else
  value: true
#endif
  mirror: always

- name: dom.max_chrome_script_run_time
  type: int32_t
  value: 0
  mirror: always

- name: dom.max_ext_content_script_run_time
  type: int32_t
  value: 5
  mirror: always

#---------------------------------------------------------------------------
# Prefs starting with "editor"
#---------------------------------------------------------------------------

# Use CreateElementTransaction or not.  This is available only in a couple of
# release cycles to make it possible to cancel stopping using
# CreateElementTransaction.
- name: editor.create_element_transaction.enabled
  type: bool
  value: false
  mirror: always

# Allow or disallow to delete `<hr>` element when caret is at start of
# following line of the element.  If false, Backspace from start of following
# line of an `<hr>` element causes moving caret to immediatly after the `<hr>`
# element, and then, another Backspace can delete it.
- name: editor.hr_element.allow_to_delete_from_following_line
  type: bool
  value: @IS_EARLY_BETA_OR_EARLIER@
  mirror: always

# Delay to mask last input character in password fields.
# If negative value, to use platform's default behavior.
# If 0, no delay to mask password.
# Otherwise, password fields unmask last input character(s) during specified
# time (in milliseconds).
- name: editor.password.mask_delay
  type: int32_t
  value: -1
  mirror: always

# Set to true when you test mask_delay of password editor.  If this is set
# to true, "MozLastInputMasked" is fired when last input characters are
# masked by timeout.
- name: editor.password.testing.mask_delay
  type: bool
  value: false
  mirror: always

# General prefs for editor, indicating whether Gecko-specific editing UI is
# enabled by default. Those UIs are not implemented by any other browsers.  So,
# only Firefox users can change some styles with them. This means that Firefox
# users may get unexpected result of some web apps if they assume that users
# cannot change such styles.
- name: editor.resizing.enabled_by_default
  type: bool
  value: false
  mirror: always
- name: editor.inline_table_editing.enabled_by_default
  type: bool
  value: false
  mirror: always
- name: editor.positioning.enabled_by_default
  type: bool
  value: false
  mirror: always

# Whether user pastes should be truncated.
- name: editor.truncate_user_pastes
  type: bool
  value: true
  mirror: always

# How line breakers are treated in single line editor:
# * 0: Only remove the leading and trailing newlines.
# * 1: Remove the first newline and all characters following it.
# * 2: Replace newlines with spaces (default of Firefox).
# * 3: Remove newlines from the string.
# * 4: Replace newlines with commas (default of Thunderbird).
# * 5: Collapse newlines and surrounding white space characters and
#      remove them from the string.
# Other values are treated as 1.
- name: editor.singleLine.pasteNewlines
  type: int32_t
  value: 2
  mirror: always

# Whether enabling blink compatible white-space normalizer or keep using
# Gecko's traditional white-space normalizer.
- name: editor.white_space_normalization.blink_compatible
  type: bool
  value: false
  mirror: always

#---------------------------------------------------------------------------
# Prefs starting with "extensions."
#---------------------------------------------------------------------------

# Whether the background.service_worker in the extension manifest.json file
# is enabled.
- name: extensions.backgroundServiceWorker.enabled
  type: bool
  value: false
  mirror: once

# Maximum number of misspelled words in a text.
- name: extensions.spellcheck.inline.max-misspellings
  type: int32_t
  value: 500
  mirror: always

# Whether the extensions can register a service worker on its own.
# NOTE: WebExtensions Framework ability to register a background service worker
# is not controlled by this pref, only the extension code ability to use
# navigator.serviceWorker.register is locked behind this pref.
- name: extensions.serviceWorkerRegister.allowed
  type: bool
  value: false
  mirror: always

# Legacy behavior on filterResponse calls on intercepted sw script requests.
- name: extensions.filterResponseServiceWorkerScript.disabled
  type: bool
  value: false
  mirror: always

# This pref governs whether we run webextensions in a separate process (true)
# or the parent/main process (false)
- name: extensions.webextensions.remote
  type: RelaxedAtomicBool
  value: false
  mirror: always

# Whether to expose the MockExtensionAPI test interface in tests.
# The interface MockExtensionAPI doesn't represent a real extension API,
# it is only available in test and does include a series of cases useful
# to test the API request handling without tying the unit test to a
# specific WebExtensions API.
- name: extensions.webidl-api.expose_mock_interface
  type: RelaxedAtomicBool
  value: false
  mirror: always

#---------------------------------------------------------------------------
# Prefs starting with "findbar."
#---------------------------------------------------------------------------

- name: findbar.modalHighlight
  type: bool
  value: false
  mirror: always

#---------------------------------------------------------------------------
# Prefs starting with "fission."
#---------------------------------------------------------------------------

# Whether to enable Fission in new windows by default.
# IMPORTANT: This preference should *never* be checked directly, since any
# session can contain a mix of Fission and non-Fission windows. Instead,
# callers should check whether the relevant nsILoadContext has the
# `useRemoteSubframes` flag set.
# Callers which cannot use `useRemoteSubframes` must use
# `Services.appinfo.fissionAutostart` or `mozilla::FissionAutostart()` to check
# if fission is enabled by default.
- name: fission.autostart
  type: bool
<<<<<<< HEAD
  value: true
=======
  value: @IS_NOT_ANDROID@
>>>>>>> 7c8ed7d8
  mirror: never

# Prefs used by normandy to orchestrate the fission experiment. For more
# details, see the comments in nsAppRunner.cpp.
- name: fission.experiment.enrollmentStatus
  type: uint32_t
  value: 0
  mirror: never

- name: fission.experiment.startupEnrollmentStatus
  type: uint32_t
  value: 0
  mirror: never

# This pref has no effect within fission windows, it only controls the
# behaviour within non-fission windows. If true, preserve browsing contexts
# between process swaps.
- name: fission.preserve_browsing_contexts
  type: bool
  value: true
  mirror: always

# Store the session history in the parent process, and access it over IPC
# from the child processes.
- name: fission.sessionHistoryInParent
  type: bool
  value: false
  mirror: once
  do_not_use_directly: true

# If session history is stored in the parent process, enable bfcache for it.
- name: fission.bfcacheInParent
  type: bool
  value: true
  mirror: always
  do_not_use_directly: true

# Allow renaming of processes from Private Windows to the eTLD+1 on nightly
# Setting this pref creates a privacy leak, but helps greatly with
# debugging.
- name: fission.processPrivateWindowSiteNames
  type: bool
  value: false
  mirror: always

# Allow renaming of process names to the eTLD+1 on all versions, NOT
# including processes from Private Windows
# Setting this pref creates a privacy leak, but helps greatly with
# debugging
- name: fission.processSiteNames
  type: bool
  value: false
  mirror: always

# If true, allow process-switching documents loaded by <object> and <embed>
# elements into a remote process.
# NOTE: This pref has no impact outside of windows with the
# `useRemoteSubframes` flag set.
- name: fission.remoteObjectEmbed
  type: bool
  value: true
  mirror: always

# If true, show option for opening a non-Fission window in a menu, when Fission
# is enabled.
- name: fission.openNonFissionWindowOption
  type: bool
  value: false
  mirror: always

# The strategy used to control how sites are isolated into separate processes
# when Fisison is enabled. This pref has no effect if Fission is disabled.
# See the `WebContentIsolationStrategy` enum in `ProcessIsolation.cpp`.
- name: fission.webContentIsolationStrategy
  type: uint32_t
  value: 1
  mirror: always

# Time in seconds before a site loaded with the Cross-Origin-Opener-Policy
# header is no longer considered high-value and isolated in the "highValueCOOP"
# configuration.
- name: fission.highValue.coop.expiration
  type: uint32_t
  value: 2592000   # 30 days (in seconds)
  mirror: always

# Time in seconds before a site are considered high-value by the login detection
# service is no longer considered high-value and isolated in the "highValueHasSavedLogin"
# or "highValueIsLoggedIn" configuration.
- name: fission.highValue.login.expiration
  type: uint32_t
  value: 2592000   # 30 days (in seconds)
  mirror: always

# If true, capture login attemp, and add "highValueIsLoggedIn" permission to
# the permission manager no matter whether fission is enabled and
# WebContentIsolationStrateg is set to IsolateHighvalue.
- name: fission.highValue.login.monitor
  type: bool
  value: false
  mirror: always

#---------------------------------------------------------------------------
# Prefs starting with "font."
#---------------------------------------------------------------------------

# A value greater than zero enables font size inflation for
# pan-and-zoom UIs, so that the fonts in a block are at least the size
# that, if a block's width is scaled to match the device's width, the
# fonts in the block are big enough that at most the pref value ems of
# text fit in *the width of the device*.
#
# When both this pref and the next are set, the larger inflation is used.
- name: font.size.inflation.emPerLine
  type: uint32_t
  value: 0
  mirror: always

# A value greater than zero enables font size inflation for
# pan-and-zoom UIs, so that if a block's width is scaled to match the
# device's width, the fonts in a block are at least the given font size.
# The value given is in twips, i.e., 1/20 of a point, or 1/1440 of an inch.
#
# When both this pref and the previous are set, the larger inflation is used.
- name: font.size.inflation.minTwips
  type: uint32_t
  value: 0
  mirror: always

# In products with multi-mode pan-and-zoom and non-pan-and-zoom UIs,
# this pref forces font inflation to always be enabled in all modes.
# That is, any heuristics used to detect pan-and-zoom
# vs. non-pan-and-zoom modes are disabled and all content is treated
# as pan-and-zoom mode wrt font inflation.
#
# This pref has no effect if font inflation is not enabled through
# either of the prefs above.  It has no meaning in single-mode UIs.
- name: font.size.inflation.forceEnabled
  type: bool
  value: false
  mirror: always

# In products with multi-mode pan-and-zoom and non-pan-and-zoom UIs,
# this pref disables font inflation in master-process contexts where
# existing heuristics can't be used determine enabled-ness.
#
# This pref has no effect if font inflation is not enabled through
# either of the prefs above.  The "forceEnabled" pref above overrides
# this pref.
- name: font.size.inflation.disabledInMasterProcess
  type: bool
  value: false
  mirror: always

# Defines the font size inflation mapping intercept parameter.
#
# Font size inflation computes a minimum font size, m, based on
# other preferences (see font.size.inflation.minTwips and
# font.size.inflation.emPerLine, above) and the width of the
# frame in which the text resides. Using this minimum, a specified
# font size, s, is mapped to an inflated font size, i, using an
# equation that varies depending on the value of the font size
# inflation mapping intercept parameter, P.
#
# If the intercept parameter is negative, then the following mapping
# function is used:
#
# i = m + s
#
# If the intercept parameter is non-negative, then the mapping function
# is a function such that its graph meets the graph of i = s at the
# point where both i and s are (1 + P/2) * m for values of s that are
# large enough. This means that when s=0, i is always equal to m.
- name: font.size.inflation.mappingIntercept
  type: int32_t
  value: 1
  mirror: always

# Since the goal of font size inflation is to avoid having to
# repeatedly scroll side to side to read a block of text, and there are
# a number of page layouts where a relatively small chunk of text is
# better off not being inflated according to the same algorithm we use
# for larger chunks of text, we want a threshold for an amount of text
# that triggers font size inflation.  This preference controls that
# threshold.
#
# It controls the threshold used within an *approximation* of the
# number of lines of text we use.  In particular, if we assume that
# each character (collapsing collapsible whitespace) has a width the
# same as the em-size of the font (when, normally, it's actually quite
# a bit smaller on average), this preference gives the percentage of a
# number of lines of text we'd need to trigger inflation.  This means
# that a percentage of 100 means that we'd need a number of characters
# (we know the font size and the width) equivalent to one line of
# square text (which is actually a lot less than a real line of text).
#
# A value of 0 means there's no character length threshold.
- name: font.size.inflation.lineThreshold
  type: uint32_t
  value: 400
  mirror: always

# This controls the percentage that fonts will be inflated, if font
# size inflation is enabled. Essentially, if we have a specified font
# size, s, and an inflated font size, i, this specifies that the ratio
# i/s * 100 should never exceed the value of this preference. In order
# for this preference to have any effect, its value must be greater
# than 100, since font inflation can never decrease the ratio i/s.
- name: font.size.inflation.maxRatio
  type: uint32_t
  value: 0
  mirror: always

# This setting corresponds to a global text zoom setting affecting
# all content that is not already subject to font size inflation.
# It is interpreted as a percentage value that is applied on top
# of the document's current text zoom setting.
#
# The resulting total zoom factor (text zoom * system font scale)
# will be limited by zoom.minPercent and maxPercent.
- name: font.size.systemFontScale
  type: uint32_t
  value: 100
  mirror: always

#---------------------------------------------------------------------------
# Prefs starting with "full-screen-api."
#---------------------------------------------------------------------------

- name: full-screen-api.enabled
  type: bool
  value: false
  mirror: always

- name: full-screen-api.allow-trusted-requests-only
  type: bool
  value: true
  mirror: always

- name: full-screen-api.mouse-event-allow-left-button-only
  type: bool
  value: true
  mirror: always

- name: full-screen-api.exit-on.windowOpen
  type: bool
  value: true
  mirror: always

- name: full-screen-api.exit-on.windowRaise
  type: bool
  value: true
  mirror: always

- name: full-screen-api.pointer-lock.enabled
  type: bool
  value: true
  mirror: always

#---------------------------------------------------------------------------
# Prefs starting with "fuzzing.". It's important that these can only be
# checked in fuzzing builds (when FUZZING is defined), otherwise you could
# enable the fuzzing stuff on your regular build which would be bad :)
#---------------------------------------------------------------------------

#ifdef FUZZING
-   name: fuzzing.enabled
    type: bool
    value: false
    mirror: always

-   name: fuzzing.necko.enabled
    type: RelaxedAtomicBool
    value: false
    mirror: always

-   name: fuzzing.necko.http3
    type: RelaxedAtomicBool
    value: false
    mirror: always
    rust: true
#endif

#---------------------------------------------------------------------------
# Prefs starting with "general."
#---------------------------------------------------------------------------

- name: general.aboutConfig.enable
  type: bool
  value: true
  mirror: always

# Limits the depth of recursive conversion of data when opening
# a content to view.  This is mostly intended to prevent infinite
# loops with faulty converters involved.
- name: general.document_open_conversion_depth_limit
  type: uint32_t
  value: 20
  mirror: always

- name: general.smoothScroll
  type: RelaxedAtomicBool
  value: true
  mirror: always

# This pref and general.smoothScroll.stopDecelerationWeighting determine
# the timing function.
- name: general.smoothScroll.currentVelocityWeighting
  type: AtomicFloat
  value: 0.25
  mirror: always

# To connect consecutive scroll events into a continuous flow, the animation's
# duration should be longer than scroll events intervals (or else the scroll
# will stop before the next event arrives - we're guessing the next interval
# by averaging recent intervals).
# This defines how much longer the duration is compared to the events
# interval (percentage).
- name: general.smoothScroll.durationToIntervalRatio
  type: RelaxedAtomicInt32
  value: 200
  mirror: always

- name: general.smoothScroll.lines
  type: RelaxedAtomicBool
  value: true
  mirror: always

- name: general.smoothScroll.lines.durationMaxMS
  type: RelaxedAtomicInt32
  value: 150
  mirror: always

- name: general.smoothScroll.lines.durationMinMS
  type: RelaxedAtomicInt32
  value: 150
  mirror: always

- name: general.smoothScroll.mouseWheel
  type: RelaxedAtomicBool
  value: true
  mirror: always

- name: general.smoothScroll.mouseWheel.durationMaxMS
  type: RelaxedAtomicInt32
  value: 200
  mirror: always

- name: general.smoothScroll.mouseWheel.durationMinMS
  type: RelaxedAtomicInt32
  value: 50
  mirror: always

- name: general.smoothScroll.other
  type: RelaxedAtomicBool
  value: true
  mirror: always

- name: general.smoothScroll.other.durationMaxMS
  type: RelaxedAtomicInt32
  value: 150
  mirror: always

- name: general.smoothScroll.other.durationMinMS
  type: RelaxedAtomicInt32
  value: 150
  mirror: always

- name: general.smoothScroll.pages
  type: RelaxedAtomicBool
  value: true
  mirror: always

- name: general.smoothScroll.pages.durationMaxMS
  type: RelaxedAtomicInt32
  value: 150
  mirror: always

- name: general.smoothScroll.pages.durationMinMS
  type: RelaxedAtomicInt32
  value: 150
  mirror: always

- name: general.smoothScroll.scrollbars
  type: RelaxedAtomicBool
  value: true
  mirror: always

- name: general.smoothScroll.scrollbars.durationMaxMS
  type: RelaxedAtomicInt32
  value: 150
  mirror: always

- name: general.smoothScroll.scrollbars.durationMinMS
  type: RelaxedAtomicInt32
  value: 150
  mirror: always

- name: general.smoothScroll.pixels
  type: RelaxedAtomicBool
  value: true
  mirror: always

- name: general.smoothScroll.pixels.durationMaxMS
  type: RelaxedAtomicInt32
  value: 150
  mirror: always

- name: general.smoothScroll.pixels.durationMinMS
  type: RelaxedAtomicInt32
  value: 150
  mirror: always

# This pref and general.smoothScroll.currentVelocityWeighting determine
# the timing function.
- name: general.smoothScroll.stopDecelerationWeighting
  type: AtomicFloat
  value: 0.4f
  mirror: always

# Alternative smooth scroll physics. ("MSD" = Mass-Spring-Damper)
- name: general.smoothScroll.msdPhysics.enabled
  type: RelaxedAtomicBool
  value: false
  mirror: always

- name: general.smoothScroll.msdPhysics.continuousMotionMaxDeltaMS
  type: RelaxedAtomicInt32
  value: 120
  mirror: always

- name: general.smoothScroll.msdPhysics.motionBeginSpringConstant
  type: RelaxedAtomicInt32
  value: 1250
  mirror: always

- name: general.smoothScroll.msdPhysics.slowdownMinDeltaMS
  type: RelaxedAtomicInt32
  value: 12
  mirror: always

- name: general.smoothScroll.msdPhysics.slowdownMinDeltaRatio
  type: AtomicFloat
  value: 1.3f
  mirror: always

- name: general.smoothScroll.msdPhysics.slowdownSpringConstant
  type: RelaxedAtomicInt32
  value: 2000
  mirror: always

- name: general.smoothScroll.msdPhysics.regularSpringConstant
  type: RelaxedAtomicInt32
  value: 1000
  mirror: always

#---------------------------------------------------------------------------
# Prefs starting with "geo."
#---------------------------------------------------------------------------

# Is support for Navigator.geolocation enabled?
- name: geo.enabled
  type: bool
  value: true
  mirror: always

# Time, in milliseconds, to wait for the location provider to spin up.
- name: geo.timeout
  type: int32_t
  value: 6000
  mirror: always

#---------------------------------------------------------------------------
# Prefs starting with "gfx."
#---------------------------------------------------------------------------

- name: gfx.allow-texture-direct-mapping
  type: bool
  value: true
  mirror: once

# Allow 24-bit colour when the hardware supports it.
- name: gfx.android.rgb16.force
  type: bool
  value: false
  mirror: once

- name: gfx.apitrace.enabled
  type: bool
  value: false
  mirror: once

# Nb: we ignore this pref on release and beta.
- name: gfx.blocklist.all
  type: int32_t
  value: 0
  mirror: once

- name: gfx.canvas.accelerated
  type: RelaxedAtomicBool
  value: false
  mirror: always

- name: gfx.canvas.accelerated.cache-items
  type: RelaxedAtomicUint32
  value: 1024
  mirror: always

- name: gfx.canvas.accelerated.cache-size
  type: RelaxedAtomicUint32
  value: 128
  mirror: always

- name: gfx.canvas.accelerated.max-size
  type: RelaxedAtomicInt32
  value: 0
  mirror: always

- name: gfx.canvas.accelerated.min-size
  type: RelaxedAtomicInt32
  value: 128
  mirror: always

- name: gfx.canvas.accelerated.max-surface-size
  type: RelaxedAtomicUint32
  value: 5280
  mirror: always

- name: gfx.canvas.accelerated.shared-page-size
  type: RelaxedAtomicUint32
  value: 1024
  mirror: always

# 0x7fff is the maximum supported xlib surface size and is more than enough for canvases.
- name: gfx.canvas.max-size
  type: RelaxedAtomicInt32
  value: 0x7fff
  mirror: always

- name: gfx.canvas.remote
  type: RelaxedAtomicBool
#if defined(XP_WIN)
  value: true
#else
  value: false
#endif
  mirror: always

- name: gfx.color_management.force_srgb
  type: RelaxedAtomicBool
  value: false
  mirror: always

- name: gfx.color_management.native_srgb
  type: RelaxedAtomicBool
#if defined(XP_MACOSX)
  value: true
#else
  value: false
#endif
  mirror: always

- name: gfx.color_management.enablev4
  type: RelaxedAtomicBool
#if defined(XP_MACOSX) || defined(NIGHTLY_BUILD)
  value: true
#else
  value: false
#endif
  mirror: always

# 0 = Off, 1 = Full, 2 = Tagged Images Only.
# See CMSMode in gfx/thebes/gfxPlatform.h.
- name: gfx.color_management.mode
  type: RelaxedAtomicInt32
  value: 2
  mirror: always

# The zero default here should match QCMS_INTENT_DEFAULT from qcms.h
- name: gfx.color_management.rendering_intent
  type: RelaxedAtomicInt32
  value: 0
  mirror: always

- name: gfx.compositor.clearstate
  type: RelaxedAtomicBool
  value: false
  mirror: always

# Whether GL contexts can be migrated to a different GPU (to match the one the
# OS is using for composition).
#
# 0 = force disable migration
# 1 = use migration where in safe configurations (the default)
# 2 = force enable migration (for testing)
- name: gfx.compositor.gpu-migration
  type: RelaxedAtomicInt32
  value: 1
  mirror: always

- name: gfx.core-animation.tint-opaque
  type: RelaxedAtomicBool
  value: false
  mirror: always

#ifdef XP_MACOSX
  # Create specialized video-only layers for video content, and
  # attempt to isolate video layers in fullscreen windows.
-   name: gfx.core-animation.specialize-video
    type: RelaxedAtomicBool
    value: true
    mirror: always
#endif

#if defined(MOZ_WIDGET_ANDROID)
  # Overrides the glClear color used when the surface origin is not (0, 0)
  # Used for drawing a border around the content.
-   name: gfx.compositor.override.clear-color.r
    type: AtomicFloat
    value: 0.0f
    mirror: always

-   name: gfx.compositor.override.clear-color.g
    type: AtomicFloat
    value: 0.0f
    mirror: always

-   name: gfx.compositor.override.clear-color.b
    type: AtomicFloat
    value: 0.0f
    mirror: always

-   name: gfx.compositor.override.clear-color.a
    type: AtomicFloat
    value: 0.0f
    mirror: always
#endif  # defined(MOZ_WIDGET_ANDROID)

- name: gfx.content.always-paint
  type: RelaxedAtomicBool
  value: false
  mirror: always

# Size in megabytes
- name: gfx.content.skia-font-cache-size
  type: int32_t
  value: 5
  mirror: once

- name: gfx.device-reset.limit
  type: int32_t
  value: 10
  mirror: once

- name: gfx.device-reset.threshold-ms
  type: int32_t
  value: -1
  mirror: once


# Whether to disable the automatic detection and use of direct2d.
- name: gfx.direct2d.disabled
  type: bool
  value: false
  mirror: once

# Whether to attempt to enable Direct2D regardless of automatic detection or
# blacklisting.
- name: gfx.direct2d.force-enabled
  type: bool
  value: false
  mirror: once

# Whether to defer destruction of Direct2D DrawTargets to the paint thread
# when using OMTP.
- name: gfx.direct2d.destroy-dt-on-paintthread
  type: RelaxedAtomicBool
  value: true
  mirror: always

- name: gfx.direct3d11.reuse-decoder-device
  type: RelaxedAtomicInt32
  value: -1
  mirror: always

- name: gfx.direct3d11.allow-keyed-mutex
  type: RelaxedAtomicBool
  value: true
  mirror: always

- name: gfx.direct3d11.use-double-buffering
  type: RelaxedAtomicBool
  value: false
  mirror: always

- name: gfx.direct3d11.enable-debug-layer
  type: bool
  value: false
  mirror: once

- name: gfx.direct3d11.break-on-error
  type: bool
  value: false
  mirror: once

- name: gfx.direct3d11.sleep-on-create-device
  type: int32_t
  value: 0
  mirror: once

# Whether to preserve color bitmap tables in fonts (bypassing OTS).
# Currently these are supported only on platforms where we use Freetype
# to render fonts (Linux/Gtk and Android).
- name: gfx.downloadable_fonts.keep_color_bitmaps
  type: RelaxedAtomicBool
  value: false
  mirror: always

# Whether font sanitization is performed on the main thread or not.
- name: gfx.downloadable_fonts.sanitize_omt
  type: RelaxedAtomicBool
  value: true
  mirror: always

# Whether to validate OpenType variation tables in fonts.
- name: gfx.downloadable_fonts.validate_variation_tables
  type: RelaxedAtomicBool
  value: true
  mirror: always

# Whether OTS validation should be applied to OpenType Layout (OTL) tables.
- name: gfx.downloadable_fonts.otl_validation
  type: RelaxedAtomicBool
  value: @IS_NOT_RELEASE_OR_BETA@
  mirror: always

- name: gfx.draw-color-bars
  type: RelaxedAtomicBool
  value: false
  mirror: always

- name: gfx.e10s.hide-plugins-for-scroll
  type: bool
  value: true
  mirror: once

- name: gfx.e10s.font-list.shared
  type: bool
  value: true
  mirror: once

#if !defined(MOZ_WIDGET_ANDROID)
- name: gfx.egl.prefer-gles.enabled
  type: bool
  value: false
  mirror: once
#endif

# [Windows] Whether registry FontSubstitutes entries are used unconditionally,
# or only if the original font is not available.
#if defined(XP_WIN)
- name: gfx.windows-font-substitutes.always
  type: bool
  value: false
  mirror: once
#endif

- name: gfx.font-list-omt.enabled
  type: bool
#if defined(XP_MACOSX)
  value: true
#else
  value: false
#endif
  mirror: once

# Whether to load fonts (e.g. Twemoji Mozilla) bundled with the application:
#  -1 - Auto behavior based on OS version (currently, disables loading on
#       "low-memory" Android devices)
#   0 - Skip loading any bundled fonts
#   1 - Always load bundled fonts
- name: gfx.bundled-fonts.activate
  type: int32_t
  value: -1
  mirror: once

- name: gfx.font_loader.delay
  type: uint32_t
#if defined(XP_WIN)
  value: 60000
#else
  value: 8000
#endif
  mirror: once

# Disable antialiasing of Ahem, for use in tests.
- name: gfx.font_rendering.ahem_antialias_none
  type: RelaxedAtomicBool
  value: false
  mirror: always

#if defined(XP_MACOSX)
  # Set to true to revert from HarfBuzz AAT shaping to the old Core Text
  # backend.
-   name: gfx.font_rendering.coretext.enabled
    type: RelaxedAtomicBool
    value: false
    mirror: always
#endif

- name: gfx.font_rendering.opentype_svg.enabled
  type: RelaxedAtomicBool
  value: true
  mirror: always
  rust: true

- name: gfx.font_rendering.fallback.async
  type: RelaxedAtomicBool
  value: true
  mirror: always

# The level of logging:
# - 0: no logging;
# - 1: adds errors;
# - 2: adds warnings;
# - 3 or 4: adds debug logging.
# If you set the value to 4, you will also need to set the environment
# variable MOZ_LOG to gfx:4. See mozilla/Logging.h for details.
- name: gfx.logging.level
  type: RelaxedAtomicInt32
  value: mozilla::gfx::LOG_DEFAULT
  mirror: always
  include: mozilla/gfx/LoggingConstants.h

- name: gfx.logging.crash.length
  type: uint32_t
  value: 16
  mirror: once

# The maximums here are quite conservative, we can tighten them if problems show up.
- name: gfx.logging.texture-usage.enabled
  type: bool
  value: false
  mirror: once

- name: gfx.logging.peak-texture-usage.enabled
  type: bool
  value: false
  mirror: once

- name: gfx.logging.slow-frames.enabled
  type: bool
  value: false
  mirror: once

# Use gfxPlatform::MaxAllocSize instead of the pref directly.
- name: gfx.max-alloc-size
  type: int32_t
  value: (int32_t)500000000
  mirror: once
  do_not_use_directly: true

# Use gfxPlatform::MaxTextureSize instead of the pref directly.
- name: gfx.max-texture-size
  type: int32_t
  value: (int32_t)32767
  mirror: once
  do_not_use_directly: true

- name: gfx.offscreencanvas.enabled
  type: RelaxedAtomicBool
  value: false
  mirror: always

- name: gfx.omta.background-color
  type: bool
  value: true
  mirror: always

- name: gfx.partialpresent.force
  type: RelaxedAtomicInt32
  value: 0
  mirror: always

# SwapInterval
- name: gfx.swap-interval.glx
  type: RelaxedAtomicBool
  value: true
  mirror: always

- name: gfx.swap-interval.egl
  type: RelaxedAtomicBool
  mirror: always
#ifdef MOZ_WIDGET_ANDROID
  value: true
#else
  value: false
#endif


# Log severe performance warnings to the error console and profiles.
# This should be use to quickly find which slow paths are used by test cases.
- name: gfx.perf-warnings.enabled
  type: RelaxedAtomicBool
  value: false
  mirror: always

#ifdef MOZ_X11
# Whether to force using GLX over EGL.
- name: gfx.x11-egl.force-disabled
  type: bool
  value: false
  mirror: once

# Whether to force using EGL over GLX.
- name: gfx.x11-egl.force-enabled
  type: bool
  value: false
  mirror: once
#endif

- name: gfx.testing.device-fail
  type: RelaxedAtomicBool
  value: false
  mirror: always

- name: gfx.testing.device-reset
  type: RelaxedAtomicInt32
  value: 0
  mirror: always

- name: gfx.text.disable-aa
  type: bool
  value: false
  mirror: once

- name: gfx.text.subpixel-position.force-enabled
  type: bool
  value: false
  mirror: once

- name: gfx.text.subpixel-position.force-disabled
  type: bool
  value: false
  mirror: once

- name: gfx.use-iosurface-textures
  type: bool
  value: false
  mirror: once

- name: gfx.use-mutex-on-present
  type: bool
  value: false
  mirror: once

- name: gfx.use-ahardwarebuffer-content
  type: bool
  value: false
  mirror: once

# Use SurfaceTextures as preferred backend for TextureClient/Host.
- name: gfx.use-surfacetexture-textures
  type: bool
  value: false
  mirror: once

- name: gfx.vsync.collect-scroll-transforms
  type: RelaxedAtomicBool
  value: false
  mirror: always

- name: gfx.vsync.compositor.unobserve-count
  type: int32_t
  value: 10
  mirror: once

- name: gfx.vsync.force-disable-waitforvblank
  type: RelaxedAtomicBool
  value: false
  mirror: always

# We expose two prefs: gfx.webrender.all and gfx.webrender.enabled.
# The first enables WR+additional features, and the second just enables WR.
# For developer convenience, building with --enable-webrender=true or just
# --enable-webrender will set gfx.webrender.enabled to true by default.
#
# We also have a pref gfx.webrender.all.qualified which is not exposed via
# about:config. That pref enables WR but only on qualified hardware. This is
# the pref we'll eventually flip to deploy WebRender to the target population.
- name: gfx.webrender.all
  type: bool
  value: false
  mirror: once

- name: gfx.webrender.enabled
  type: bool
  value: false
  mirror: once
  do_not_use_directly: true

#ifdef XP_WIN
- name: gfx.webrender.force-angle
  type: bool
  value: true
  mirror: once
#endif

# WebRender is not enabled when there is no GPU process on window when
# WebRender uses ANGLE. It is for avoiding that WebGL and WebRender use ANGLE
# at once. But there is a case that we want to enable WebRender for testing.
#ifdef XP_WIN
- name: gfx.webrender.enabled-no-gpu-process-with-angle-win
  type: bool
  value: true
  mirror: once
#endif

- name: gfx.webrender.blob-images
  type: RelaxedAtomicBool
  value: true
  mirror: always

- name: gfx.webrender.svg-images
  type: RelaxedAtomicBool
  value: false
  mirror: always

- name: gfx.webrender.debug.blob.paint-flashing
  type: RelaxedAtomicBool
  value: false
  mirror: always

- name: gfx.webrender.debug.enable-capture
  type: bool
  value: false
  mirror: once

- name: gfx.webrender.debug.dl.dump-parent
  type: RelaxedAtomicBool
  value: false
  mirror: always

- name: gfx.webrender.debug.dl.dump-content
  type: RelaxedAtomicBool
  value: false
  mirror: always

- name: gfx.webrender.debug.dl.dump-content-serialized
  type: RelaxedAtomicBool
  value: false
  mirror: always

#ifdef MOZ_WIDGET_GTK
- name: gfx.webrender.reject-software-driver
  type: bool
  value: true
  mirror: once
#endif

- name: gfx.webrender.debug.highlight-painted-layers
  type: RelaxedAtomicBool
  value: false
  mirror: always

- name: gfx.webrender.late-scenebuild-threshold
  type: RelaxedAtomicInt32
  value: 4
  mirror: always

- name: gfx.webrender.max-filter-ops-per-chain
  type: RelaxedAtomicUint32
  value: 64
  mirror: always

- name: gfx.webrender.batching.lookback
  type: uint32_t
  value: 10
  mirror: always

- name: gfx.webrender.blob-tile-size
  type: uint32_t
  value: 256
  mirror: always

- name: gfx.webrender.batched-upload-threshold
  type: int32_t
#if defined(MOZ_WIDGET_ANDROID)
  value: 262144
#else
  value: 65536
#endif
  mirror: always

- name: gfx.webrender.compositor
  type: bool
#if defined(XP_WIN) || defined(XP_MACOSX)
  value: true
#else
  value: false
#endif
  mirror: once

- name: gfx.webrender.compositor.force-enabled
  type: bool
  value: false
  mirror: once

- name: gfx.webrender.compositor.max_update_rects
  type: uint32_t
  value: 1
  mirror: once

- name: gfx.webrender.compositor.surface-pool-size
  type: uint32_t
  value: 25
  mirror: once

# Number of damage rects we can give to the compositor for a new frame with
# partial present. This controls whether partial present is used or not.
- name: gfx.webrender.max-partial-present-rects
  type: uint32_t
#if defined(XP_WIN) || defined(MOZ_WIDGET_ANDROID) || defined(MOZ_WIDGET_GTK)
  value: 1
#else
  value: 0
#endif
  mirror: once

# Whether or not we can reuse the buffer contents using the GL buffer age
# extension, if supported by the platform. This requires partial present
# to be used.
- name: gfx.webrender.allow-partial-present-buffer-age
  type: bool
  value: true
  mirror: once

- name: gfx.webrender.enable-gpu-markers
  type: bool
#ifdef DEBUG
  value: true
#else
  value: false
#endif
  mirror: once

- name: gfx.webrender.enable-item-cache
  type: bool
  value: true
  mirror: once

# Whether or not to fallback from WebRender to Software WebRender.
- name: gfx.webrender.fallback.software
  type: bool
  value: true
  mirror: once

#ifdef XP_WIN
  # Whether or not to fallback from WebRender to Software WebRender + D3D11.
-   name: gfx.webrender.fallback.software-d3d11
    type: bool
    value: true
    mirror: once
#endif

# Whether or not fallback to Software WebRender requires the GPU process.
- name: gfx.webrender.fallback.software.requires-gpu-process
  type: bool
  value: false
  mirror: once

- name: gfx.webrender.program-binary-disk
  type: bool
#if defined(XP_WIN) || defined(ANDROID)
  value: true
#else
  value: false
#endif
  mirror: once

- name: gfx.webrender.use-optimized-shaders
  type: bool
  value: true
  mirror: once

- name: gfx.webrender.precache-shaders
  type: bool
  value: false
  mirror: once

# When gl debug message is a high severity message, forwward it to gfx critical
# note.
- name: gfx.webrender.gl-debug-message-critical-note
  type: bool
#if defined(XP_WIN) && defined(NIGHTLY_BUILD)
  value: true
#else
  value: false
#endif
  mirror: once

# Enable printing gl debug messages
- name: gfx.webrender.gl-debug-message-print
  type: bool
  value: false
  mirror: once

#ifdef NIGHTLY_BUILD
  # Keep this pref hidden on non-nightly builds to avoid people accidentally
  # turning it on.
- name: gfx.webrender.panic-on-gl-error
  type: bool
  value: false
  mirror: once
#endif

#ifdef XP_WIN
  # Enables display of performance debugging counters when DirectComposition
  # is used.
  # Performance counters are displayed on the top-right corner of the screen.
-   name: gfx.webrender.debug.dcomp-counter
    type: RelaxedAtomicBool
    value: false
    mirror: always
  # Enables highlighting redraw regions of DCompositionVisual
-   name: gfx.webrender.debug.dcomp-redraw-regions
    type: RelaxedAtomicBool
    value: false
    mirror: always
#endif

#ifdef XP_MACOSX
  # Files show up in $HOME/Desktop/nativelayerdumps-PID/frame-123.html
-   name: gfx.webrender.debug.dump-native-layer-tree-to-file
    type: RelaxedAtomicBool
    value: false
    mirror: always
#endif

- name: gfx.webrender.enable-low-priority-pool
  type: RelaxedAtomicBool
#if defined(ANDROID)
  value: false
#else
  value: true
#endif
  mirror: always

  # Force subpixel anti-aliasing as much as possible, despite performance cost.
- name: gfx.webrender.quality.force-subpixel-aa-where-possible
  type: bool
  value: false
  mirror: always

#ifdef XP_MACOSX
- name: gfx.webrender.enable-client-storage
  type: bool
  value: true
  mirror: once
#endif

 # Width of WebRender tile size
- name: gfx.webrender.picture-tile-width
  type: RelaxedAtomicInt32
  value: 1024
  mirror: always

 # Width of WebRender tile size
- name: gfx.webrender.picture-tile-height
  type: RelaxedAtomicInt32
  value: 512
  mirror: always

# Whether to use EGL robustness or not.
- name: gfx.webrender.prefer-robustness
  type: bool
#if defined(XP_WIN) || defined(MOZ_WIDGET_GTK)
  value: true
#else
  value: false
#endif
  mirror: once

# Whether to use the WebRender software backend
- name: gfx.webrender.software
  type: bool
  value: false
  mirror: once

# Whether to use the D3D11 RenderCompositor when using WebRender software backend
- name: gfx.webrender.software.d3d11
  type: bool
  value: true
  mirror: once

- name: gfx.webrender.software.opengl
  type: bool
#if defined(MOZ_WIDGET_ANDROID)
  value: true
#else
  value: false
#endif
  mirror: once

- name: gfx.webrender.software.d3d11.upload-mode
  type: RelaxedAtomicInt32
  value: 4
  mirror: always

# Whether to force widgets to don't support acceleration to use WebRender
# despite that
- name: gfx.webrender.unaccelerated-widget.force
  type: RelaxedAtomicBool
  value: false
  mirror: always

# Enable a lower quality, but higher performance pinch-zoom mode. Primarily
# for devices with weak GPUs, or when running SWGL.
- name: gfx.webrender.low-quality-pinch-zoom
  type: bool
#if defined(MOZ_WIDGET_ANDROID) && defined(NIGHTLY_BUILD)
  value: true
#else
  value: false
#endif
  mirror: once

# Use vsync events generated by hardware
- name: gfx.work-around-driver-bugs
  type: bool
  value: true
  mirror: once

- name: gfx.ycbcr.accurate-conversion
  type: RelaxedAtomicBool
  value: false
  mirror: always

#---------------------------------------------------------------------------
# Prefs starting with "gl." (OpenGL)
#---------------------------------------------------------------------------

- name: gl.allow-high-power
  type: RelaxedAtomicBool
  value: true
  mirror: always

- name: gl.ignore-dx-interop2-blacklist
  type: RelaxedAtomicBool
  value: false
  mirror: always

- name: gl.use-tls-is-current
  type: RelaxedAtomicInt32
  value: 0
  mirror: always

#---------------------------------------------------------------------------
# Prefs starting with "html5."
#---------------------------------------------------------------------------

# Turn HTML:inert on or off.
- name: html5.inert.enabled
  type: bool
  value: false
  mirror: always

# Toggle which thread the HTML5 parser uses for stream parsing.
- name: html5.offmainthread
  type: bool
  value: true
  mirror: always

# Time in milliseconds between the time a network buffer is seen and the timer
# firing when the timer hasn't fired previously in this parse in the
# off-the-main-thread HTML5 parser.
- name: html5.flushtimer.initialdelay
  type: RelaxedAtomicInt32
  value: 16
  mirror: always

# Time in milliseconds between the time a network buffer is seen and the timer
# firing when the timer has already fired previously in this parse.
- name: html5.flushtimer.subsequentdelay
  type: RelaxedAtomicInt32
  value: 16
  mirror: always

#---------------------------------------------------------------------------
# Prefs starting with "idle_period."
#---------------------------------------------------------------------------

- name: idle_period.min
  type: uint32_t
  value: 3
  mirror: always

- name: idle_period.during_page_load.min
  type: uint32_t
  value: 12
  mirror: always

- name: idle_period.cross_process_scheduling
  type: RelaxedAtomicBool
  value: true
  mirror: always

#---------------------------------------------------------------------------
# Prefs starting with "image."
#---------------------------------------------------------------------------

# The maximum size (in kB) that the aggregate frames of an animation can use
# before it starts to discard already displayed frames and redecode them as
# necessary.
- name: image.animated.decode-on-demand.threshold-kb
  type: RelaxedAtomicUint32
  value: 20*1024
  mirror: always

# The minimum number of frames we want to have buffered ahead of an
# animation's currently displayed frame.
- name: image.animated.decode-on-demand.batch-size
  type: RelaxedAtomicUint32
  value: 6
  mirror: always

# Whether we should recycle already displayed frames instead of discarding
# them. This saves on the allocation itself, and may be able to reuse the
# contents as well. Only applies if generating full frames.
- name: image.animated.decode-on-demand.recycle
  type: bool
  value: true
  mirror: once

# Resume an animated image from the last displayed frame rather than
# advancing when out of view.
- name: image.animated.resume-from-last-displayed
  type: RelaxedAtomicBool
  value: true
  mirror: always

# Maximum number of surfaces for an image before entering "factor of 2" mode.
# This in addition to the number of "native" sizes of an image. A native size
# is a size for which we can decode a frame without up or downscaling. Most
# images only have 1, but some (i.e. ICOs) may have multiple frames for the
# same data at different sizes.
- name: image.cache.factor2.threshold-surfaces
  type: RelaxedAtomicInt32
  value: 4
  mirror: always

# Maximum size of a surface in KB we are willing to produce when rasterizing
# an SVG.
- name: image.cache.max-rasterized-svg-threshold-kb
  type: RelaxedAtomicInt32
  value: 200*1024
  mirror: always

# The maximum size, in bytes, of the decoded images we cache.
- name: image.cache.size
  type: int32_t
  value: 5*1024*1024
  mirror: once

# A weight, from 0-1000, to place on time when comparing to size.
# Size is given a weight of 1000 - timeweight.
- name: image.cache.timeweight
  type: int32_t
  value: 500
  mirror: once

# Decode all images automatically on load, ignoring our normal heuristics.
- name: image.decode-immediately.enabled
  type: RelaxedAtomicBool
  value: false
  mirror: always

# Whether we attempt to downscale images during decoding.
- name: image.downscale-during-decode.enabled
  type: RelaxedAtomicBool
  value: true
  mirror: always

# Whether we use EXIF metadata for image density.
- name: image.exif-density-correction.enabled
  type: RelaxedAtomicBool
  value: true
  mirror: always

# Whether EXIF density metadata is sanity checked against PixelXDimension and PixelYDimension
- name: image.exif-density-correction.sanity-check.enabled
  type: RelaxedAtomicBool
  value: true
  mirror: always

# The threshold for inferring that changes to an <img> element's |src|
# attribute by JavaScript represent an animation, in milliseconds. If the |src|
# attribute is changing more frequently than this value, then we enter a
# special "animation mode" which is designed to eliminate flicker. Set to 0 to
# disable.
- name: image.infer-src-animation.threshold-ms
  type: RelaxedAtomicUint32
  value: 2000
  mirror: always

# Whether the network request priority should be adjusted according
# the layout and view frame position of each particular image.
- name: image.layout_network_priority
  type: RelaxedAtomicBool
  value: true
  mirror: always

# Chunk size for calls to the image decoders.
- name: image.mem.decode_bytes_at_a_time
  type: uint32_t
  value: 16384
  mirror: once

# Discards inactive image frames and re-decodes them on demand from
# compressed data.
- name: image.mem.discardable
  type: RelaxedAtomicBool
  value: true
  mirror: always

# Discards inactive image frames of _animated_ images and re-decodes them on
# demand from compressed data. Has no effect if image.mem.discardable is false.
- name: image.mem.animated.discardable
  type: bool
  value: true
  mirror: once

# Whether the heap should be used for frames from animated images. On Android,
# volatile memory keeps file handles open for each buffer.
- name: image.mem.animated.use_heap
  type: RelaxedAtomicBool
  value: @IS_ANDROID@
  mirror: always

# Enable extra information for debugging in the image memory reports.
- name: image.mem.debug-reporting
  type: RelaxedAtomicBool
  value: false
  mirror: always

# Decodes images into shared memory to allow direct use in separate
# rendering processes. Only applicable with WebRender.
- name: image.mem.shared
  type: RelaxedAtomicBool
  value: true
  mirror: always

# Force unmapping of unused shared surfaces after a timeout period or when we
# encounter virtual memory pressure. By default this is only enabled on 32-bit
# Firefox.
- name: image.mem.shared.unmap.force-enabled
  type: bool
  value: false
  mirror: once

# Minimum timeout to unmap shared surfaces since they have been last used,
# in milliseconds.
- name: image.mem.shared.unmap.min_expiration_ms
  type: uint32_t
  value: 60*1000
  mirror: once

# Mininum size for shared surfaces to consider unmapping, in kilobytes.
- name: image.mem.shared.unmap.min_threshold_kb
  type: uint32_t
  value: 100
  mirror: once

# How much of the data in the surface cache is discarded when we get a memory
# pressure notification, as a fraction. The discard factor is interpreted as a
# reciprocal, so a discard factor of 1 means to discard everything in the
# surface cache on memory pressure, a discard factor of 2 means to discard half
# of the data, and so forth. The default should be a good balance for desktop
# and laptop systems, where we never discard visible images.
- name: image.mem.surfacecache.discard_factor
  type: uint32_t
  value: 1
  mirror: once

# Maximum size for the surface cache, in kilobytes.
- name: image.mem.surfacecache.max_size_kb
  type: uint32_t
  value: 2024 * 1024
  mirror: once

# Minimum timeout for expiring unused images from the surface cache, in
# milliseconds. This controls how long we store cached temporary surfaces.
- name: image.mem.surfacecache.min_expiration_ms
  type: uint32_t
  value: 60*1000
  mirror: once

# The surface cache's size, within the constraints of the maximum size set
# above, is determined as a fraction of main memory size. The size factor is
# interpreted as a reciprocal, so a size factor of 4 means to use no more than
# 1/4 of main memory.  The default should be a good balance for most systems.
- name: image.mem.surfacecache.size_factor
  type: uint32_t
  value: 4
  mirror: once

# Minimum buffer size in KB before using volatile memory over the heap.
- name: image.mem.volatile.min_threshold_kb
  type: RelaxedAtomicInt32
#if defined(ANDROID)
  # On Android, volatile memory keeps file handles open for each buffer.
  value: 100
#else
  value: -1
#endif
  mirror: always

# How long in ms before we should start shutting down idle decoder threads.
- name: image.multithreaded_decoding.idle_timeout
  type: int32_t
  value: 600000
  mirror: once

# How many threads we'll use for multithreaded decoding. If < 0, will be
# automatically determined based on the system's number of cores.
- name: image.multithreaded_decoding.limit
  type: int32_t
  value: -1
  mirror: once

# Whether we record SVG images as blobs or not.
- name: image.svg.blob-image
  type: RelaxedAtomicBool
  value: false
  mirror: always

# Whether we attempt to decode WebP images or not.
- name: image.webp.enabled
  type: RelaxedAtomicBool
  value: true
  mirror: always

# Whether we attempt to decode AVIF images or not.
- name: image.avif.enabled
  type: RelaxedAtomicBool
#if defined(MOZ_AV1)
  value: true
#else
  value: false
#endif
  mirror: always

# How strict we are in accepting/rejecting AVIF inputs according to whether they
# conform to the specification
# 0 = Permissive: accept whatever we can simply, unambiguously interpret
# 1 = Normal: reject violations of "shall" specification directives
# 2 = Strict: reject violations of "should" specification directives
- name: image.avif.compliance_strictness
  type: RelaxedAtomicInt32
  value: 1
  mirror: always

# Whether we apply container-level transforms like mirroring and rotation
- name: image.avif.apply_transforms
  type: RelaxedAtomicBool
  value: true
  mirror: always

# Whether we use dav1d (true) or libaom (false) to decode AVIF image
- name: image.avif.use-dav1d
  type: RelaxedAtomicBool
  value: true
  mirror: always

# Whether we attempt to decode JXL images or not.
- name: image.jxl.enabled
  type: RelaxedAtomicBool
  value: false
  mirror: always

#---------------------------------------------------------------------------
# Prefs starting with "intl."
#---------------------------------------------------------------------------

# If true, dispatch the keydown and keyup events on any web apps even during
# composition.
- name: intl.ime.hack.on_any_apps.fire_key_events_for_composition
  type: bool
  value: @IS_ANDROID@
  mirror: always

# Android-specific pref to control if keydown and keyup events are fired even
# during composition.  Note that those prefs are ignored if
# dom.keyboardevent.dispatch_during_composition is false.
- name: intl.ime.hack.on_ime_unaware_apps.fire_key_events_for_composition
  type: bool
# If true and intl.ime.hack.on_any_apps.fire_key_events_for_composition is
# false, dispatch the keydown and keyup events only on IME-unaware web apps.
# So, this supports web apps which listen to only keydown or keyup events
# to get a change to do something at every text input.
  value: @IS_ANDROID@
  mirror: always

#ifdef XP_WIN
  # If true, automatically extend selection to cluster boundaries when
  # TSF/TIP requests to select from/by middle of a cluster.
-   name: intl.tsf.hack.extend_setting_selection_range_to_cluster_boundaries
    type: bool
    value: @IS_NOT_EARLY_BETA_OR_EARLIER@
    mirror: always

#if defined(ENABLE_TESTS)
  # If true, NS_GetComplexLineBreaks compares the line breaks produced in the
  # content process using the Uniscribe line breaker, with those from a
  # brokered call to the parent.
-   name: intl.compare_against_brokered_complex_line_breaks
    type: bool
    value: false
    mirror: always
#endif
#endif

# If you use legacy Chinese IME which puts an ideographic space to composition
# string as placeholder, this pref might be useful.  If this is true and when
# web contents forcibly commits composition (e.g., moving focus), the
# ideographic space will be ignored (i.e., commits with empty string).
- name: intl.ime.remove_placeholder_character_at_commit
  type: bool
  value: false
  mirror: always

#if defined(XP_MACOSX) || defined(MOZ_WIDGET_GTK)
# Whether text input without keyboard press nor IME composition should cause a
# set of composition events or not.  E.g., when you use Emoji picker on macOS,
# it inserts an Emoji character directly.  If set to true, `compositionstart`,
# `compositionupdate` and `compositionend` events will be fired, and the
# correspnding `beforeinput` events are not cancelable.  Otherwise, if set to
# false, any user input events are not exposed to web apps but only
# `beforeinput` event is fired as "insert text" as a cancelable event.
- name: intl.ime.use_composition_events_for_insert_text
  type: bool
  value: false
  mirror: always
#endif

#---------------------------------------------------------------------------
# Prefs starting with "javascript."
#
# NOTE: SpiderMonkey starts up before `mirror: once` preferences are sealed and
#       we cannot use them (Bug 1698311). Instead, we use `mirror: always`
#       prefs but mark as `do_not_use_directly` and `LoadStartupJSPrefs` will
#       mirror them into SpiderMonkey.
#---------------------------------------------------------------------------

# The JavaScript JIT compilers. These are read once on startup so a browser may
# need to be restarted if toggling them. In general each subsequent JIT depends
# on the ones before it being enabled.
- name: javascript.options.blinterp
  type: bool
  value: true
  mirror: always  # LoadStartupJSPrefs
  do_not_use_directly: true

- name: javascript.options.baselinejit
  type: bool
  value: true
  mirror: always  # LoadStartupJSPrefs
  do_not_use_directly: true

- name: javascript.options.ion
  type: bool
  value: true
  mirror: always  # LoadStartupJSPrefs
  do_not_use_directly: true

# The irregexp JIT for regex evaluation.
- name: javascript.options.native_regexp
  type: bool
  value: true
  mirror: always  # LoadStartupJSPrefs
  do_not_use_directly: true

# "Warm-up" thresholds at which we attempt to compile a script/function with
# the next JIT tier.
#
# NOTE: These must match JitOptions defaults.
- name: javascript.options.blinterp.threshold
  type: int32_t
  value: 10
  mirror: always  # LoadStartupJSPrefs
  do_not_use_directly: true

- name: javascript.options.baselinejit.threshold
  type: int32_t
  value: 100
  mirror: always  # LoadStartupJSPrefs
  do_not_use_directly: true

- name: javascript.options.ion.threshold
  type: int32_t
  value: 1500
  mirror: always  # LoadStartupJSPrefs
  do_not_use_directly: true

# Enable off-main-thread Warp compilation.
- name: javascript.options.ion.offthread_compilation
  type: bool
  value: true
  mirror: always  # LoadStartupJSPrefs
  do_not_use_directly: true

#ifdef DEBUG
  # Enable extra correctness checks in the JITs that are slow and only available
  # in debug builds.
-   name: javascript.options.jit.full_debug_checks
    type: bool
    value: false
    mirror: always  # LoadStartupJSPrefs
    do_not_use_directly: true
#endif

# Heuristic threshold for Warp/Ion to decide that too many bailouts are
# happening and an IonScript should be discarded.
#
# NOTE: This must match JitOptions defaults.
- name: javascript.options.ion.frequent_bailout_threshold
  type: int32_t
  value: 10
  mirror: always  # LoadStartupJSPrefs
  do_not_use_directly: true

# A threshold for Warp to decide whether a function can be inlined.
# If the size of a function is smaller than this threshold, then it
# may be inlined.
#
# NOTE: These must match JitOptions defaults.
- name: javascript.options.inlining_bytecode_max_length
  type: uint32_t
  value: 130
  mirror: always
  do_not_use_directly: true

- name: javascript.options.compact_on_user_inactive
  type: bool
  value: true
  mirror: always

# The default amount of time to wait from the user being idle to starting a
# shrinking GC. Measured in milliseconds.
- name: javascript.options.compact_on_user_inactive_delay
  type: uint32_t
#ifdef NIGHTLY_BUILD
  value: 15000
#else
  value: 300000
#endif
  mirror: always

# Use better error message when accessing property of null or undefined.
- name: javascript.options.property_error_message_fix
  type: bool
  value: @IS_NIGHTLY_OR_DEV_EDITION@
  mirror: always

# Support for weak references in JavaScript (WeakRef and FinalizationRegistry).
- name: javascript.options.weakrefs
  type: bool
  value: true
  mirror: always

# Whether to expose the FinalizationRegistry.prototype.cleanupSome method.
- name: javascript.options.experimental.weakrefs.expose_cleanupSome
  type: bool
  value: false
  mirror: always

#ifdef NIGHTLY_BUILD
  # Experimental support for Iterator Helpers in JavaScript.
-   name: javascript.options.experimental.iterator_helpers
    type: bool
    value: false
    mirror: always
#endif  // NIGHTLY_BUILD

# Experimental support for class static blocks in JavaScript.
-   name: javascript.options.experimental.class_static_blocks
    type: bool
    value: true
    mirror: always

#ifdef NIGHTLY_BUILD
  # Experimental support for Import Assertions in JavaScript.
-   name: javascript.options.experimental.import_assertions
    type: bool
    value: false
    mirror: always
#endif  // NIGHTLY_BUILD

  # Support for Private Fields in JavaScript.
- name: javascript.options.experimental.private_fields
  type: bool
  value: true
  mirror: always

  # Experimental support for Private Methods in JavaScript.
- name: javascript.options.experimental.private_methods
  type: bool
  value: true
  mirror: always

  # Experimental support for the ergonomic brand check proposal.
- name: javascript.options.experimental.ergonomic_brand_checks
  type: bool
  value: true
  mirror: always

  # Experimental support for change-array-by-copy methods
- name: javascript.options.experimental.enable_change_array_by_copy
  type: bool
  value: false
  mirror: always

#if defined(ENABLE_NEW_SET_METHODS)
  # Experimental support for New Set methods
- name: javascript.options.experimental.enable_new_set_methods
  type: bool
  value: false
  mirror: always
#endif

  # Experimental support for Top-level Await in JavaScript.
-   name: javascript.options.experimental.top_level_await
    type: bool
    value: true
    mirror: always

- name: javascript.options.wasm_caching
  type: bool
  value: @IS_NIGHTLY_BUILD@
  mirror: always

# The amount of time we wait between a request to GC (due to leaving a page) and doing the actual GC, in ms.
- name: javascript.options.gc_delay
  type: uint32_t
  value: 4000
  mirror: always

# The amount of time we wait from the first request to GC to actually doing the first GC, in ms.
- name: javascript.options.gc_delay.first
  type: uint32_t
  value: 10000
  mirror: always

# After doing a zonal GC, wait this much time (in ms) and then do a full GC,
# unless one is already pending.
- name: javascript.options.gc_delay.full
  type: uint32_t
  value: 60000
  mirror: always

# Maximum amount of time that should elapse between incremental GC slices, in ms.
- name: javascript.options.gc_delay.interslice
  type: uint32_t
  value: 100
  mirror: always

# nsJSEnvironmentObserver observes the memory-pressure notifications and
# forces a garbage collection and cycle collection when it happens, if the
# appropriate pref is set.
- name: javascript.options.gc_on_memory_pressure
  type: bool
  # Disable the JS engine's GC on memory pressure, since we do one in the
  # mobile browser (bug 669346).
  # XXX: this value possibly should be changed, or the pref removed entirely.
  #      See bug 1450787.
  value: @IS_NOT_ANDROID@
  mirror: always

# We allow at most MIN(max, MAX(NUM_CPUS / cpu_divisor, 1)) concurrent GCs
# between processes
- name: javascript.options.concurrent_multiprocess_gcs.cpu_divisor
  type: RelaxedAtomicUint32
  value: 4
  mirror: always

# See 'cpu_divisor' above, 0 means UINT_32_MAX.
- name: javascript.options.concurrent_multiprocess_gcs.max
  type: RelaxedAtomicUint32
  value: 0
  mirror: always

- name: javascript.options.mem.log
  type: bool
  value: false
  mirror: always

- name: javascript.options.mem.notify
  type: bool
  value: false
  mirror: always

# Whether the Parent process allocates and shares memory with all content
# processes. This is mirrored once, as the parent process will do this
# allocation early on.
- name: javascript.options.self_hosted.use_shared_memory
  type: bool
  value: true
  mirror: always  # LoadStartupJSPrefs
  do_not_use_directly: true

# Streams API.
- name: javascript.options.streams
  type: RelaxedAtomicBool
  value: true
  mirror: always

# Writable Streams API.  (The pref above must also be set to expose this.)
#
# Writable streams are still EXTRAORDINARILY BETA and it is well-known that
# things are likely pretty broken if you poke much at all, so if you flip this
# preference, don't report bugs against it just yet.
- name: javascript.options.writable_streams
  type: RelaxedAtomicBool
  value: false
  mirror: always

- name: javascript.options.main_thread_stack_quota_cap
  type: uint32_t
#if defined(MOZ_ASAN)
  value: 6 * 1024 * 1024
#else
  value: 2 * 1024 * 1024
#endif
  mirror: always

- name: javascript.options.wasm_optimizingjit
  type: bool
  value: true
  mirror: always

#if defined(ENABLE_WASM_SIMD)
-   name: javascript.options.wasm_simd
    type: bool
    value: true
    mirror: always
#endif  // defined(ENABLE_WASM_SIMD)

#if defined(ENABLE_WASM_RELAXED_SIMD)
-   name: javascript.options.wasm_relaxed_simd
    type: bool
    value: false
    mirror: always
#endif  // defined(ENABLE_WASM_RELAXED_SIMD)

#if defined(ENABLE_WASM_MOZ_INTGEMM)
-   name: javascript.options.wasm_moz_intgemm
    type: bool
    value: @IS_NIGHTLY_BUILD@
    mirror: always
#endif  // defined(ENABLE_WASM_MOZ_INTGEMM)

#if defined(ENABLE_WASM_EXTENDED_CONST)
-   name: javascript.options.wasm_extended_const
    type: bool
    value: @IS_NIGHTLY_BUILD@
    mirror: always
#endif  // defined(ENABLE_WASM_EXTENDED_CONST)

#if defined(ENABLE_WASM_EXCEPTIONS)
-   name: javascript.options.wasm_exceptions
    type: bool
    value: false
    mirror: always
#endif // defined(ENABLE_WASM_EXCEPTIONS)

#if defined(ENABLE_WASM_FUNCTION_REFERENCES)
-   name: javascript.options.wasm_function_references
    type: bool
    value: false
    mirror: always
#endif // defined(ENABLE_WASM_FUNCTION_REFERENCES)

#if defined(ENABLE_WASM_GC)
-   name: javascript.options.wasm_gc
    type: bool
    value: false
    mirror: always
#endif // defined(ENABLE_WASM_GC)

#if defined(ENABLE_WASM_SIMD_WORMHOLE) && defined(EARLY_BETA_OR_EARLIER)
  # This is x64-only and it would break unified macOS builds if
  # it were in all.js.  The feature rides the trains but not the
  # pref to control it; in late beta and release, it is only
  # available to privileged content.
-   name: javascript.options.wasm_simd_wormhole
    type: bool
    value: false
    mirror: always
#endif

#if defined(ENABLE_WASM_MEMORY64)
-   name: javascript.options.wasm_memory64
    type: bool
    value: @IS_NIGHTLY_BUILD@
    mirror: always
#endif  // defined(ENABLE_WASM_MEMORY64)

# Support for ArrayBuffers larger than 2 GB on 64-bit systems
- name: javascript.options.large_arraybuffers
  type: bool
  value: true
  mirror: always  # LoadStartupJSPrefs
  do_not_use_directly: true

# Support for pretenuring allocations based on their allocation site.
- name: javascript.options.site_based_pretenuring
  type: bool
  value: true
  mirror: always  # LoadStartupJSPrefs
  do_not_use_directly: true

#if !defined(JS_CODEGEN_MIPS32) && !defined(JS_CODEGEN_MIPS64)
  # Spectre security vulnerability mitigations for the JS JITs.
  #
  # NOTE: The MIPS backends do not support these mitigations (and generally
  #       do not need them). In that case, leave the pref unlisted with its
  #       default value of false.
-   name: javascript.options.spectre.index_masking
    type: bool
    value: true
    mirror: always  # LoadStartupJSPrefs
    do_not_use_directly: true

-   name: javascript.options.spectre.object_mitigations
    type: bool
    value: true
    mirror: always  # LoadStartupJSPrefs
    do_not_use_directly: true

-   name: javascript.options.spectre.string_mitigations
    type: bool
    value: true
    mirror: always  # LoadStartupJSPrefs
    do_not_use_directly: true

-   name: javascript.options.spectre.value_masking
    type: bool
    value: true
    mirror: always  # LoadStartupJSPrefs
    do_not_use_directly: true

-   name: javascript.options.spectre.jit_to_cxx_calls
    type: bool
    value: true
    mirror: always  # LoadStartupJSPrefs
    do_not_use_directly: true
#endif  // !defined(JS_CODEGEN_MIPSXX)

# Whether to use the XPCOM thread pool for JS helper tasks.
- name: javascript.options.external_thread_pool
  type: bool
  value: true
  mirror: always
  do_not_use_directly: true

# Whether to use fdlibm for Math.sin, Math.cos, and Math.tan. When
# privacy.resistFingerprinting is true, this pref is ignored and fdlibm is used
# anyway.
- name: javascript.options.use_fdlibm_for_sin_cos_tan
  type: bool
  value: false
  mirror: always

#---------------------------------------------------------------------------
# Prefs starting with "layers."
#---------------------------------------------------------------------------

# Whether to disable acceleration for all widgets.
- name: layers.acceleration.disabled
  type: bool
  value: false
  mirror: once
  do_not_use_directly: true
# Instead, use gfxConfig::IsEnabled(Feature::HW_COMPOSITING).

# Whether to force acceleration on, ignoring blacklists.

# bug 838603 -- on Android, accidentally blacklisting OpenGL layers
# means a startup crash for everyone.
# Temporarily force-enable GL compositing.  This is default-disabled
# deep within the bowels of the widgetry system.  Remove me when GL
# compositing isn't default disabled in widget/android.
- name: layers.acceleration.force-enabled
  type: bool
  value: @IS_ANDROID@
  mirror: once
  do_not_use_directly: true

# Whether we allow AMD switchable graphics.
- name: layers.amd-switchable-gfx.enabled
  type: bool
  value: true
  mirror: once

# Whether to use async panning and zooming.
- name: layers.async-pan-zoom.enabled
  type: bool
  value: true
  mirror: once
  do_not_use_directly: true

- name: layers.child-process-shutdown
  type: RelaxedAtomicBool
  value: true
  mirror: always

- name: layers.d3d11.force-warp
  type: bool
  value: false
  mirror: once

- name: layers.d3d11.enable-blacklist
  type: bool
  value: true
  mirror: once

# Enable DEAA antialiasing for transformed layers in the compositor.
- name: layers.deaa.enabled
  type: RelaxedAtomicBool
#if defined(MOZ_WIDGET_ANDROID)
  value: false
#else
  value: true
#endif
  mirror: always

# Force all possible layers to be always active layers.
- name: layers.force-active
  type: bool
  value: false
  mirror: always

- name: layers.force-shmem-tiles
  type: bool
  value: false
  mirror: once

- name: layers.draw-mask-debug
  type: RelaxedAtomicBool
  value: false
  mirror: always

- name: layers.force-synchronous-resize
  type: RelaxedAtomicBool
#ifdef MOZ_WAYLAND
  # We want to control it by nsWindow::SynchronouslyRepaintOnResize() on Linux/Wayland.
  value: false
#else
  value: true
#endif
  mirror: always

- name: layers.gpu-process.allow-software
  type: bool
#if defined(XP_WIN)
  value: true
#else
  value: false
#endif
  mirror: once

- name: layers.gpu-process.enabled
  type: bool
#if defined(XP_WIN)
  value: true
#else
  value: false
#endif
  mirror: once

- name: layers.gpu-process.force-enabled
  type: bool
  value: false
  mirror: once

- name: layers.gpu-process.ipc_reply_timeout_ms
  type: int32_t
  value: 10000
  mirror: once

# How many unstable GPU process restarts we allow for a given configuration.
- name: layers.gpu-process.max_restarts
  type: RelaxedAtomicInt32
#if defined(XP_WIN) || defined(MOZ_WIDGET_GTK)
  #if defined(NIGHTLY_BUILD)
  value: 6
  #else
  value: 3
  #endif
#else
  value: 1
#endif
  mirror: always

# How many frames we must render before declaring the GPU process stable, and
# allow restarts without it counting against our maximum restarts.
- name: layers.gpu-process.stable.frame-threshold
  type: RelaxedAtomicUint32
  value: 10
  mirror: always

# How many milliseconds the GPU process must have lived before we accept that
# it is stable, and allow restarts without it counting against our maximum
# restarts.
- name: layers.gpu-process.stable.min-uptime-ms
  type: RelaxedAtomicInt32
  value: 4 * 60000
  mirror: always

# Note: This pref will only be used if it is less than layers.gpu-process.max_restarts.
- name: layers.gpu-process.max_restarts_with_decoder
  type: RelaxedAtomicInt32
  value: 0
  mirror: always

- name: layers.gpu-process.startup_timeout_ms
  type: int32_t
  value: 5000
  mirror: once

- name: layers.gpu-process.crash-also-crashes-browser
  type: bool
  value: false
  mirror: always

- name: layers.low-precision-buffer
  type: RelaxedAtomicBool
  value: false
  mirror: always

- name: layers.low-precision-resolution
  type: AtomicFloat
  value: 0.25f
  mirror: always

# Whether to animate simple opacity and transforms on the compositor.
- name: layers.offmainthreadcomposition.async-animations
  type: bool
  value: true
  mirror: always

# Whether to log information about off main thread animations to stderr.
- name: layers.offmainthreadcomposition.log-animations
  type: bool
  value: false
  mirror: always

- name: layers.offmainthreadcomposition.force-disabled
  type: bool
  value: false
  mirror: once

# Compositor target frame rate. NOTE: If vsync is enabled the compositor
# frame rate will still be capped.
# -1 -> default (match layout.frame_rate or 60 FPS)
# 0  -> full-tilt mode: Recomposite even if not transaction occured.
- name: layers.offmainthreadcomposition.frame-rate
  type: RelaxedAtomicInt32
  value: -1
  mirror: always

#ifdef XP_WIN
-   name: layers.prefer-opengl
    type: bool
    value: false
    mirror: once
#endif

# Copy-on-write canvas.
- name: layers.shared-buffer-provider.enabled
  type: RelaxedAtomicBool
  value: true
  mirror: always

- name: layers.recycle-allocator-rdd
  type: bool
  value: true
  mirror: once

- name: layers.iosurfaceimage.recycle-limit
  type: RelaxedAtomicUint32
  value: 15
  mirror: always

- name: layers.iosurfaceimage.use-nv12
  type: bool
  value: true
  mirror: once

#---------------------------------------------------------------------------
# Prefs starting with "layout."
#---------------------------------------------------------------------------

# Debug-only pref to force enable the AccessibleCaret. If you want to
# control AccessibleCaret by mouse, you'll need to set
# "layout.accessiblecaret.hide_carets_for_mouse_input" to false.
- name: layout.accessiblecaret.enabled
  type: bool
  value: false
  mirror: always

# Enable the accessible caret on platforms/devices
# that we detect have touch support. Note that this pref is an
# additional way to enable the accessible carets, rather than
# overriding the layout.accessiblecaret.enabled pref.
- name: layout.accessiblecaret.enabled_on_touch
  type: bool
  value: true
  mirror: always

# By default, carets become tilt only when they are overlapping.
- name: layout.accessiblecaret.always_tilt
  type: bool
  value: false
  mirror: always

# Show caret in cursor mode when long tapping on an empty content. This
# also changes the default update behavior in cursor mode, which is based
# on the emptiness of the content, into something more heuristic. See
# AccessibleCaretManager::UpdateCaretsForCursorMode() for the details.
- name: layout.accessiblecaret.caret_shown_when_long_tapping_on_empty_content
  type: bool
  value: false
  mirror: always

# 0 = by default, always hide carets for selection changes due to JS calls.
# 1 = update any visible carets for selection changes due to JS calls,
#     but don't show carets if carets are hidden.
# 2 = always show carets for selection changes due to JS calls.
- name: layout.accessiblecaret.script_change_update_mode
  type: int32_t
  value: 0
  mirror: always

# Allow one caret to be dragged across the other caret without any limitation.
# This matches the built-in convention for all desktop platforms.
- name: layout.accessiblecaret.allow_dragging_across_other_caret
  type: bool
  value: true
  mirror: always

# Optionally provide haptic feedback on long-press selection events.
- name: layout.accessiblecaret.hapticfeedback
  type: bool
  value: false
  mirror: always

# Smart phone-number selection on long-press is not enabled by default.
- name: layout.accessiblecaret.extend_selection_for_phone_number
  type: bool
  value: false
  mirror: always

# Keep the accessible carets hidden when the user is using mouse input (as
# opposed to touch/pen/etc.).
- name: layout.accessiblecaret.hide_carets_for_mouse_input
  type: bool
  value: true
  mirror: always

# CSS attributes (width, height, margin-left) of the AccessibleCaret in CSS
# pixels.
- name: layout.accessiblecaret.width
  type: float
  value: 34.0f
  mirror: always

- name: layout.accessiblecaret.height
  type: float
  value: 36.0f
  mirror: always

- name: layout.accessiblecaret.margin-left
  type: float
  value: -18.5f
  mirror: always

- name: layout.accessiblecaret.transition-duration
  type: float
  value: 250.0f
  mirror: always

# Simulate long tap events to select words. Mainly used in manual testing
# with mouse.
- name: layout.accessiblecaret.use_long_tap_injector
  type: bool
  value: false
  mirror: always

# One of several prefs affecting the maximum area to pre-render when animating
# a large element on the compositor.
# This pref enables transform (and transform like properties) animations on a
# large element run on the compositor with rendering partial area of the
# element on the main thread instead of rendering the whole area.  Once the
# animation tried to composite out of the partial rendered area, the animation
# is rendered again with the latest visible partial area.
- name: layout.animation.prerender.partial
  type: RelaxedAtomicBool
  value: @IS_NIGHTLY_BUILD@
  mirror: always

# One of several prefs affecting the maximum area to pre-render when animating
# a large element on the compositor.
# This value is applied to both x and y axes and a perfect square contructed
# by the greater axis value which will be capped by the absolute limits is used
# for the partial pre-render area.
- name: layout.animation.prerender.viewport-ratio-limit
  type: AtomicFloat
  value: 1.125f
  mirror: always

# One of several prefs affecting the maximum area to pre-render when animating
# a large element on the compositor.
- name: layout.animation.prerender.absolute-limit-x
  type: RelaxedAtomicUint32
  value: 4096
  mirror: always

# One of several prefs affecting the maximum area to pre-render when animating
# a large element on the compositor.
- name: layout.animation.prerender.absolute-limit-y
  type: RelaxedAtomicUint32
  value: 4096
  mirror: always

# Test-only pref, if this is true, partial pre-rendered transform animations
# get stuck when it reaches to the pre-rendered boundaries and the pre-render
# region is never updated.
- name: layout.animation.prerender.partial.jank
  type: RelaxedAtomicBool
  value: false
  mirror: always

# Whether non-standard caption-side values are enabled
- name: layout.css.caption-side-non-standard.enabled
  type: RelaxedAtomicBool
  value: false
  mirror: always
  rust: true

# Whether @layer is enabled
- name: layout.css.cascade-layers.enabled
  type: RelaxedAtomicBool
  value: @IS_NIGHTLY_BUILD@
  mirror: always
  rust: true

# Whether Constructable Stylesheets are enabled in script.
- name: layout.css.constructable-stylesheets.enabled
  type: bool
  value: false
  mirror: always

# Whether trigonometric constants and functions are enabled in calc().
- name: layout.css.trig.enabled
  type: RelaxedAtomicBool
  value: false
  mirror: always
  rust: true

# Should we look for counter ancestor scopes first?
- name: layout.css.counter-ancestor-scope.enabled
  type: bool
  value: true
  mirror: always

# Whether we get notified of history queries for visited even if unvisited.
- name: layout.css.notify-of-unvisited
  type: RelaxedAtomicBool
  value: true
  mirror: always

# Whether we always restyle / repaint as a result of a visited query
- name: layout.css.always-repaint-on-unvisited
  type: RelaxedAtomicBool
  value: true
  mirror: always

# Make `zoom` a `transform` + `transform-origin` alias.
- name: layout.css.zoom-transform-hack.enabled
  type: RelaxedAtomicBool
  value: false
  mirror: always
  rust: true

# Whether the `:-moz-lwtheme` pseudo-class is exposed to content.
- name: layout.css.moz-lwtheme.content.enabled
  type: RelaxedAtomicBool
  value: false
  mirror: always
  rust: true

# Whether the `:-moz-locale-dir()` pseudo-class is exposed to content.
- name: layout.css.moz-locale-dir.content.enabled
  type: RelaxedAtomicBool
  value: false
  mirror: always
  rust: true

# Whether the `-moz-control-character-visibility` property is exposed to
# content.
#
# Only for testing purposes.
- name: layout.css.moz-control-character-visibility.enabled
  type: RelaxedAtomicBool
  value: false
  mirror: always
  rust: true

# Whether the `accent-color` css property is enabled.
- name: layout.css.accent-color.enabled
  type: RelaxedAtomicBool
  value: true
  mirror: always
  rust: true

# Whether the `color-scheme` css property and meta tags are enabled.
- name: layout.css.color-scheme.enabled
  type: RelaxedAtomicBool
  value: true
  mirror: always
  rust: true

# The minimum contrast ratio between the accent color foreground and background
# colors.
#
# We don't use this for text, so we need a contrast of at least AA (for user
# interface components and graphical objects), which per WCAG is 3:1
- name: layout.css.accent-color.min-contrast-ratio
  type: AtomicFloat
  value: 3.0
  mirror: always

# The target contrast ratio between the accent color foreground and background
# colors when darkening.
#
# We aim a bit further than the minimum contrast ratio, which seems to provide
# nice results in practice.
- name: layout.css.accent-color.darkening-target-contrast-ratio
  type: AtomicFloat
  value: 6.0
  mirror: always


# Whether the `aspect-ratio` in css-sizing-4 is enabled.
- name: layout.css.aspect-ratio.enabled
  type: bool
  value: true
  mirror: always
  rust: true

# Is the codepath for using cached scrollbar styles enabled?
- name: layout.css.cached-scrollbar-styles.enabled
  type: bool
  value: true
  mirror: always

# Whether we should return an empty style on invalid pseudo-elements starting
# with a colon.
#
# Old behavior is returning an empty style if the string starts with a double
# colon, and return the regular style otherwise.
- name: layout.css.computed-style.new-invalid-pseudo-element-behavior
  type: bool
  value: true
  mirror: always

# Whether computed local-fragment-only image urls serialize using the same
# rules as filter/mask/etc (not resolving the URL for local refs).
#
# See https://github.com/w3c/csswg-drafts/issues/3195
- name: layout.css.computed-style.dont-resolve-image-local-refs
  type: RelaxedAtomicBool
  value: true
  mirror: always
  rust: true

# Whether we should expose all shorthands in getComputedStyle().
- name: layout.css.computed-style.shorthands
  type: bool
  value: true
  mirror: always

# Whether we should avoid exposing styles of elements outside the flat tree in getComputedStyle().
- name: layout.css.computed-style.styles-outside-flat-tree
  type: bool
  value: @IS_NOT_NIGHTLY_BUILD@
  mirror: always

# Are implicit tracks in computed grid templates serialized?
- name: layout.css.serialize-grid-implicit-tracks
  type: RelaxedAtomicBool
  value: true
  mirror: always

# Whether the system-ui generic family is enabled.
- name: layout.css.system-ui.enabled
  type: RelaxedAtomicBool
  value: true
  mirror: always
  rust: true

# Whether the rule hash is applied to attribute names too, not
# only classes / id / namespaces / etc.
- name: layout.css.bucket-attribute-names.enabled
  type: RelaxedAtomicBool
  value: true
  mirror: always
  rust: true

# Set the number of device pixels per CSS pixel. A value <= 0 means choose
# automatically based on user settings for the platform (e.g., "UI scale factor"
# on Mac). A positive value is used as-is. This effectively controls the size
# of a CSS "px". This is only used for windows on the screen, not for printing.
- name: layout.css.devPixelsPerPx
  type: AtomicFloat
  value: -1.0f
  mirror: always

# Is support for CSS backdrop-filter enabled?
- name: layout.css.backdrop-filter.enabled
  type: bool
  value: false
  mirror: always

# Should stray control characters be rendered visibly?
- name: layout.css.control-characters.visible
  type: RelaxedAtomicBool
  value: @IS_NOT_RELEASE_OR_BETA@
  mirror: always
  rust: true

# Is support for GeometryUtils.convert*FromNode enabled?
- name: layout.css.convertFromNode.enabled
  type: bool
  value: @IS_NOT_RELEASE_OR_BETA@
  mirror: always

- name: layout.css.cross-fade.enabled
  type: RelaxedAtomicBool
  value: false
  mirror: always
  rust: true

# Is support for color-mix on content enabled?
- name: layout.css.color-mix.enabled
  type: RelaxedAtomicBool
  value: @IS_NIGHTLY_BUILD@
  mirror: always
  rust: true

# Is support for color-mix with non-SRGB color spaces on content enabled?
- name: layout.css.color-mix.color-spaces.enabled
  type: RelaxedAtomicBool
  value: @IS_NIGHTLY_BUILD@
  mirror: always
  rust: true

# Is support for d property for SVG path element?
- name: layout.css.d-property.enabled
  type: bool
  value: true
  mirror: always

# Are we emulating -moz-{inline}-box layout using CSS flexbox?
- name: layout.css.emulate-moz-box-with-flex
  type: bool
  value: false
  mirror: always

# Is support for fit-content() enabled?
- name: layout.css.fit-content-function.enabled
  type: RelaxedAtomicBool
  value: false
  mirror: always
  rust: true

# Is support for the font-display @font-face descriptor enabled?
- name: layout.css.font-display.enabled
  type: RelaxedAtomicBool
  value: true
  mirror: always
  rust: true

# Is support for document.fonts enabled?
- name: layout.css.font-loading-api.enabled
  type: bool
  value: true
  mirror: always

# Is support for the @font-face metrics override descriptors enabled?
- name: layout.css.font-metrics-overrides.enabled
  type: RelaxedAtomicBool
  value: true
  mirror: always
  rust: true

# Is support for variation fonts enabled?
- name: layout.css.font-variations.enabled
  type: RelaxedAtomicBool
  value: true
  mirror: always
  rust: true

# Is support for the size-adjust @font-face descriptor enabled?
- name: layout.css.size-adjust.enabled
  type: RelaxedAtomicBool
  value: true
  mirror: always
  rust: true

# Is the optional adjustment-basis value for font-size-adjust enabled?
- name: layout.css.font-size-adjust.basis.enabled
  type: RelaxedAtomicBool
  value: true
  mirror: always
  rust: true

# Visibility level of font families available to CSS font-matching:
#   1 - only base system fonts
#   2 - also fonts from optional language packs
#   3 - also user-installed fonts
- name: layout.css.font-visibility.standard
  type: int32_t
  value: 3
  mirror: always

# font-visibility setting when Tracking Protection is enabled
- name: layout.css.font-visibility.trackingprotection
  type: int32_t
  value: 3
  mirror: always

# font-visibility setting when Resist Fingerprinting is enabled
- name: layout.css.font-visibility.resistFingerprinting
  type: int32_t
  value: 1
  mirror: always

# Max font-visibility setting for Private Browsing contexts
# (The actual value used in a private-browsing context will be the lesser of
# the appropriate standard/trackingprotection/RFP value from above, and the
# private-browsing level specified by this pref.)
- name: layout.css.font-visibility.private
  type: int32_t
  value: 3
  mirror: always

# Is support for GeometryUtils.getBoxQuads enabled?
- name: layout.css.getBoxQuads.enabled
  type: bool
  value: @IS_NOT_RELEASE_OR_BETA@
  mirror: always

# Is support for CSS "grid-template-{columns,rows}: subgrid X" enabled?
- name: layout.css.grid-template-subgrid-value.enabled
  type: RelaxedAtomicBool
  value: true
  mirror: always
  rust: true

# Is support for caching an grid item's block axis measurement enabled?
- name: layout.css.grid-item-baxis-measurement.enabled
  type: bool
  value: @IS_NIGHTLY_BUILD@
  mirror: always

# Is support for CSS masonry layout enabled?
- name: layout.css.grid-template-masonry-value.enabled
  type: RelaxedAtomicBool
  value: @IS_NIGHTLY_BUILD@
  mirror: always
  rust: true

# Is support for CSS individual transform enabled?
- name: layout.css.individual-transform.enabled
  type: bool
  value: true
  mirror: always

# Is support for CSS initial-letter property enabled?
- name: layout.css.initial-letter.enabled
  type: bool
  value: false
  mirror: always

# Pref to control whether line-height: -moz-block-height is exposed to content.
- name: layout.css.line-height-moz-block-height.content.enabled
  type: RelaxedAtomicBool
  value: false
  mirror: always
  rust: true

# Is support for motion-path enabled?
- name: layout.css.motion-path.enabled
  type: bool
  value: true
  mirror: always

# Is support for motion-path ray() enabled?
- name: layout.css.motion-path-ray.enabled
  type: RelaxedAtomicBool
  value: @IS_NIGHTLY_BUILD@
  mirror: always
  rust: true

# Pref to control whether the ::marker property restrictions defined in [1]
# apply.
#
# [1]: https://drafts.csswg.org/css-pseudo-4/#selectordef-marker
- name: layout.css.marker.restricted
  type: RelaxedAtomicBool
  value: true
  mirror: always
  rust: true

# Is support for math-style enabled?
- name: layout.css.math-style.enabled
  type: RelaxedAtomicBool
  value: @IS_NIGHTLY_BUILD@
  mirror: always
  rust: true

# Is support for math-depth enabled?
# This must not be enabled until implementation is complete (see bug 1667090).
- name: layout.css.math-depth.enabled
  type: RelaxedAtomicBool
  value: false
  mirror: always
  rust: true

# Pref to control whether @-moz-document rules are enabled in content pages.
- name: layout.css.moz-document.content.enabled
  type: RelaxedAtomicBool
  value: false
  mirror: always
  rust: true

# Is -moz-osx-font-smoothing enabled? (Only supported in OSX builds)
- name: layout.css.osx-font-smoothing.enabled
  type: bool
#if defined(XP_MACOSX)
  value: true
#else
  value: false
#endif
  mirror: always

# Is support for CSS overflow-clip-box enabled for non-UA sheets?
- name: layout.css.overflow-clip-box.enabled
  type: bool
  value: false
  mirror: always

# Is support for overscroll-behavior enabled?
- name: layout.css.overscroll-behavior.enabled
  type: bool
  value: true
  mirror: always

- name: layout.css.overflow-logical.enabled
  type: bool
  value: true
  mirror: always

# Enables support for the size property inside of CSS @page rules.
- name: layout.css.page-size.enabled
  type: RelaxedAtomicBool
  value: true
  mirror: always
  rust: true

# Enables support for the named pages
- name: layout.css.named-pages.enabled
  type: RelaxedAtomicBool
  value: false
  mirror: always
  rust: true

# Dictates whether or not the prefers contrast media query will be
# usable.
#   true: prefers-contrast will toggle based on OS and browser settings.
#   false: prefers-contrast will only parse and toggle in the browser
#   chrome and ua.
- name: layout.css.prefers-contrast.enabled
  type: RelaxedAtomicBool
  value: false
  mirror: always
  rust: true

# An override for prefers-color-scheme for content documents.
#
# Dark (0), light (1), system (2) or browser (3).
- name: layout.css.prefers-color-scheme.content-override
  type: RelaxedAtomicInt32
  value: 3
  mirror: always

# Dictates whether or not the forced-colors media query is enabled.
- name: layout.css.forced-colors.enabled
  type: RelaxedAtomicBool
  value: true
  mirror: always
  rust: true

# Is support for -moz-prefixed animation properties enabled?
- name: layout.css.prefixes.animations
  type: bool
  value: true
  mirror: always

# Is support for -moz-border-image enabled?
- name: layout.css.prefixes.border-image
  type: bool
  value: true
  mirror: always

# Is support for -moz-box-sizing enabled?
- name: layout.css.prefixes.box-sizing
  type: bool
  value: true
  mirror: always

# Is support for -moz-prefixed font feature properties enabled?
- name: layout.css.prefixes.font-features
  type: bool
  value: true
  mirror: always

# Is support for -moz-prefixed transform properties enabled?
- name: layout.css.prefixes.transforms
  type: bool
  value: true
  mirror: always

# Is support for -moz-prefixed transition properties enabled?
- name: layout.css.prefixes.transitions
  type: bool
  value: true
  mirror: always

# Is CSS error reporting enabled?
- name: layout.css.report_errors
  type: bool
  value: true
  mirror: always

- name: layout.css.resizeobserver.enabled
  type: bool
  value: true
  mirror: always

# Are inter-character ruby annotations enabled?
- name: layout.css.ruby.intercharacter.enabled
  type: bool
  value: false
  mirror: always

- name: layout.css.scroll-behavior.damping-ratio
  type: AtomicFloat
  value: 1.0f
  mirror: always

- name: layout.css.supports-selector.enabled
  type: RelaxedAtomicBool
  value: true
  mirror: always
  rust: true

# Tuning of the smooth scroll motion used by CSSOM-View scroll-behavior.
# Spring-constant controls the strength of the simulated MSD
# (Mass-Spring-Damper).
- name: layout.css.scroll-behavior.spring-constant
  type: AtomicFloat
  value: 250.0f
  mirror: always

# Whether the scroll-linked animations generated by CSS is enabled. This
# includes @scroll-timeline css rule and animation-timelime property.
- name: layout.css.scroll-linked-animations.enabled
  type: RelaxedAtomicBool
  value: false
  mirror: always
  rust: true

# When selecting the snap point for CSS scroll snapping, the velocity of the
# scroll frame is clamped to this speed, in CSS pixels / s.
- name: layout.css.scroll-snap.prediction-max-velocity
  type: RelaxedAtomicInt32
  value: 2000
  mirror: always

#  When selecting the snap point for CSS scroll snapping, the velocity of the
# scroll frame is integrated over this duration, in seconds.  The snap point
# best suited for this position is selected, enabling the user to perform fling
# gestures.
- name: layout.css.scroll-snap.prediction-sensitivity
  type: AtomicFloat
  value: 0.750f
  mirror: always

# Set the threshold distance in CSS pixels below which scrolling will snap to
# an edge, when scroll snapping is set to "proximity".
- name: layout.css.scroll-snap.proximity-threshold
  type: RelaxedAtomicInt32
  value: 200
  mirror: always

# Is steps(jump-*) supported in easing functions?
- name: layout.css.step-position-jump.enabled
  type: RelaxedAtomicBool
  value: true
  mirror: always
  rust: true

# W3C touch-action css property (related to touch and pointer events)
# Note that we turn this on even on platforms/configurations where touch
# events are not supported (e.g. OS X, or Windows with e10s disabled). For
# those platforms we don't handle touch events anyway so it's conceptually
# a no-op.
- name: layout.css.touch_action.enabled
  type: RelaxedAtomicBool
  value: true
  mirror: always

# Are counters for implemented CSS properties enabled?
- name: layout.css.use-counters.enabled
  type: bool
  value: true
  mirror: always

# Are counters for unimplemented CSS properties enabled?
- name: layout.css.use-counters-unimplemented.enabled
  type: RelaxedAtomicBool
  value: true
  mirror: always
  rust: true

# Should the :visited selector ever match (otherwise :link matches instead)?
- name: layout.css.visited_links_enabled
  type: bool
  value: true
  mirror: always

- name: layout.css.xul-display-values.content.enabled
  type: RelaxedAtomicBool
  value: false
  mirror: always
  rust: true

# Pref to control whether display: -moz-box and display: -moz-inline-box are
# parsed in content pages.
- name: layout.css.xul-box-display-values.content.enabled
  type: RelaxedAtomicBool
  value: false
  mirror: always
  rust: true

# Whether to block large cursors intersecting UI.
- name: layout.cursor.block.enabled
  type: bool
  value: true
  mirror: always

# The maximum width or height of the cursor we should allow when intersecting
# the UI, in CSS pixels.
- name: layout.cursor.block.max-size
  type: uint32_t
  value: 32
  mirror: always

- name: layout.display-list.build-twice
  type: RelaxedAtomicBool
  value: false
  mirror: always

# Toggle retaining display lists between paints.
- name: layout.display-list.retain
  type: RelaxedAtomicBool
  value: true
  mirror: always

# Toggle retaining display lists between paints.
- name: layout.display-list.retain.chrome
  type: RelaxedAtomicBool
  value: true
  mirror: always

# Set the maximum number of modified frames allowed before doing a full
# display list rebuild.
- name: layout.display-list.rebuild-frame-limit
  type: RelaxedAtomicUint32
  value: 500
  mirror: always

# Pref to dump the display list to the log. Useful for debugging drawing.
- name: layout.display-list.dump
  type: RelaxedAtomicBool
  value: false
  mirror: always

# Pref to dump the display list to the log. Useful for debugging drawing.
- name: layout.display-list.dump-content
  type: RelaxedAtomicBool
  value: false
  mirror: always

# Pref to dump the display list to the log. Useful for debugging drawing.
- name: layout.display-list.dump-parent
  type: RelaxedAtomicBool
  value: false
  mirror: always

- name: layout.display-list.show-rebuild-area
  type: RelaxedAtomicBool
  value: false
  mirror: always

- name: layout.display-list.flatten-transform
  type: RelaxedAtomicBool
  value: true
  mirror: always

- name: layout.display-list.improve-fragmentation
  type: RelaxedAtomicBool
  value: true
  mirror: always

# Are dynamic reflow roots enabled?
- name: layout.dynamic-reflow-roots.enabled
  type: bool
  value: @IS_EARLY_BETA_OR_EARLIER@
  mirror: always

# Enables the <input type=search> custom layout frame with a clear icon.
# Still needs tests and a web-exposed way to remove that icon, see bug 1654288.
- name: layout.forms.input-type-search.enabled
  type: bool
  value: false
  mirror: always

# Enables the Show Password button inside a <input type=password>.
- name: layout.forms.input-type-show-password-button.enabled
  type: bool
  value: false
  mirror: always

# Pref to control browser frame rate, in Hz. A value <= 0 means choose
# automatically based on knowledge of the platform (or 60Hz if no platform-
# specific information is available).
- name: layout.frame_rate
  type: RelaxedAtomicInt32
  value: -1
  mirror: always

# If it has been this many frame periods since a refresh, assume that painting
# is quiescent (will not happen again soon).
- name: layout.idle_period.required_quiescent_frames
  type: uint32_t
  value: 2
  mirror: always

# The amount of time (milliseconds) needed between an idle period's
# end and the start of the next tick to avoid jank.
- name: layout.idle_period.time_limit
  type: uint32_t
  value: 1
  mirror: always

# The minimum amount of time (milliseconds) required to be remaining
# in the current vsync interval for us to attempt an extra tick, or
# <0 to disable extra ticks entirely.
- name: layout.extra-tick.minimum-ms
  type: int32_t
  value: 4
  mirror: always

# Enable/disable interruptible reflow, which allows reflows to stop
# before completion (and display the partial results) when user events
# are pending.
- name: layout.interruptible-reflow.enabled
  type: bool
  value: true
  mirror: always

- name: layout.min-active-layer-size
  type: int32_t
  value: 64
  mirror: always

# On Android, don't synth mouse move events after scrolling, as they cause
# unexpected user-visible behaviour. Can remove this after bug 1633450 is
# satisfactorily resolved.
- name: layout.reflow.synthMouseMove
  type: bool
  value: @IS_NOT_ANDROID@
  mirror: always

# This pref is to be set by test code only.
- name: layout.scrollbars.always-layerize-track
  type: RelaxedAtomicBool
  value: false
  mirror: always

# Controls caret style and word-delete during text selection.
# 0: Use platform default
# 1: Caret moves and blinks as when there is no selection; word
#    delete deselects the selection and then deletes word.
# 2: Caret moves to selection edge and is not visible during selection;
#    word delete deletes the selection (Mac and Linux default).
# 3: Caret moves and blinks as when there is no selection; word delete
#    deletes the selection.
# Windows default is 1 for word delete behavior, the rest as for 2.
- name: layout.selection.caret_style
  type: int32_t
  value: 0
  mirror: always

# If layout.show_previous_page is true then during loading of a new page we
# will draw the previous page if the new page has painting suppressed.
- name: layout.show_previous_page
  type: bool
  value: true
  mirror: always

# Pref to stop overlay scrollbars from fading out, for testing purposes.
- name: layout.testing.overlay-scrollbars.always-visible
  type: bool
  value: false
  mirror: always

- name: layout.lower_priority_refresh_driver_during_load
  type: bool
  value: true
  mirror: always

# If > 0, nsRefreshDriver will keep ticking this amount of milliseconds after
# top level page load.
- name: layout.keep_ticking_after_load_ms
  type: uint32_t
  value: 1000
  mirror: always

# Is layout of CSS outline-style:auto enabled?
- name: layout.css.outline-style-auto.enabled
  type: bool
  value: true
  mirror: always

# Pref to control enabling scroll anchoring.
- name: layout.css.scroll-anchoring.enabled
  type: bool
  value: true
  mirror: always

# Pref to control how many consecutive scroll-anchoring adjustments (since the
# most recent user scroll) we'll average, before we consider whether to
# automatically turn off scroll anchoring. When we hit this threshold, the
# actual decision to disable also depends on the
# min-average-adjustment-threshold pref, see below for more details.
#
# Zero disables the heuristic.
- name: layout.css.scroll-anchoring.max-consecutive-adjustments
  type: uint32_t
  value: 10
  mirror: always

# Pref to control whether we should disable scroll anchoring on a scroller
# where at least max-consecutive-adjustments have happened, and which the
# average adjustment ends up being less than this number, in CSS pixels.
#
# So, for example, given max-consecutive-adjustments=10 and
# min-average-adjustment-treshold=3, we'll block scroll anchoring if there have
# been 10 consecutive adjustments without a user scroll or more, and the
# average offset difference between them amount to less than 3 CSS pixels.
- name: layout.css.scroll-anchoring.min-average-adjustment-threshold
  type: uint32_t
  value: 3
  mirror: always

# Pref to control disabling scroll anchoring suppression triggers, see
#
# https://drafts.csswg.org/css-scroll-anchoring/#suppression-triggers
#
# Those triggers should be unnecessary after bug 1561450.
- name: layout.css.scroll-anchoring.suppressions.enabled
  type: bool
  value: true
  mirror: always

- name: layout.css.scroll-anchoring.highlight
  type: bool
  value: false
  mirror: always

# Pref to control whether we reselect scroll anchors if sub-optimal
#
# See https://github.com/w3c/csswg-drafts/issues/6787
- name: layout.css.scroll-anchoring.reselect-if-suboptimal
  type: bool
  value: true
  mirror: always

# Are shared memory User Agent style sheets enabled?
- name: layout.css.shared-memory-ua-sheets.enabled
  type: bool
  value: true
  mirror: always

# Is support for -webkit-line-clamp enabled?
- name: layout.css.webkit-line-clamp.enabled
  type: bool
  value: true
  mirror: always

# Whether the computed value of line-height: normal returns the `normal`
# keyword rather than a pixel value based on the first available font.
#
# Only enabled on Nightly and early beta, at least for now.
#
# It'd be nice to make numbers compute also to themselves, but it looks like
# everybody agrees on turning them into pixels, see the discussion starting
# from [1].
#
# [1]: https://github.com/w3c/csswg-drafts/issues/3749#issuecomment-477287453
- name: layout.css.line-height.normal-as-resolved-value.enabled
  type: bool
  value: true
  mirror: always

# Is 'content:none' supported on (non-pseudo) elements?
- name: layout.css.element-content-none.enabled
  type: RelaxedAtomicBool
  value: false
  mirror: always
  rust: true

# Is 'font-synthesis: small-caps' supported?
- name: layout.css.font-synthesis-small-caps.enabled
  type: RelaxedAtomicBool
  value: true
  mirror: always
  rust: true

# Whether the `scrollbar-gutter` CSS property is enabled.
- name: layout.css.scrollbar-gutter.enabled
  type: RelaxedAtomicBool
  value: false
  mirror: always
  rust: true

# Whether frame visibility tracking is enabled globally.
- name: layout.framevisibility.enabled
  type: bool
  value: true
  mirror: always

# The fraction of the scrollport we allow to horizontally scroll by before we
# schedule an update of frame visibility.
- name: layout.framevisibility.amountscrollbeforeupdatehorizontal
  type: int32_t
  value: 2
  mirror: always

# The fraction of the scrollport we allow to vertically scroll by before we
# schedule an update of frame visibility.
- name: layout.framevisibility.amountscrollbeforeupdatevertical
  type: int32_t
  value: 2
  mirror: always

# The number of scrollports wide to expand when tracking frame visibility.
- name: layout.framevisibility.numscrollportwidths
  type: uint32_t
#ifdef ANDROID
  value: 1
#else
  value: 0
#endif
  mirror: always

# The number of scrollports high to expand when tracking frame visibility.
- name: layout.framevisibility.numscrollportheights
  type: uint32_t
  value: 1
  mirror: always

# Test only.
- name: layout.dynamic-toolbar-max-height
  type: RelaxedAtomicInt32
  value: 0
  mirror: always

# Whether outlines should include all overflowing descendants, or just the
# border-box of a given element.
#
# Historically we have included descendants but other browsers have not.
- name: layout.outline.include-overflow
  type: bool
  value: false
  mirror: always

# Controls double click and Alt+Arrow word selection behavior.
- name: layout.word_select.eat_space_to_next_word
  type: bool
#ifdef XP_WIN
  value: true
#else
  value: false
#endif
  mirror: always

- name: layout.word_select.stop_at_punctuation
  type: bool
  value: true
  mirror: always

# Whether underscore should be treated as a word-breaking character for
# word selection/arrow-key movement purposes.
- name: layout.word_select.stop_at_underscore
  type: bool
  value: false
  mirror: always

# Should deprecated plugin behavior fallback to normal behavior or use
# the experimental design.
- name: layout.use-plugin-fallback
  type: bool
  value: false
  mirror: always

#---------------------------------------------------------------------------
# Prefs starting with "mathml."
#---------------------------------------------------------------------------

# Whether to disable deprecated style attributes background, color, fontfamily,
# fontsize, fontstyle and fontweight.
- name: mathml.deprecated_style_attributes.disabled
  type: bool
  value: true
  mirror: always

# Whether to disable deprecated "radical" notation for the menclose element.
- name: mathml.deprecated_menclose_notation_radical.disabled
  type: bool
  value: true
  mirror: always

# Whether to disable legacy names "small", "normal" and "big" for the
# mathsize attribute.
- name: mathml.mathsize_names.disabled
  type: bool
  value: true
  mirror: always

# Whether to disable legacy names "thickmathspace", "mediummathspace",
# "thickmathspace" etc for length attributes.
- name: mathml.mathspace_names.disabled
  type: bool
  value: @IS_NIGHTLY_BUILD@
  mirror: always

# Whether to disable the mfrac bevelled  attribute.
- name: mathml.mfrac_bevelled_attribute.disabled
  type: bool
  value: true
  mirror: always

# Whether to disable legacy names "thin", "thick" and "medium" for the
# linethickness attribute of the mfrac element.
- name: mathml.mfrac_linethickness_names.disabled
  type: bool
  value: true
  mirror: always

# Whether to disable deprecated numalign/denomalign/align attributes
- name: mathml.deprecated_alignment_attributes.disabled
  type: bool
  value: true
  mirror: always

# Whether to disable subscriptshift and superscriptshift attributes.
- name: mathml.script_shift_attributes.disabled
  type: bool
  value: true
  mirror: always

# Whether to disable the scriptminsize attribute.
# Note that this only disables parsing, not the default effect when no attribute
# is unspecified.
- name: mathml.scriptminsize_attribute.disabled
  type: bool
  value: @IS_NIGHTLY_BUILD@
  mirror: always

# Whether to disable the scriptsizemultiplier attribute.
- name: mathml.scriptsizemultiplier_attribute.disabled
  type: bool
  value: @IS_NIGHTLY_BUILD@
  mirror: always

# Whether to disable support for XLink on MathML elements.
- name: mathml.xlink.disabled
  type: bool
  value: true
  mirror: always

# Whether to disable support for stretching operators with STIXGeneral fonts.
# macos still has the deprecated STIXGeneral font pre-installed.
- name: mathml.stixgeneral_operator_stretching.disabled
  type: bool
#if defined(XP_MACOSX)
  value: @IS_NIGHTLY_BUILD@
#else
  value: true
#endif
  mirror: always

#---------------------------------------------------------------------------
# Prefs starting with "media."
#---------------------------------------------------------------------------


# This pref defines what the blocking policy would be used in blocking autoplay.
# 0 : use sticky activation (default)
# https://html.spec.whatwg.org/multipage/interaction.html#sticky-activation
# 1 : use transient activation (the transient activation duration can be
#     adjusted by the pref `dom.user_activation.transient.timeout`)
# https://html.spec.whatwg.org/multipage/interaction.html#transient-activation
# 2 : user input depth (allow autoplay when the play is trigged by user input
#     which is determined by the user input depth)
- name: media.autoplay.blocking_policy
  type: uint32_t
  value: 0
  mirror: always

# File-backed MediaCache size.
- name: media.cache_size
  type: RelaxedAtomicUint32
  value: 512000   # Measured in KiB
  mirror: always

# Size of file backed MediaCache while on a connection which is cellular (3G,
# etc), and thus assumed to be "expensive".
- name: media.cache_size.cellular
  type: RelaxedAtomicUint32
  value: 32768   # Measured in KiB
  mirror: always

# Whether cubeb is sandboxed
- name: media.cubeb.sandbox
  type: bool
  mirror: always
#if defined(XP_LINUX) && !defined(MOZ_WIDGET_ANDROID)
  value: true
#elif defined(XP_WIN) && !defined(_ARM64_)
  value: true
#else
  value: false
#endif

# Whether or not to pass AUDCLNT_STREAMOPTIONS_RAW when initializing audio
# streams when using WASAPI.
# 0 - don't use RAW streams
# 1 - use RAW streams for input streams only
# 2 - use RAW streams for output streams only
# 3 - use RAW streams for input and output streams
#if defined (XP_WIN)
- name: media.cubeb.wasapi-raw
  type: RelaxedAtomicUint32
  mirror: always
  value: 0
#endif // XP_WIN

# ClockDrift desired buffering in milliseconds
- name: media.clockdrift.buffering
  type: int32_t
  mirror: always
  value: 50

# If a resource is known to be smaller than this size (in kilobytes), a
# memory-backed MediaCache may be used; otherwise the (single shared global)
# file-backed MediaCache is used.
- name: media.memory_cache_max_size
  type: uint32_t
  value: 8192        # Measured in KiB
  mirror: always

# Don't create more memory-backed MediaCaches if their combined size would go
# above this absolute size limit.
- name: media.memory_caches_combined_limit_kb
  type: uint32_t
  value: 524288
  mirror: always

# Don't create more memory-backed MediaCaches if their combined size would go
# above this relative size limit (a percentage of physical memory).
- name: media.memory_caches_combined_limit_pc_sysmem
  type: uint32_t
  value: 5           # A percentage
  mirror: always

# When a network connection is suspended, don't resume it until the amount of
# buffered data falls below this threshold (in seconds).
- name: media.cache_resume_threshold
  type: RelaxedAtomicUint32
  value: 30
  mirror: always
- name: media.cache_resume_threshold.cellular
  type: RelaxedAtomicUint32
  value: 10
  mirror: always

# Stop reading ahead when our buffered data is this many seconds ahead of the
# current playback position. This limit can stop us from using arbitrary
# amounts of network bandwidth prefetching huge videos.
- name: media.cache_readahead_limit
  type: RelaxedAtomicUint32
  value: 60
  mirror: always
- name: media.cache_readahead_limit.cellular
  type: RelaxedAtomicUint32
  value: 30
  mirror: always

# MediaCapabilities
- name: media.mediacapabilities.drop-threshold
  type: RelaxedAtomicInt32
  value: 95
  mirror: always

- name: media.mediacapabilities.from-database
  type: RelaxedAtomicBool
  value: @IS_NIGHTLY_BUILD@
  mirror: always

# AudioSink
- name: media.resampling.enabled
  type: RelaxedAtomicBool
  value: false
  mirror: always

# libcubeb backend implements .get_preferred_channel_layout
- name: media.forcestereo.enabled
  type: RelaxedAtomicBool
#if defined(XP_WIN) || defined(XP_DARWIN) || defined(MOZ_PULSEAUDIO)
  value: false
#else
  value: true
#endif
  mirror: always

# MediaSource

# Whether to enable MediaSource support.
- name: media.mediasource.enabled
  type: RelaxedAtomicBool
  value: true
  mirror: always

- name: media.mediasource.mp4.enabled
  type: RelaxedAtomicBool
  value: true
  mirror: always

- name: media.mediasource.webm.enabled
  type: RelaxedAtomicBool
  value: true
  mirror: always

# Check if vp9 is enabled by default in mediasource. False on Android.
# If disabled, vp9 will only be enabled under some conditions:
# - h264 HW decoding is not supported
# - mp4 is not enabled
# - Device was deemed fast enough to decode VP9 via the VP9Benchmark utility
# - A VP9 HW decoder is present.
- name: media.mediasource.vp9.enabled
  type: RelaxedAtomicBool
  value: @IS_NOT_ANDROID@
  mirror: always

- name: media.mediasource.webm.audio.enabled
  type: RelaxedAtomicBool
  value: true
  mirror: always

# Whether to enable MediaSource v2 support.
- name: media.mediasource.experimental.enabled
  type: RelaxedAtomicBool
  value: false
  mirror: always

# VideoSink
- name: media.ruin-av-sync.enabled
  type: RelaxedAtomicBool
  value: false
  mirror: always

# Encrypted Media Extensions
- name: media.eme.enabled
  type: bool
#if defined(XP_LINUX) && !defined(MOZ_WIDGET_ANDROID)
  # On Linux EME is visible but disabled by default. This is so that the "Play
  # DRM content" checkbox in the Firefox UI is unchecked by default. DRM
  # requires downloading and installing proprietary binaries, which users on an
  # open source operating systems didn't opt into. The first time a site using
  # EME is encountered, the user will be prompted to enable DRM, whereupon the
  # EME plugin binaries will be downloaded if permission is granted.
  value: false
#else
  value: true
#endif
  mirror: always

# Whether we expose the functionality proposed in
# https://github.com/WICG/encrypted-media-encryption-scheme/blob/master/explainer.md
# I.e. if true, apps calling navigator.requestMediaKeySystemAccess() can pass
# an optional encryption scheme as part of MediaKeySystemMediaCapability
# objects. If a scheme is present when we check for support, we must ensure we
# support that scheme in order to provide key system access.
- name: media.eme.encrypted-media-encryption-scheme.enabled
  type: bool
  value: false
  mirror: always

# Do we need explicit approval from the application to allow access to EME?
# If true, Gecko will ask for permission before allowing MediaKeySystemAccess.
# At time of writing this is aimed at GeckoView, and setting this to true
# outside of GeckoView or test environments will likely break EME.
- name: media.eme.require-app-approval
  type: bool
  value: false
  mirror: always

- name: media.eme.audio.blank
  type: RelaxedAtomicBool
  value: false
  mirror: always

- name: media.eme.video.blank
  type: RelaxedAtomicBool
  value: false
  mirror: always

- name: media.eme.chromium-api.video-shmems
  type: RelaxedAtomicUint32
  value: 6
  mirror: always

# Is support for MediaKeys.getStatusForPolicy enabled?
- name: media.eme.hdcp-policy-check.enabled
  type: bool
  value: false
  mirror: always

- name: media.eme.max-throughput-ms
  type: RelaxedAtomicUint32
  value: 200
  mirror: always

- name: media.clearkey.persistent-license.enabled
  type: bool
  value: false
  mirror: always

# Are test specific clearkey key systems enabled and exposed?
- name: media.clearkey.test-key-systems.enabled
  type: bool
  value: false
  mirror: always

- name: media.cloneElementVisually.testing
  type: bool
  value: false
  mirror: always

#if defined(XP_LINUX) && defined(MOZ_SANDBOX)
  # Whether to allow, on a Linux system that doesn't support the necessary
  # sandboxing features, loading Gecko Media Plugins unsandboxed.  However, EME
  # CDMs will not be loaded without sandboxing even if this pref is changed.
-   name: media.gmp.insecure.allow
    type: RelaxedAtomicBool
    value: false
    mirror: always
#endif

#ifdef XP_MACOSX
  # These prefs control whether or not a universal build running on
  # an Apple Silicon machine will attempt to use an x64 Widevine or
  # OpenH264 plugin. This requires launching the GMP child process
  # executable in x64 mode. We expect to allow this for Widevine until
  # an arm64 version of Widevine is made available. We don't expect
  # to need to allow this for OpenH264.
  #
  # Allow a Widevine GMP x64 process to be executed on ARM builds.
- name: media.gmp-widevinecdm.allow-x64-plugin-on-arm64
  type: RelaxedAtomicBool
  value: true
  mirror: always

  # Don't allow an OpenH264 GMP x64 process to be executed on ARM builds.
- name: media.gmp-gmpopenh264.allow-x64-plugin-on-arm64
  type: RelaxedAtomicBool
  value: false
  mirror: always
#endif

# Specifies whether the PDMFactory can create a test decoder that just outputs
# blank frames/audio instead of actually decoding. The blank decoder works on
# all platforms.
- name: media.use-blank-decoder
  type: RelaxedAtomicBool
  value: false
  mirror: always

- name: media.gpu-process-decoder
  type: RelaxedAtomicBool
#if defined(XP_WIN)
  value: true
#else
  value: false
#endif
  mirror: always

- name: media.rdd-process.enabled
  type: RelaxedAtomicBool
#if defined(XP_WIN)
  value: true
#elif defined(XP_MACOSX)
  value: true
#elif defined(XP_LINUX) && !defined(ANDROID)
  value: true
#elif defined(XP_OPENBSD)
  value: true
#else
  value: false
#endif
  mirror: always

- name: media.rdd-retryonfailure.enabled
  type: RelaxedAtomicBool
  value: true
  mirror: always

- name: media.rdd-process.startup_timeout_ms
  type: RelaxedAtomicInt32
  value: 5000
  mirror: always

#ifdef MOZ_FFMPEG
- name: media.rdd-ffmpeg.enabled
  type: RelaxedAtomicBool
  value: @IS_EARLY_BETA_OR_EARLIER@
  mirror: always
#endif

#ifdef MOZ_FFVPX
- name: media.rdd-ffvpx.enabled
  type: RelaxedAtomicBool
#if defined(XP_WIN)
  value: true
#elif defined(XP_MACOSX)
  value: true
#elif defined(XP_LINUX) && !defined(ANDROID)
  value: true
#elif defined(XP_OPENBSD)
  value: true
#else
  value: false
#endif
  mirror: always
#endif

#ifdef MOZ_WMF
- name: media.rdd-wmf.enabled
  type: RelaxedAtomicBool
  value: true
  mirror: always
#endif

#ifdef MOZ_APPLEMEDIA
- name: media.rdd-applemedia.enabled
  type: RelaxedAtomicBool
  value: true
  mirror: always
#endif

- name: media.rdd-theora.enabled
  type: RelaxedAtomicBool
#if defined(XP_WIN)
  value: true
#elif defined(XP_MACOSX)
  value: true
#elif defined(XP_LINUX) && !defined(ANDROID)
  value: true
#elif defined(XP_OPENBSD)
  value: true
#else
  value: false
#endif
  mirror: always

- name: media.rdd-vorbis.enabled
  type: RelaxedAtomicBool
#if defined(XP_WIN)
  value: true
#elif defined(XP_MACOSX)
  value: true
#elif defined(XP_LINUX) && !defined(ANDROID)
  value: true
#elif defined(XP_OPENBSD)
  value: true
#else
  value: false
#endif
  mirror: always

- name: media.rdd-vpx.enabled
  type: RelaxedAtomicBool
#if defined(XP_WIN)
  value: true
#elif defined(XP_MACOSX)
  value: true
#elif defined(XP_LINUX) && !defined(ANDROID)
  value: true
#elif defined(XP_OPENBSD)
  value: true
#else
  value: false
#endif
  mirror: always

- name: media.rdd-wav.enabled
  type: RelaxedAtomicBool
#if defined(XP_WIN)
  value: true
#elif defined(XP_MACOSX)
  value: true
#elif defined(XP_LINUX) && !defined(ANDROID)
  value: true
#elif defined(XP_OPENBSD)
  value: true
#else
  value: false
#endif
  mirror: always

- name: media.rdd-opus.enabled
  type: RelaxedAtomicBool
#if defined(XP_WIN)
  value: true
#elif defined(XP_MACOSX)
  value: true
#elif defined(XP_LINUX) && !defined(ANDROID)
  value: true
#elif defined(XP_OPENBSD)
  value: true
#else
  value: false
#endif
  mirror: always

- name: media.rdd-webaudio.batch.size
  type: RelaxedAtomicInt32
  value: 100
  mirror: always

#ifdef ANDROID
  # Enable the MediaCodec PlatformDecoderModule by default.
-   name: media.android-media-codec.enabled
    type: RelaxedAtomicBool
    value: true
    mirror: always

-   name: media.android-media-codec.preferred
    type: RelaxedAtomicBool
    value: true
    mirror: always
#endif  # ANDROID

#ifdef MOZ_OMX
-   name: media.omx.enabled
    type: bool
    value: false
    mirror: always
#endif

#ifdef MOZ_FFMPEG
-   name: media.ffmpeg.enabled
    type: RelaxedAtomicBool
  #if defined(XP_MACOSX)
    value: false
  #else
    value: true
  #endif
    mirror: always

-   name: media.libavcodec.allow-obsolete
    type: bool
    value: false
    mirror: always

#ifdef MOZ_WAYLAND
# Disable DMABuf for ffmpeg video textures on Linux
- name: media.ffmpeg.dmabuf-textures.disabled
  type: RelaxedAtomicBool
  value: false
  mirror: always

# Use VA-API for ffmpeg video playback on Linux
- name: media.ffmpeg.vaapi.enabled
  type: RelaxedAtomicBool
  value: false
  mirror: always

# Use DRM display for VA-API ffmpeg video decoding on Linux
- name: media.ffmpeg.vaapi-drm-display.enabled
  type: RelaxedAtomicBool
  value: true
  mirror: always
#endif # MOZ_WAYLAND
#endif  # MOZ_FFMPEG

-   name: media.ffvpx.enabled
    type: RelaxedAtomicBool
#ifdef MOZ_FFVPX
    value: true
#else
    value: false
#endif
    mirror: always

-   name: media.ffvpx.mp3.enabled
    type: RelaxedAtomicBool
#ifdef MOZ_FFVPX
    value: true
#else
    value: false
#endif
    mirror: always

# Set to true in marionette tests to disable the sanity test
# which would lead to unnecessary start of the RDD process.
-   name: media.sanity-test.disabled
    type: RelaxedAtomicBool
    value: false
    mirror: always

#ifdef MOZ_WMF

-   name: media.wmf.enabled
    type: RelaxedAtomicBool
    value: true
    mirror: always

  # Whether DD should consider WMF-disabled a WMF failure, useful for testing.
-   name: media.decoder-doctor.wmf-disabled-is-failure
    type: bool
    value: false
    mirror: always

-   name: media.wmf.dxva.d3d11.enabled
    type: RelaxedAtomicBool
    value: true
    mirror: always

-   name: media.wmf.dxva.max-videos
    type: RelaxedAtomicUint32
    value: 8
    mirror: always

-   name: media.wmf.use-nv12-format
    type: RelaxedAtomicBool
    value: true
    mirror: always

-   name: media.wmf.force.allow-p010-format
    type: RelaxedAtomicBool
    value: false
    mirror: always

-   name: media.wmf.use-sync-texture
    type: bool
    value: true
    mirror: once

-   name: media.wmf.low-latency.enabled
    type: RelaxedAtomicBool
    value: false
    mirror: always

-   name: media.wmf.low-latency.force-disabled
    type: RelaxedAtomicBool
    value: false
    mirror: always

-   name: media.wmf.skip-blacklist
    type: RelaxedAtomicBool
    value: false
    mirror: always

-   name: media.wmf.amd.highres.enabled
    type: RelaxedAtomicBool
    value: true
    mirror: always

-   name: media.wmf.allow-unsupported-resolutions
    type: RelaxedAtomicBool
    value: false
    mirror: always

-   name: media.wmf.vp9.enabled
    type: bool
    value: true
    mirror: once

#endif  # MOZ_WMF

- name: media.decoder-doctor.testing
  type: bool
  value: false
  mirror: always

- name: media.hardware-video-decoding.force-enabled
  type: bool
  value: false
  mirror: once

# Whether to check the decoder supports recycling.
- name: media.decoder.recycle.enabled
  type: RelaxedAtomicBool
  value: @IS_ANDROID@
  mirror: always

# Should MFR try to skip to the next key frame?
- name: media.decoder.skip-to-next-key-frame.enabled
  type: RelaxedAtomicBool
  value: true
  mirror: always

# When video continues later than the current media time for this period of
# time, then it will trigger skip-to-next-keyframe mechanism. As this aims to
# solve the drop frames issue where video decoding too slow for high
# resolution videos. eg. 4k+. Therefore, the value is is determined by the
# telemetry probe `video_inter_keyframe_max_ms` in the key of `AV,h>2160` which
# shows that 95% video's key frame interval are less than ~5000. We use its
# half value as a threashold to decide whether we should keep decoding in the
# current video position or jump to the next keyframe in order to decode future
# frames in advance.
- name: media.decoder.skip_when_video_too_slow_ms
  type: RelaxedAtomicInt32
  value: 2500
  mirror: always

- name: media.gmp.decoder.enabled
  type: RelaxedAtomicBool
  value: false
  mirror: always

# Whether to suspend decoding of videos in background tabs.
- name: media.suspend-bkgnd-video.enabled
  type: RelaxedAtomicBool
  value: true
  mirror: always

# Delay, in ms, from time window goes to background to suspending
# video decoders. Defaults to 10 seconds.
- name: media.suspend-bkgnd-video.delay-ms
  type: RelaxedAtomicUint32
  value: 10000
  mirror: always

- name: media.dormant-on-pause-timeout-ms
  type: RelaxedAtomicInt32
  value: 5000
  mirror: always

# AudioTrack and VideoTrack support
- name: media.track.enabled
  type: bool
  value: false
  mirror: always

# This pref disables the reception of RTCP. It is used for testing.
- name: media.webrtc.net.force_disable_rtcp_reception
  type: ReleaseAcquireAtomicBool
  value: false
  mirror: always

# TextTrack WebVTT Region extension support.
- name: media.webvtt.regions.enabled
  type: bool
  value: true
  mirror: always

# This pref controls whether dispatch testing-only events.
- name: media.webvtt.testing.events
  type: bool
  value: true
  mirror: always

- name: media.webspeech.synth.force_global_queue
  type: bool
  value: false
  mirror: always

- name: media.webspeech.test.enable
  type: bool
  value: false
  mirror: always

- name: media.webspeech.test.fake_fsm_events
  type: bool
  value: false
  mirror: always

- name: media.webspeech.test.fake_recognition_service
  type: bool
  value: false
  mirror: always

#ifdef MOZ_WEBSPEECH
-   name: media.webspeech.recognition.enable
    type: bool
    value: false
    mirror: always
#endif

- name: media.webspeech.recognition.force_enable
  type: bool
  value: false
  mirror: always

#ifdef MOZ_WEBSPEECH
-   name: media.webspeech.synth.enabled
    type: bool
    value: false
    mirror: always
#endif  # MOZ_WEBSPEECH

- name: media.encoder.webm.enabled
  type: RelaxedAtomicBool
  value: true
  mirror: always

- name: media.audio-max-decode-error
  type: uint32_t
#if defined(RELEASE_OR_BETA)
  value: 3
#else
  # Zero tolerance in pre-release builds to detect any decoder regression.
  value: 0
#endif
  mirror: always

- name: media.video-max-decode-error
  type: uint32_t
#if defined(RELEASE_OR_BETA)
  value: 2
#else
  # Zero tolerance in pre-release builds to detect any decoder regression.
  value: 0
#endif
  mirror: always

# Are video stats enabled? (Disabling can help prevent fingerprinting.)
- name: media.video_stats.enabled
  type: bool
  value: true
  mirror: always

# Opus
- name: media.opus.enabled
  type: RelaxedAtomicBool
  value: true
  mirror: always

# Wave
- name: media.wave.enabled
  type: RelaxedAtomicBool
  value: true
  mirror: always

# Ogg
- name: media.ogg.enabled
  type: RelaxedAtomicBool
  value: true
  mirror: always

# WebM
- name: media.webm.enabled
  type: RelaxedAtomicBool
  value: true
  mirror: always

# AV1
- name: media.av1.enabled
  type: RelaxedAtomicBool
#if defined(XP_WIN) && !defined(_ARM64_)
  value: true
#elif defined(XP_MACOSX)
  value: true
#elif defined(MOZ_WIDGET_ANDROID)
  value: @IS_EARLY_BETA_OR_EARLIER@
#elif defined(XP_UNIX)
  value: true
#else
  value: false
#endif
  mirror: always

- name: media.av1.use-dav1d
  type: RelaxedAtomicBool
#if defined(XP_WIN) && !defined(_ARM64_)
  value: true
#elif defined(XP_MACOSX)
  value: true
#elif defined(XP_UNIX)
  value: true
#else
  value: false
#endif
  mirror: always

- name: media.flac.enabled
  type: RelaxedAtomicBool
  value: true
  mirror: always

# Hls
- name: media.hls.enabled
  type: RelaxedAtomicBool
  value: @IS_ANDROID@
  mirror: always

# Max number of HLS players that can be created concurrently. Used only on
# Android and when "media.hls.enabled" is true.
#ifdef ANDROID
-   name: media.hls.max-allocations
    type: uint32_t
    value: 20
    mirror: always
#endif

- name: media.mp4.enabled
  type: RelaxedAtomicBool
#ifdef MOZ_FMP4
  value: true
#else
  value: false
#endif
  mirror: always

- name: media.mp4.sniff_iso_brand
  type: RelaxedAtomicBool
  value: true
  mirror: always

# Error/warning handling, Decoder Doctor.
#
# Set to true to force demux/decode warnings to be treated as errors.
- name: media.playback.warnings-as-errors
  type: RelaxedAtomicBool
  value: false
  mirror: always

# Resume video decoding when the cursor is hovering on a background tab to
# reduce the resume latency and improve the user experience.
- name: media.resume-bkgnd-video-on-tabhover
  type: bool
  value: true
  mirror: always

- name: media.videocontrols.lock-video-orientation
  type: bool
  value: @IS_ANDROID@
  mirror: always

# Media Seamless Looping
- name: media.seamless-looping
  type: RelaxedAtomicBool
  value: true
  mirror: always

- name: media.autoplay.block-event.enabled
  type: bool
  value: false
  mirror: always

- name: media.media-capabilities.enabled
  type: RelaxedAtomicBool
  value: true
  mirror: always

- name: media.media-capabilities.screen.enabled
  type: RelaxedAtomicBool
  value: false
  mirror: always

- name: media.benchmark.vp9.fps
  type: RelaxedAtomicUint32
  value: 0
  mirror: always

- name: media.benchmark.vp9.threshold
  type: RelaxedAtomicUint32
  value: 150
  mirror: always

- name: media.benchmark.vp9.versioncheck
  type: RelaxedAtomicUint32
  value: 0
  mirror: always

- name: media.benchmark.frames
  type: RelaxedAtomicUint32
  value: 300
  mirror: always

- name: media.benchmark.timeout
  type: RelaxedAtomicUint32
  value: 1000
  mirror: always

- name: media.test.video-suspend
  type: RelaxedAtomicBool
  value: false
  mirror: always

# MediaCapture prefs follow

# Enables navigator.mediaDevices and getUserMedia() support. See also
# media.peerconnection.enabled
- name: media.navigator.enabled
  type: bool
  value: true
  mirror: always

# This pref turns off [SecureContext] on the navigator.mediaDevices object, for
# more compatible legacy behavior.
- name: media.devices.insecure.enabled
  type: bool
  value: false
  mirror: always

# If the above pref is also enabled, this pref enabled getUserMedia() support
# in http, bypassing the instant NotAllowedError you get otherwise.
- name: media.getusermedia.insecure.enabled
  type: bool
  value: false
  mirror: always

# Enable tab sharing
- name: media.getusermedia.browser.enabled
  type: RelaxedAtomicBool
  value: false
  mirror: always

# The getDisplayMedia method is always SecureContext regardless of the above two
# prefs. But it is not implemented on android, and can be turned off elsewhere.
- name: media.getdisplaymedia.enabled
  type: bool
  value: @IS_NOT_ANDROID@
  mirror: always

# Turn off any cameras (but not mics) while in the background. This is desirable
# on mobile.
- name: media.getusermedia.camera.background.mute.enabled
  type: bool
  value: @IS_ANDROID@
  mirror: always

# WebRTC prefs follow

# Enables RTCPeerConnection support. Note that, when true, this pref enables
# navigator.mediaDevices and getUserMedia() support as well.
# See also media.navigator.enabled
- name: media.peerconnection.enabled
  type: bool
  value: true
  mirror: always

- name: media.peerconnection.dtmf.enabled
  type: bool
  value: true
  mirror: always

- name: media.peerconnection.identity.enabled
  type: bool
  value: true
  mirror: always

- name: media.peerconnection.rtpsourcesapi.enabled
  type: bool
  value: true
  mirror: always

#ifdef MOZ_WEBRTC
  # Use MediaDataDecoder API for VP8/VP9 in WebRTC. This includes hardware
  # acceleration for decoding.
-   name: media.navigator.mediadatadecoder_vpx_enabled
    type: RelaxedAtomicBool
#if defined(NIGHTLY_BUILD)
    value: true
#else
    value: false
#endif
    mirror: always

  # Use MediaDataDecoder API for H264 in WebRTC. This includes hardware
  # acceleration for decoding.
-   name: media.navigator.mediadatadecoder_h264_enabled
    type: RelaxedAtomicBool
  #if defined(_ARM64_) && defined(XP_WIN)
    value: false
  #else
    value: true
  #endif
    mirror: always

#endif  # MOZ_WEBRTC

# HTMLMediaElement.allowedToPlay should be exposed to web content when
# block autoplay rides the trains to release. Until then, Nightly only.
- name: media.allowed-to-play.enabled
  type: bool
  value: @IS_NIGHTLY_BUILD@
  mirror: always

# Is support for MediaDevices.ondevicechange enabled?
- name: media.ondevicechange.enabled
  type: bool
  value: true
  mirror: always

# Is support for HTMLMediaElement.seekToNextFrame enabled?
- name: media.seekToNextFrame.enabled
  type: bool
  value: true
  mirror: always

# setSinkId will be enabled in bug 1498512. Till then the
# implementation will remain hidden behind this pref (Bug 1152401, Bug 934425).
- name: media.setsinkid.enabled
  type: bool
  value: false
  mirror: always

# Turn on this pref can enable test-only events for media element.
- name: media.testing-only-events
  type: bool
  value: false
  mirror: always

- name: media.useAudioChannelService.testing
  type: bool
  value: false
  mirror: always

- name: media.audioFocus.management
  type: bool
#if defined(MOZ_WIDGET_ANDROID)
  value: true
#else
  value: false
#endif
  mirror: always

- name: media.hardwaremediakeys.enabled
  type: bool
  value: true
  mirror: always

# If this pref is on, then `media.mediacontrol.stopcontrol.timer.ms` would take
# effect and determine the timing to stop controlling media.
- name: media.mediacontrol.stopcontrol.timer
  type: bool
  value: true
  mirror: always

# If media is being paused after a certain period, then we would think that
# media doesn't need to be controlled anymore. Therefore, that media would stop
# listening to the media control key events. The value of this pref is how long
# media would stop listening to the event after it's paused. The default value
# is set to 24 hrs (24*60*60*1000)
- name: media.mediacontrol.stopcontrol.timer.ms
  type: RelaxedAtomicUint32
  value: 86400000
  mirror: always

# If this pref is on, we would stop controlling media after it reaches to the
# end.
- name: media.mediacontrol.stopcontrol.aftermediaends
  type: bool
  value: true
  mirror: always

# We would only use media control to control media which duration is longer
# than this value.
- name: media.mediacontrol.eligible.media.duration.s
  type: AtomicFloat
  value: 3.0f
  mirror: always

- name: media.webrtc.platformencoder
  type: RelaxedAtomicBool
#if defined(MOZ_WIDGET_ANDROID)
  value: true
#elif defined(NIGHTLY_BUILD) && !defined(MOZ_WIDGET_GTK)
  value: true
#else
  value: false
#endif
  mirror: always

- name: media.webrtc.software_encoder.fallback
  type: RelaxedAtomicBool
#if defined(MOZ_WIDGET_ANDROID) || defined(NIGHTLY_BUILD)
  value: true
#else
  value: false
#endif
  mirror: always

- name: media.block-autoplay-until-in-foreground
  type: bool
#if !defined(MOZ_WIDGET_ANDROID)
  value: true
#else
  value: false
#endif
  mirror: always

- name: media.webrtc.hw.h264.enabled
  type: bool
#if defined(MOZ_WIDGET_ANDROID)
  value: true
#else
  value: false
#endif
  mirror: always

 # If true, then we require explicit approval from the embedding app (ex. Fenix)
 # on GeckoView to know if we can allow audible, inaudible media or both kinds
 # of media to autoplay.
- name: media.geckoview.autoplay.request
  type: bool
  value: false
  mirror: always

 # This is used in testing only, in order to skip the prompting process. This
 # pref works only when enabling the pref `media.geckoview.autoplay.request`.
 # 0=prompt as normal, 1=allow all, 2=deny all, 3=allow audible request,
 # 4=deny audible request, 5=allow inaudible request, 6=deny inaudible request.
 # 7=leave all requests pending.
- name: media.geckoview.autoplay.request.testing
  type: uint32_t
  value: 0
  mirror: always

- name: media.mediacontrol.testingevents.enabled
  type: bool
  value: false
  mirror: always

#if defined(XP_MACOSX)
- name: media.macos.screenrecording.oscheck.enabled
  type: bool
  value: true
  mirror: always
#endif

#---------------------------------------------------------------------------
# Prefs starting with "midi."
#---------------------------------------------------------------------------

- name: midi.testing
  type: RelaxedAtomicBool
  value: false
  mirror: always

#---------------------------------------------------------------------------
# Prefs starting with "mousewheel."
#---------------------------------------------------------------------------

# This affects how line scrolls from wheel events will be accelerated.
# Factor to be multiplied for constant acceleration.
- name: mousewheel.acceleration.factor
  type: RelaxedAtomicInt32
  value: 10
  mirror: always

# This affects how line scrolls from wheel events will be accelerated.
# Number of mousewheel clicks when acceleration starts.
# Acceleration can be turned off if pref is set to -1.
- name: mousewheel.acceleration.start
  type: RelaxedAtomicInt32
  value: -1
  mirror: always

# Auto-dir is a feature which treats any single-wheel scroll as a scroll in the
# only one scrollable direction if the target has only one scrollable
# direction. For example, if the user scrolls a vertical wheel inside a target
# which is horizontally scrollable but vertical unscrollable, then the vertical
# scroll is converted to a horizontal scroll for that target.
# Note that auto-dir only takes effect for |mousewheel.*.action|s and
# |mousewheel.*.action.override_x|s whose values are 1.
- name: mousewheel.autodir.enabled
  type: bool
  value: false
  mirror: always

# When a wheel scroll is converted due to auto-dir, which side the converted
# scroll goes towards is decided by one thing called "honoured target". If the
# content of the honoured target horizontally starts from right to left, then
# an upward scroll maps to a rightward scroll and a downward scroll maps to a
# leftward scroll; otherwise, an upward scroll maps to a leftward scroll and a
# downward scroll maps to a rightward scroll.
# If this pref is set to false, then consider the scrolling target as the
# honoured target.
# If set to true, then consider the root element in the document where the
# scrolling target is as the honoured target. But note that there's one
# exception: for targets in an HTML document, the real root element(I.e. the
# <html> element) is typically not considered as a root element, but the <body>
# element is typically considered as a root element. If there is no <body>
# element, then consider the <html> element instead.
- name: mousewheel.autodir.honourroot
  type: bool
  value: false
  mirror: always

- name: mousewheel.system_scroll_override.enabled
  type: RelaxedAtomicBool
#if defined(XP_WIN) || defined(MOZ_WIDGET_GTK)
  value: true
#else
  value: false
#endif
  mirror: always

# Prefs for overriding the system mouse wheel scrolling speed on
# content of the web pages.  When
# "mousewheel.system_scroll_override.enabled" is true and the
# system scrolling speed isn't customized by the user, the content scrolling
# speed is multiplied by the following factors.  The value will be used as
# 1/100.  E.g., 200 means 2.00.
# NOTE: Even if "mousewheel.system_scroll_override.enabled" is
# true, when Gecko detects the user customized the system scrolling speed
# settings, the override isn't executed.
- name: mousewheel.system_scroll_override.horizontal.factor
  type: RelaxedAtomicInt32
  value: 200
  mirror: always
- name: mousewheel.system_scroll_override.vertical.factor
  type: RelaxedAtomicInt32
  value: 200
  mirror: always

# Mouse wheel scroll transaction is held even if the mouse cursor is moved.
- name: mousewheel.transaction.ignoremovedelay
  type: RelaxedAtomicInt32
  value: 100
  mirror: always

# Mouse wheel scroll transaction period of time (in milliseconds).
- name: mousewheel.transaction.timeout
  type: RelaxedAtomicInt32
  value: 1500
  mirror: always

# Mouse wheel scroll position is determined by GetMessagePos rather than
# LPARAM msg value
- name: mousewheel.ignore_cursor_position_in_lparam
  type: RelaxedAtomicBool
  value: false
  mirror: always

# If line-height is lower than this value (in device pixels), 1 line scroll
# scrolls this height.
- name: mousewheel.min_line_scroll_amount
  type: int32_t
  value: 5
  mirror: always

#---------------------------------------------------------------------------
# Prefs starting with "network."
#---------------------------------------------------------------------------

# Force less-secure NTLMv1 when needed (NTLMv2 is the default).
- name: network.auth.force-generic-ntlm-v1
  type: RelaxedAtomicBool
  value: false
  mirror: always

# Sub-resources HTTP-authentication:
#   0 - don't allow sub-resources to open HTTP authentication credentials
#       dialogs
#   1 - allow sub-resources to open HTTP authentication credentials dialogs,
#       but don't allow it for cross-origin sub-resources
#   2 - allow the cross-origin authentication as well.
- name: network.auth.subresource-http-auth-allow
  type: uint32_t
  value: 2
  mirror: always

# Sub-resources HTTP-authentication for cross-origin images:
# - true: It is allowed to present http auth. dialog for cross-origin images.
# - false: It is not allowed.
# If network.auth.subresource-http-auth-allow has values 0 or 1 this pref does
# not have any effect.
- name: network.auth.subresource-img-cross-origin-http-auth-allow
  type: bool
  value: false
  mirror: always

# Resources that are triggered by some non-web-content:
# - true: They are allow to present http auth. dialog
# - false: They are not allow to present http auth. dialog.
- name: network.auth.non-web-content-triggered-resources-http-auth-allow
  type: bool
  value: false
  mirror: always

# Whether to show anti-spoof confirmation prompts when navigating to a url
# with userinfo
- name: network.auth.confirmAuth.enabled
  type: bool
  value: true
  mirror: always

# Whether to use new implementation of ParseReasm
- name: network.auth.use_new_parse_realm
  type: RelaxedAtomicBool
  value: true
  mirror: always

# Whether to use new implementation of ParseReasm
- name: network.auth.allow_multiple_challenges_same_line
  type: RelaxedAtomicBool
  value: true
  mirror: always

# Whether to use challenges in the most secure order. See bug 650091.
- name: network.auth.choose_most_secure_challenge
  type: RelaxedAtomicBool
  value: true
  mirror: always

# See the full list of values in nsICookieService.idl.
- name: network.cookie.cookieBehavior
  type: RelaxedAtomicInt32
  value: 0 # accept all cookies
  mirror: always

# See the full list of values in nsICookieService.idl.
- name: network.cookie.rejectForeignWithExceptions.enabled
  type: bool
  value: false
  mirror: always

# The cookieBehavior to be used in Private Browsing mode.
- name: network.cookie.cookieBehavior.pbmode
  type: RelaxedAtomicInt32
  value: 0 # accept all cookies
  mirror: always

# Stale threshold for cookies in seconds.
- name: network.cookie.staleThreshold
  type: uint32_t
  value: 60
  mirror: always

# Cookie lifetime policy. Possible values:
# 0 - accept all cookies
# 1 - deprecated. don't use it.
# 2 - accept as session cookies
# 3 - deprecated. don't use it.
- name: network.cookie.lifetimePolicy
  type: RelaxedAtomicInt32
  value: 0
  mirror: always

- name: network.cookie.sameSite.laxByDefault
  type: bool
  value: true
  mirror: always

# lax-by-default 2 minutes tollerance for unsafe methods. The value is in seconds.
- name: network.cookie.sameSite.laxPlusPOST.timeout
  type: uint32_t
  value: 120
  mirror: always

- name: network.cookie.sameSite.noneRequiresSecure
  type: bool
  value: true
  mirror: always

- name: network.cookie.sameSite.schemeful
  type: bool
  value: true
  mirror: always

- name: network.cookie.thirdparty.sessionOnly
  type: bool
  value: false
  mirror: always

- name: network.cookie.thirdparty.nonsecureSessionOnly
  type: bool
  value: false
  mirror: always

# If we should attempt to race the cache and network.
- name: network.http.rcwn.enabled
  type: bool
  value: true
  mirror: always

- name: network.http.rcwn.cache_queue_normal_threshold
  type: uint32_t
  value: 8
  mirror: always

- name: network.http.rcwn.cache_queue_priority_threshold
  type: uint32_t
  value: 2
  mirror: always

# We might attempt to race the cache with the network only if a resource
# is smaller than this size.
- name: network.http.rcwn.small_resource_size_kb
  type: uint32_t
  value: 256
  mirror: always

- name: network.http.rcwn.min_wait_before_racing_ms
  type: uint32_t
  value: 0
  mirror: always

- name: network.http.rcwn.max_wait_before_racing_ms
  type: uint32_t
  value: 500
  mirror: always

# false=real referer, true=spoof referer (use target URI as referer).
- name: network.http.referer.spoofSource
  type: bool
  value: false
  mirror: always

# Check whether we need to hide referrer when leaving a .onion domain.
# false=allow onion referer, true=hide onion referer (use empty referer).
- name: network.http.referer.hideOnionSource
  type: bool
  value: false
  mirror: always

# Include an origin header on non-GET and non-HEAD requests regardless of CORS.
# 0=never send, 1=send when same-origin only, 2=always send.
- name: network.http.sendOriginHeader
  type: uint32_t
  value: 2
  mirror: always

# Prefs allowing granular control of referers.
# 0=don't send any, 1=send only on clicks, 2=send on image requests as well
- name: network.http.sendRefererHeader
  type: uint32_t
  value: 2
  mirror: always
  do_not_use_directly: true

# The maximum allowed length for a referrer header - 4096 default.
# 0 means no limit.
- name: network.http.referer.referrerLengthLimit
  type: uint32_t
  value: 4096
  mirror: always

#  0=always send, 1=send iff base domains match, 2=send iff hosts match.
- name: network.http.referer.XOriginPolicy
  type: uint32_t
  value: 0
  mirror: always
  do_not_use_directly: true

# 0=full URI, 1=scheme+host+port+path, 2=scheme+host+port.
- name: network.http.referer.trimmingPolicy
  type: uint32_t
  value: 0
  mirror: always
  do_not_use_directly: true

# 0=full URI, 1=scheme+host+port+path, 2=scheme+host+port.
- name: network.http.referer.XOriginTrimmingPolicy
  type: uint32_t
  value: 0
  mirror: always
  do_not_use_directly: true

# Set the default Referrer Policy; to be used unless overriden by the site.
# 0=no-referrer, 1=same-origin, 2=strict-origin-when-cross-origin,
# 3=no-referrer-when-downgrade.
- name: network.http.referer.defaultPolicy
  type: uint32_t
  value: 2
  mirror: always

# Set the default Referrer Policy applied to third-party trackers when the
# default cookie policy is set to reject third-party trackers, to be used
# unless overriden by the site.
# 0=no-referrer, 1=same-origin, 2=strict-origin-when-cross-origin,
# 3=no-referrer-when-downgrade.
# Trim referrers from trackers to origins by default.
- name: network.http.referer.defaultPolicy.trackers
  type: uint32_t
  value: 2
  mirror: always

# Set the Private Browsing Default Referrer Policy, to be used
# unless overriden by the site.
# 0=no-referrer, 1=same-origin, 2=strict-origin-when-cross-origin,
# 3=no-referrer-when-downgrade.
- name: network.http.referer.defaultPolicy.pbmode
  type: uint32_t
  value: 2
  mirror: always

# Set to ignore referrer policies which is less restricted than the default for
# cross-site requests, including 'unsafe-url', 'no-referrer-when-downgrade' and
# 'origin-when-cross-origin'.
- name: network.http.referer.disallowCrossSiteRelaxingDefault
  type: bool
  value: @IS_EARLY_BETA_OR_EARLIER@
  mirror: always


# Set to ignore referrer policies which is less restricted than the default for
# cross-site requests in the private browsing mode, including 'unsafe-url',
# 'no-referrer-when-downgrade' and 'origin-when-cross-origin'.
- name: network.http.referer.disallowCrossSiteRelaxingDefault.pbmode
  type: bool
  value: true
  mirror: always

# Set the Private Browsing Default Referrer Policy applied to third-party
# trackers when the default cookie policy is set to reject third-party
# trackers, to be used unless overriden by the site.
# 0=no-referrer, 1=same-origin, 2=strict-origin-when-cross-origin,
# 3=no-referrer-when-downgrade.
# No need to change this pref for trimming referrers from trackers since in
# private windows we already trim all referrers to origin only.
- name: network.http.referer.defaultPolicy.trackers.pbmode
  type: uint32_t
  value: 2
  mirror: always

# Whether certain http header values should be censored out in logs.
# Specifically filters out "authorization" and "proxy-authorization".
- name: network.http.sanitize-headers-in-logs
  type: RelaxedAtomicBool
  value: true
  mirror: always

# Whether or not we use Windows for SSO to Microsoft sites.
- name: network.http.windows-sso.enabled
  type: RelaxedAtomicBool
  value: false
  mirror: always

# The factor by which to increase the keepalive timeout when the
# NS_HTTP_LARGE_KEEPALIVE flag is used for a connection
- name: network.http.largeKeepaliveFactor
  type: RelaxedAtomicUint32
  value: 10
  mirror: always

# If set to true, IOService.offline depends on IOService.connectivity.
- name: network.offline-mirrors-connectivity
  type: RelaxedAtomicBool
  value: false
  mirror: always

# If set to true, disallow localhost connections when offline.
- name: network.disable-localhost-when-offline
  type: RelaxedAtomicBool
  value: false
  mirror: always

# Enables the predictive service.
- name: network.predictor.enabled
  type: bool
  value: true
  mirror: always

# Set true to allow resolving proxy for localhost
- name: network.proxy.allow_hijacking_localhost
  type: RelaxedAtomicBool
  value: false
  mirror: always

# This pref will still treat localhost URLs as secure even when hijacked
# during testing. This is necessary for automated testing to check that we
# actually treat localhost as a secure origin.
- name: network.proxy.testing_localhost_is_secure_when_hijacked
  type: RelaxedAtomicBool
  value: false
  mirror: always

# Allow CookieJarSettings to be unblocked for channels without a document.
# This is for testing only.
- name: network.cookieJarSettings.unblocked_for_testing
  type: bool
  value: false
  mirror: always

- name: network.predictor.enable-hover-on-ssl
  type: bool
  value: false
  mirror: always

- name: network.predictor.enable-prefetch
  type: bool
  value: @IS_EARLY_BETA_OR_EARLIER@
  mirror: always

- name: network.predictor.page-degradation.day
  type: int32_t
  value: 0
  mirror: always
- name: network.predictor.page-degradation.week
  type: int32_t
  value: 5
  mirror: always
- name: network.predictor.page-degradation.month
  type: int32_t
  value: 10
  mirror: always
- name: network.predictor.page-degradation.year
  type: int32_t
  value: 25
  mirror: always
- name: network.predictor.page-degradation.max
  type: int32_t
  value: 50
  mirror: always

- name: network.predictor.subresource-degradation.day
  type: int32_t
  value: 1
  mirror: always
- name: network.predictor.subresource-degradation.week
  type: int32_t
  value: 10
  mirror: always
- name: network.predictor.subresource-degradation.month
  type: int32_t
  value: 25
  mirror: always
- name: network.predictor.subresource-degradation.year
  type: int32_t
  value: 50
  mirror: always
- name: network.predictor.subresource-degradation.max
  type: int32_t
  value: 100
  mirror: always

- name: network.predictor.prefetch-rolling-load-count
  type: int32_t
  value: 10
  mirror: always

- name: network.predictor.prefetch-min-confidence
  type: int32_t
  value: 100
  mirror: always
- name: network.predictor.preconnect-min-confidence
  type: int32_t
  value: 90
  mirror: always
- name: network.predictor.preresolve-min-confidence
  type: int32_t
  value: 60
  mirror: always

- name: network.predictor.prefetch-force-valid-for
  type: int32_t
  value: 10
  mirror: always

- name: network.predictor.max-resources-per-entry
  type: int32_t
  value: 100
  mirror: always

# This is selected in concert with max-resources-per-entry to keep memory
# usage low-ish. The default of the combo of the two is ~50k.
- name: network.predictor.max-uri-length
  type: uint32_t
  value: 500
  mirror: always

# A testing flag.
- name: network.predictor.doing-tests
  type: bool
  value: false
  mirror: always

# Enables `<link rel="preload">` tag and `Link: rel=preload` response header handling.
- name: network.preload
  type: RelaxedAtomicBool
  value: true
  mirror: always

# Whether to use the network process or not
# Start a separate socket process. Performing networking on the socket process
# is control by a sepparate pref
# ("network.http.network_access_on_socket_process.enabled").
# Changing these prefs requires a restart.
- name: network.process.enabled
  type: RelaxedAtomicBool
  mirror: always
#if defined(ANDROID) || defined(MOZ_THUNDERBIRD)
  value: false # see bug 1641427
#else
  value: @IS_EARLY_BETA_OR_EARLIER@
#endif

# Whether we can send OnDataAvailable to content process directly.
- name: network.send_ODA_to_content_directly
  type: RelaxedAtomicBool
  value: true
  mirror: always

# Perform all network access on the socket process.
# The pref requires "network.process.enabled" to be true.
# Changing these prefs requires a restart.
- name: network.http.network_access_on_socket_process.enabled
  type: RelaxedAtomicBool
  mirror: always
  value: false

# Telemetry of traffic categories. Whether or not to enable HttpTrafficAnalyzer.
- name: network.traffic_analyzer.enabled
  type: RelaxedAtomicBool
  value: true
  mirror: always

# Whether DNS resolution is limited to literals and cached entries.
- name: network.dns.disabled
  type: RelaxedAtomicBool
  value: false
  mirror: always

# Whether DNS resolution is limited to literals and cached entries.
- name: network.dns.skipTRR-when-parental-control-enabled
  type: RelaxedAtomicBool
  value: true
  mirror: always

- name: network.dns.disablePrefetchFromHTTPS
  type: bool
  value: true
  mirror: always

# Max time to shutdown the resolver threads
- name: network.dns.resolver_shutdown_timeout_ms
  type: uint32_t
  value: 2000
  mirror: always

# When true on Windows DNS resolutions for single label domains
# (domains that don't contain a dot) will be resolved using the DnsQuery
# API instead of PR_GetAddrInfoByName
- name: network.dns.dns_query_single_label
  type: RelaxedAtomicBool
  value: false
  mirror: always

# When this pref is true we enforce a 253 character limit on domains we try to
# resolve. See bug 1264117. If it doesn't cause any web-compat issues we can
# remove it in a few releases
- name: network.dns.limit_253_chars
  type: RelaxedAtomicBool
  value: true
  mirror: always

# When this pref is true, we copy the host name to a fresh string before
# calling into getaddrinfo.
- name: network.dns.copy_string_before_call
  type: RelaxedAtomicBool
  value: true
  mirror: always

# The proxy type. See nsIProtocolProxyService.idl
#     PROXYCONFIG_DIRECT   = 0
#     PROXYCONFIG_MANUAL   = 1
#     PROXYCONFIG_PAC      = 2
#     PROXYCONFIG_WPAD     = 4
#     PROXYCONFIG_SYSTEM   = 5
- name: network.proxy.type
  type: RelaxedAtomicUint32
  value: 5
  mirror: always

# Whether the SOCKS proxy should be in charge of DNS resolution.
- name: network.proxy.socks_remote_dns
  type: RelaxedAtomicBool
  value: false
  mirror: always

# When receiving a network change event, the time (in ms) we wait to reload the
# PAC url.
- name: network.proxy.reload_pac_delay
  type: RelaxedAtomicUint32
  value: 2000
  mirror: always

# When parsing "SOCKS" in PAC string, the default version of SOCKS that will be
# used.
- name: network.proxy.default_pac_script_socks_version
  type: RelaxedAtomicUint32
  value: 4
  mirror: always

# Whether to force failover to direct for system requests.
#ifdef MOZ_PROXY_DIRECT_FAILOVER
- name: network.proxy.failover_direct
  type: bool
  value: true
  mirror: always
#endif

- name: network.proxy.parse_pac_on_socket_process
  type: RelaxedAtomicBool
  value: @IS_NIGHTLY_BUILD@
  mirror: always

- name: network.proxy.detect_system_proxy_changes
  type: RelaxedAtomicBool
  value: false
  mirror: always

# Some requests during a page load are marked as "tail", mainly trackers, but not only.
# This pref controls whether such requests are put to the tail, behind other requests
# emerging during page loading process.
- name: network.http.tailing.enabled
  type: bool
  value: true
  mirror: always

# Whether to run proxy checks when processing Alt-Svc headers.
- name: network.http.altsvc.proxy_checks
  type: bool
  value: true
  mirror: always

- name: network.http.stale_while_revalidate.enabled
  type: RelaxedAtomicBool
  value: true
  mirror: always

# Whether to cache SSL resumption tokens in necko.
- name: network.ssl_tokens_cache_enabled
  type: RelaxedAtomicBool
  value: true
  mirror: always

# Capacity of the above cache, in kilobytes.
- name: network.ssl_tokens_cache_capacity
  type: RelaxedAtomicUint32
  value: 2048
  mirror: always

# The maximum allowed length for a URL - 1MB default.
- name: network.standard-url.max-length
  type: RelaxedAtomicUint32
  value: 1048576
  mirror: always

# Default global TRR provider
- name: network.trr.default_provider_uri
  type: String
  value: "https://mozilla.cloudflare-dns.com/dns-query"
  mirror: never

# If true, don't fallback to native DNS upon network errors.
- name: network.trr.strict_native_fallback
  type: RelaxedAtomicBool
  value: @IS_NIGHTLY_BUILD@
  mirror: always

# If false, the temporary blocklisting feature is disabled.
# This is useful for tests to prevent bleeding extra reqs
# between tasks, since we may attempt to look up the
# parent domain in the background when blocklisting a host.
- name: network.trr.temp_blocklist
  type: RelaxedAtomicBool
  value: true
  mirror: always

# Single TRR request timeout, in milliseconds
- name: network.trr.request_timeout_ms
  type: RelaxedAtomicUint32
  value: 1500
  mirror: always

# Single TRR request timeout, in milliseconds for mode 3
- name: network.trr.request_timeout_mode_trronly_ms
  type: RelaxedAtomicUint32
  value: 30000
  mirror: always

# The timeout of the TRR confirmation request
- name: network.trr.confirmation_timeout_ms
  type: RelaxedAtomicUint32
  value: 6000
  mirror: always

# The timeout of the TRR confirmation request
- name: network.trr.confirmation_telemetry_enabled
  type: RelaxedAtomicBool
  value: true
  mirror: always

# Whether to send the Accept-Language header for TRR requests
- name: network.trr.send_accept-language_headers
  type: RelaxedAtomicBool
  value: false
  mirror: always

# Whether to send an empty Accept-Encoding header for TRR requests
- name: network.trr.send_empty_accept-encoding_headers
  type: RelaxedAtomicBool
  value: true
  mirror: always

# Whether to send the User-Agent header for TRR requests
- name: network.trr.send_user-agent_headers
  type: RelaxedAtomicBool
  value: false
  mirror: always

# This pref controls whether to use TRRServiceChannel off main thread.
- name: network.trr.fetch_off_main_thread
  type: RelaxedAtomicBool
  value: true
  mirror: always

# If we should wait for captive portal confirmation before enabling TRR
- name: network.trr.wait-for-portal
  type: RelaxedAtomicBool
  value: false
  mirror: always

# If we should wait for TRR service confirmation to complete before enabling
# TRR for lookups when fallback is enabled. Confirmation is always skipped when
# global mode is TRR-only (no fallback).
- name: network.trr.wait-for-confirmation
  type: RelaxedAtomicBool
  value: false
  mirror: always

# Normally when confirmation fails we wait for the confirmation to succeed
# before attempting to do TRR. When this pref is true, we optimistically
# assume the confirmation will succeed and might attempt TRR anyway.
# If network.trr.wait-for-confirmation is true, this pref is ignored.
- name: network.trr.attempt-when-retrying-confirmation
  type: RelaxedAtomicBool
  value: false
  mirror: always

# Use GET (rather than POST)
- name: network.trr.useGET
  type: RelaxedAtomicBool
  value: false
  mirror: always

# Allow RFC1918 address in responses?
- name: network.trr.allow-rfc1918
  type: RelaxedAtomicBool
  value: false
  mirror: always

# When true, it only sends AAAA when the system has IPv6 connectivity
- name: network.trr.skip-AAAA-when-not-supported
  type: RelaxedAtomicBool
  value: true
  mirror: always

# Whether to apply split horizon mitigations when using TRR.
# These include adding the DNS suffix to the excluded domains
- name: network.trr.split_horizon_mitigations
  type: RelaxedAtomicBool
  value: true
  mirror: always

# Explicitly disable ECS (EDNS Client Subnet, RFC 7871)
- name: network.trr.disable-ECS
  type: RelaxedAtomicBool
  value: true
  mirror: always

# When true, the DNS+TRR cache will be cleared when a relevant TRR pref
# changes. (uri, bootstrapAddress, excluded-domains)
- name: network.trr.clear-cache-on-pref-change
  type: RelaxedAtomicBool
  value: true
  mirror: always

# After this many failed TRR requests in a row, consider TRR borked
- name: network.trr.max-fails
  type: RelaxedAtomicUint32
  value: 15
  mirror: always

# When the TRR confirmation is set to CONFIRM_FAILED due to many failures in
# a row, we set a timer to retry. This has an exponential backoff up to
# 64 seconds.
- name: network.trr.retry-timeout-ms
  type: RelaxedAtomicUint32
  value: 125
  mirror: always

# Retry with no TRR when the response contained only 0.0.0.0 or ::
- name: network.trr.fallback-on-zero-response
  type: RelaxedAtomicBool
  value: false
  mirror: always

# If true we parse the /etc/hosts file and exclude any host names from TRR.
# Reading the file is only done once, when TRR is first enabled - this could be
# soon after startup or when the pref is flipped.
- name: network.trr.exclude-etc-hosts
  type: RelaxedAtomicBool
  value: true
  mirror: always

# Whether to enable odoh.
- name: network.trr.odoh.enabled
  type: RelaxedAtomicBool
  value: false
  mirror: always

# The uri of Oblivious Proxy.
- name: network.trr.odoh.proxy_uri
  type: String
  value: ""
  mirror: never

# The host name of Oblivious Target.
- name: network.trr.odoh.target_host
  type: String
  value: ""
  mirror: never

# The uri path of the odoh uri.
- name: network.trr.odoh.target_path
  type: String
  value: ""
  mirror: never

# The minimum ttl of the DNS record that contains ODoHConfigs.
- name: network.trr.odoh.min_ttl
  type: RelaxedAtomicUint32
  value: 60
  mirror: always

# The uri indicates where to get ODoHConfigs.
- name: network.trr.odoh.configs_uri
  type: String
  value: ""
  mirror: never

# Whether to add padding in the doh dns queries (rfc 7830)
- name: network.trr.padding
  type: RelaxedAtomicBool
  value: true
  mirror: always

# The block size to pad to. Capped at 1024 bytes.
# Setting it to 0 doesn't add additional padding, but allows the server to
# respond with padding (RFC7930 Sec 4)
- name: network.trr.padding.length
  type: RelaxedAtomicUint32
  value: 128
  mirror: always

# Whether to skip the NS check for the blocked host.
# Note this is used for test only.
- name: network.trr.skip-check-for-blocked-host
  type: RelaxedAtomicBool
  value: false
  mirror: always

# Whether to use the connection info that is generated asynchronously.
- name: network.trr.async_connInfo
  type: RelaxedAtomicBool
  value: false
  mirror: always

# Allow the network changed event to get sent when a network topology or setup
# change is noticed while running.
- name: network.notify.changed
  type: RelaxedAtomicBool
  value: true
  mirror: always

# Allow network detection of IPv6 related changes (bug 1245059)
- name: network.notify.IPv6
  type: RelaxedAtomicBool
#ifdef XP_WIN
  value: false
#else
  value: true
#endif
  mirror: always

# Whether to check the dnsSuffix on network changes
- name: network.notify.dnsSuffixList
  type: RelaxedAtomicBool
  value: true
  mirror: always

# Whether to check the registry for proxies on network changes that indicate
# that TRR should not be used.
- name: network.notify.checkForProxies
  type: RelaxedAtomicBool
  value: true
  mirror: always

# Whether to check the registry for NRPT rules on network changes that
# indicate that TRR should not be used.
- name: network.notify.checkForNRPT
  type: RelaxedAtomicBool
  value: true
  mirror: always

# Whether NotifyIpInterfaceChange should be called immediately after
# registration in order to record the initial state of the network adapters.
- name: network.notify.initial_call
  type: RelaxedAtomicBool
  value: true
  mirror: always

# Whether to check for DNS resolvers
- name: network.notify.resolvers
  type: RelaxedAtomicBool
  value: true
  mirror: always

# Whether to use the rust implemented DefaultURI for unknown scheme types
- name: network.url.useDefaultURI
  type: RelaxedAtomicBool
  value: false
  mirror: always

# The maximum allowed length for a URL - 32MB default.
# If 0 that means no limit.
- name: network.url.max-length
  type: RelaxedAtomicUint32
  value: 32 * 1024 * 1024
  mirror: always

# Force remapping of remote port numbers to allow reaching local testing
# servers or port forwarders listening on non-standard ports.  Note that
# this is not changing the origin URL in the addressbar, only internally
# the port number used.  This is intended to be used along with the
# `network.dns.forceResolve` preference.
#
# The form is:
#   "80,443,808-888=8080; 563=8081"
# this will remap ports for HTTP, HTTPS and the range of 808-888 included
# to use port 8080, and port 563 to go to 8081.
- name: network.socket.forcePort
  type: String
  value: ""
  mirror: never

# Receive buffer size of QUIC socket
- name: network.http.http3.recvBufferSize
  type: RelaxedAtomicInt32
  value: 1048576
  mirror: always

- name: network.http.http3.enable_qlog
  type: RelaxedAtomicBool
  value: false
  mirror: always

- name: network.http.http3.enable_0rtt
  type: RelaxedAtomicBool
  value: true
  mirror: always

# When a h3 transaction is inserted in the pending queue, the time (ms) we wait
# to create a TCP backup connection.
- name: network.http.http3.backup_timer_delay
  type: RelaxedAtomicUint32
  value: 100
  mirror: always

# The global half open sockets allowed for creating a backup connection.
- name: network.http.http3.parallel_fallback_conn_limit
  type: RelaxedAtomicUint32
  value: 32
  mirror: always

# Receive buffer size of QUIC socket
- name: network.http.http3.max_data
  type: RelaxedAtomicUint32
  value: 25165824
  mirror: always

# Receive buffer size of QUIC socket
- name: network.http.http3.max_stream_data
  type: RelaxedAtomicUint32
  value: 12582912
  mirror: always

# Enable http3 network priorization as described in
# https://httpwg.org/http-extensions/draft-ietf-httpbis-priority.html
- name: network.http.http3.priorization
  type: RelaxedAtomicBool
  value: true
  mirror: always

# Depriorizing background tabs notifies websites when switching to or from the
# tab while still loading resources for the website. On one hand it might
# improve performance when switching to an tab with a website using the same
# QUIC connection. On the other hand it sends more data to the website and
# might be a privacy concern.
- name: network.http.http3.send_background_tabs_depriorization
  type: RelaxedAtomicBool
  value: false
  mirror: always

# When true, a http request will be upgraded to https when HTTPS RR is
# available.
- name: network.dns.upgrade_with_https_rr
  type: RelaxedAtomicBool
  value: true
  mirror: always

# Whether to use HTTPS RR as AltSvc
- name: network.dns.use_https_rr_as_altsvc
  type: RelaxedAtomicBool
  value: true
  mirror: always

# Whether to check for NAT64 using the system resolver
- name: network.connectivity-service.nat64-check
  type: bool
  value: true
  mirror: always

# Manually enter the NAT64 prefix that will be used if IPv4 is unavailable.
# The value is formatted as IPv6 with the least significant bits to be dropped.
# For example, 64:ff9b:: is a common prefix. This will not disable
# the NAT64 check, although the value of this pref will be prioritized.
- name: network.connectivity-service.nat64-prefix
  type: String
  value: ""
  mirror: never

# Whether to enable echconfig.
- name: network.dns.echconfig.enabled
  type: RelaxedAtomicBool
  value: false
  mirror: always

# Whether to enable echconfig for http3.
- name: network.dns.http3_echconfig.enabled
  type: RelaxedAtomicBool
  value: false
  mirror: always

# This pref needs to be worked together with network.dns.echconfig.enabled
# being true and there is no record without ECHConfig.
# When we try all records with ECHConfig in HTTPS RRs and still can't connect,
# this pref indicate whether we can fallback to the origin server.
- name: network.dns.echconfig.fallback_to_origin_when_all_failed
  type: RelaxedAtomicBool
  value: true
  mirror: always

# When true, reset the exclusion list when all records are excluded.
- name: network.dns.httpssvc.reset_exclustion_list
  type: RelaxedAtomicBool
  value: true
  mirror: always

# If the http3 connection cannot be ready after the timeout value here, the
# transaction will start another non-http3 conneciton.
# Setting this value to 0 indicates this feature is disabled.
- name: network.dns.httpssvc.http3_fast_fallback_timeout
  type: RelaxedAtomicUint32
  value: 50
  mirror: always

# Whether to use https rr for speculative connections.
- name: network.dns.use_https_rr_for_speculative_connection
  type: RelaxedAtomicBool
  value: false
  mirror: always

# Whether to force a transaction to wait https rr.
- name: network.dns.force_waiting_https_rr
  type: RelaxedAtomicBool
  value: @IS_NIGHTLY_BUILD@
  mirror: always

# The TTL for negative responses of TXT and HTTPS records.
- name: network.dns.negative_ttl_for_type_record
  type: RelaxedAtomicUint32
  value: 300   # 5 minutes (in seconds)
  mirror: always

- name: network.cache.frecency_array_check_enabled
  type: RelaxedAtomicBool
  value: @IS_EARLY_BETA_OR_EARLIER@
  mirror: always

# When this pref is true, AddStorageEntry will return an error if the
# OPEN_READONLY & OPEN_SECRETLY flags are passed and no entry exists.
# If no regressions occur this pref should be removed.
- name: network.cache.bug1708673
  type: RelaxedAtomicBool
  value: false
  mirror: always

#  This is used for a temporary workaround for a web-compat issue. If pref is
# true CORS preflight requests are allowed to send client certificates.
- name: network.cors_preflight.allow_client_cert
  type: RelaxedAtomicBool
  value: false
  mirror: always

# Whether to record the telemetry event when a JAR channel is failed to load.
- name: network.jar.record_failure_reason
  type: RelaxedAtomicBool
  value: @IS_EARLY_BETA_OR_EARLIER@
  mirror: always

# When this pref is true we clear the Content-Encoding header for
# application/x-gzip Content-Type responses, see bug 1030660.
#
# Assuming there are no regressions, this pref and related code should be
# removed.
- name: network.http.clear_bogus_content_encoding
  type: RelaxedAtomicBool
  value: false
  mirror: always

# Support http3 version1
- name: network.http.http3.support_version1
  type: RelaxedAtomicBool
  value: true
  mirror: always

# Disable early data on an origin if SSL_ERROR_PROTOCOL_VERSION_ALERT is received
- name: network.http.early_data_disable_on_error
  type: RelaxedAtomicBool
  value: true
  mirror: always

# Disable early data if it fails for more than this number of origins
- name: network.http.early_data_max_error
  type: RelaxedAtomicUint32
  value: 5
  mirror: always

#---------------------------------------------------------------------------
# Prefs starting with "nglayout."
#---------------------------------------------------------------------------

# Enable/disable display list invalidation logging --- useful for debugging.
- name: nglayout.debug.invalidation
  type: bool
  value: false
  mirror: always

# Enable/disable widget update area flashing --- only supported with
# BasicLayers (other layer managers always update the entire widget area).
- name: nglayout.debug.widget_update_flashing
  type: RelaxedAtomicBool
  value: false
  mirror: always

- name: nglayout.debug.disable_xul_cache
  type: bool
  value: false
  mirror: always

- name: nglayout.initialpaint.delay
  type: int32_t
  value: 5
  mirror: always

- name: nglayout.initialpaint.delay_in_oopif
  type: int32_t
  value: 5
  mirror: always

#---------------------------------------------------------------------------
# Prefs starting with "page_load."
#---------------------------------------------------------------------------

# Time in milliseconds during which certain tasks are deprioritized during
# page load.
- name: page_load.deprioritization_period
  type: RelaxedAtomicUint32
  value: 5000
  mirror: always

#---------------------------------------------------------------------------
# Prefs starting with "permissions."
#---------------------------------------------------------------------------

# 1-Accept, 2-Deny, Any other value: Accept
- name: permissions.default.image
  type: RelaxedAtomicUint32
  value: 1
  mirror: always

- name: permissions.delegation.enabled
  type: bool
  value: true
  mirror: always

- name: permissions.isolateBy.userContext
  type: RelaxedAtomicBool
  value: false
  mirror: always

- name: permissions.isolateBy.privateBrowsing
  type: RelaxedAtomicBool
  value: true
  mirror: always

#---------------------------------------------------------------------------
# Prefs starting with "plain_text."
#---------------------------------------------------------------------------

# When false, text in plaintext documents does not wrap long lines.
- name: plain_text.wrap_long_lines
  type: bool
  value: true
  mirror: always

#---------------------------------------------------------------------------
# Prefs starting with "plugin."
#---------------------------------------------------------------------------

- name: plugin.state.flash
  type: uint32_t
  # Flash is Click-to-Activate by default on all channels. Disabled for ARM builds.
#if defined(_ARM64_) && defined(XP_WIN)
  value: 0
#else
  value: 1
#endif
  mirror: always

#---------------------------------------------------------------------------
# Prefs starting with "plugins."
#---------------------------------------------------------------------------

- name: plugins.flashBlock.enabled
  type: bool
  value: false
  mirror: always

- name: plugins.http_https_only
  type: bool
  value: true
  mirror: always

#---------------------------------------------------------------------------
# Prefs starting with "preferences."
#---------------------------------------------------------------------------

- name: preferences.allow.omt-write
  type: bool
  value: true
  mirror: never

#ifdef DEBUG
  # If set to true, setting a Preference matched to a `Once` StaticPref will
  # assert that the value matches. Such assertion being broken is a clear flag
  # that the Once policy shouldn't be used.
-   name: preferences.check.once.policy
    type: bool
    value: false
    mirror: always

  # If set to true, StaticPrefs Once policy check will be skipped during
  # automation regression test. Use with care. This pref must be set back to
  # false as soon as specific test has completed.
-   name: preferences.force-disable.check.once.policy
    type: bool
    value: false
    mirror: always
#endif

#---------------------------------------------------------------------------
# Prefs starting with "print."
#---------------------------------------------------------------------------

# Variation fonts can't always be embedded in certain output formats
# such as PDF. To work around this, draw the variation fonts using
# paths instead of using font embedding.
- name: print.font-variations-as-paths
  type: RelaxedAtomicBool
  value: true
  mirror: always

# Whether we always print silently (without a print dialog).
- name: print.always_print_silent
  type: RelaxedAtomicBool
  value: false
  mirror: always

# Whether tab_modal print UI is enabled.
#
# The tab modal print dialog is currently only for early beta or nightly.
- name: print.tab_modal.enabled
  type: RelaxedAtomicBool
  value: true
  mirror: always

# Whether the pages per sheet print setting is enabled.
- name: print.pages_per_sheet.enabled
  type: RelaxedAtomicBool
  value: true
  mirror: always

# Print via the parent process. This is only used when e10s is enabled.
- name: print.print_via_parent
  type: RelaxedAtomicBool
  value: @IS_NOT_ANDROID@
  mirror: always

# Whether we allow the print progress dialog to show up.
- name: print.show_print_progress
  type: RelaxedAtomicBool
  value: true
  mirror: always

# Whether we attempt to generate links in Save As PDF output.
- name: print.save_as_pdf.links.enabled
  type: RelaxedAtomicBool
  value: true
  mirror: always

# Whether we attempt to generate and use document-internal PDF destinations.
# This currently sometimes results in an internal cairo error, see bug 1725743;
# disabled by default until that is resolved.
- name: print.save_as_pdf.internal_destinations.enabled
  type: RelaxedAtomicBool
  value: false
  mirror: always

# The default DPI for printing.
#
# For PDF-based output, DPI should ideally be irrelevant, but in fact it is not
# for multiple reasons:
#
#  * Layout code that tries to respect device pixels (e.g. for snapping glyph
#    positions and baselines, and especially for the "GDI Classic"
#    rendering-mode threshold for certain fonts).
#
#  * The limitations of the PDF format mean that we can't natively represent
#    certain effects, such as filters, in PDF output, so we need to rasterize
#    the parts of the document with these applied.
#
#  * Other rasterized things like images and such are also affected by DPI
#    (both in the output, and the images we select via srcset, for example).
#
# Therefore, using a high DPI is preferable. For now, we use 144dpi to match
# physical printer output on Windows, but higher (e.g. 300dpi) might be better
# if it does not lead to issues such as excessive memory use.
- name: print.default_dpi
  type: float
  value: 144.0f
  mirror: always

# Whether support for monochrome printing is enabled for CUPS.
- name: print.cups.monochrome.enabled
  type: RelaxedAtomicBool
  value: true
  mirror: always

#---------------------------------------------------------------------------
# Prefs starting with "privacy."
#---------------------------------------------------------------------------

- name: privacy.fuzzyfox.clockgrainus
  type: RelaxedAtomicUint32
  value: 100
  mirror: always

# Annotate trackers using the strict list. If set to false, the basic list will
# be used instead.
- name: privacy.annotate_channels.strict_list.enabled
  type: bool
  value: @IS_EARLY_BETA_OR_EARLIER@
  mirror: always

# Enable the clearing of cache data using the clear-site-data header. If enabled,
# header values of "cache" and "*" will clear cached data from the site
- name: privacy.clearsitedata.cache.enabled
  type: bool
  value: false
  mirror: always

# First Party Isolation (double keying), disabled by default.
- name: privacy.firstparty.isolate
  type: RelaxedAtomicBool
  value: false
  mirror: always

# If false, two windows in the same domain with different first party domains
# (top level URLs) can access resources through window.opener. This pref is
# effective only when "privacy.firstparty.isolate" is true.
- name: privacy.firstparty.isolate.restrict_opener_access
  type: RelaxedAtomicBool
  value: true
  mirror: always

- name: privacy.firstparty.isolate.block_post_message
  type: RelaxedAtomicBool
  value: false
  mirror: always

- name: privacy.firstparty.isolate.use_site
  type: RelaxedAtomicBool
  value: false
  mirror: always

# Enforce tracking protection in all modes.
- name: privacy.trackingprotection.enabled
  type: bool
  value: false
  mirror: always

# Enforce tracking protection in Private Browsing mode.
- name: privacy.trackingprotection.pbmode.enabled
  type: bool
  value: true
  mirror: always

# Annotate channels based on the tracking protection list in all modes
- name: privacy.trackingprotection.annotate_channels
  type: bool
  value: true
  mirror: always

# Block 3rd party fingerprinting resources.
- name: privacy.trackingprotection.fingerprinting.enabled
  type: bool
  value: false
  mirror: always

# Block 3rd party cryptomining resources.
- name: privacy.trackingprotection.cryptomining.enabled
  type: bool
  value: false
  mirror: always

# Block 3rd party socialtracking resources.
- name: privacy.trackingprotection.socialtracking.enabled
  type: bool
  value: false
  mirror: always

# Consider socialtracking annotation as trackers (see ETP).
- name: privacy.socialtracking.block_cookies.enabled
  type: bool
  value: true
  mirror: always

# Whether Origin Telemetry should be enabled.
# NOTE: if telemetry.origin_telemetry_test_mode.enabled is enabled, this pref
#       won't have any effect.
- name: privacy.trackingprotection.origin_telemetry.enabled
  type: RelaxedAtomicBool
  value: @IS_NIGHTLY_BUILD@
  mirror: always

- name: privacy.trackingprotection.testing.report_blocked_node
  type: RelaxedAtomicBool
  value: false
  mirror: always

# Whether to spoof user locale to English (used as part of Resist
# Fingerprinting).
# 0 - will prompt
# 1 - don't spoof
# 2 - spoof
- name: privacy.spoof_english
  type: RelaxedAtomicUint32
  value: 0
  mirror: always

# Send "do not track" HTTP header, disabled by default.
- name: privacy.donottrackheader.enabled
  type: bool
  value: false
  mirror: always

# Potentially send "global privacy control" HTTP header and set navigator
# property accordingly. Communicates user's desire to opt-out/in of
# websites or services selling or sharing the user's information, false by
# default.
# true - Send the header with a value of 1 to indicate opting-out
# false - Do not send header to indicate opting-in
- name: privacy.globalprivacycontrol.enabled
  type: bool
  value: false
  mirror: always

# Controls whether or not GPC signals are sent. Meant to act as a third option
# of 'undecided' by leaving the navigator property undefined and not attaching
# the Sec-GPC HTTP header.
- name: privacy.globalprivacycontrol.functionality.enabled
  type: bool
  value: false
  mirror: always

# Lower the priority of network loads for resources on the tracking protection
# list.  Note that this requires the
# privacy.trackingprotection.annotate_channels pref to be on in order to have
# any effect.
- name: privacy.trackingprotection.lower_network_priority
  type: bool
  value: @IS_NIGHTLY_BUILD@
  mirror: always

# A subset of Resist Fingerprinting protections focused specifically on timers.
# This affects the Animation API, the performance APIs, Date.getTime,
# Event.timestamp, File.lastModified, audioContext.currentTime,
# canvas.captureStream.currentTime.
- name: privacy.reduceTimerPrecision
  type: RelaxedAtomicBool
  value: true
  mirror: always

# If privacy.reduceTimerPrecision is false, this pref controls whether or not
# to clamp all timers at a fixed 20 microsconds. It should always be enabled,
# and is only specified as a pref to enable an emergency disabling in the event
# of catastrophic failure.
- name: privacy.reduceTimerPrecision.unconditional
  type: RelaxedAtomicBool
  value: true
  mirror: always

# The resistFingerprinting variables are marked with 'Relaxed' memory ordering.
# We don't particurally care that threads have a percently consistent view of
# the values of these prefs. They are not expected to change often, and having
# an outdated view is not particurally harmful. They will eventually become
# consistent.
#
# The variables will, however, be read often (specifically .microseconds on
# each timer rounding) so performance is important.

- name: privacy.resistFingerprinting
  type: RelaxedAtomicBool
  value: false
  mirror: always

# We automatically decline canvas permission requests if they are not initiated
# from user input. Just in case that breaks something, we allow the user to
# revert this behavior with this obscure pref. We do not intend to support this
# long term. If you do set it, to work around some broken website, please file
# a bug with information so we can understand why it is needed.
- name: privacy.resistFingerprinting.autoDeclineNoUserInputCanvasPrompts
  type: bool
  value: true
  mirror: always

# Whether canvas extraction should result in random data. If false, canvas
# extraction results in all-white, opaque pixel data.
- name: privacy.resistFingerprinting.randomDataOnCanvasExtract
  type: RelaxedAtomicBool
  value: true
  mirror: always

# The log level for browser console messages logged in RFPHelper.jsm. Change to
# 'All' and restart to see the messages.
- name: privacy.resistFingerprinting.jsmloglevel
  type: String
  value: "Warn"
  mirror: never

# Enable jittering the clock one precision value forward.
- name: privacy.resistFingerprinting.reduceTimerPrecision.jitter
  type: RelaxedAtomicBool
  value: true
  mirror: always

# Dynamically tune the resolution of the timer reduction for
# `privacy.reduceTimerPrecision` and `privacy.resistFingerprinting`.
- name: privacy.resistFingerprinting.reduceTimerPrecision.microseconds
  type: RelaxedAtomicUint32
  value: 1000
  mirror: always

- name: privacy.resistFingerprinting.target_video_res
  type: uint32_t
  value: 480
  mirror: always

# Bitfield for selectively disabling RFP
#   0 for no new behavior
#   1 for disabling RFP if it's a WebExtension
#   2 for disabling RFP if we are not in PBM
#   4 for disabling RFP on specific domains (see privacy.resistFingerprinting.exemptedDomains)
- name: privacy.resistFingerprinting.testGranularityMask
  type: RelaxedAtomicUint32
  value: 0
  mirror: always

# Anti-tracking permission expiration.
- name: privacy.restrict3rdpartystorage.expiration
  type: uint32_t
  value: 2592000   # 30 days (in seconds)
  mirror: always

# Report Anti-tracking warnings to console lazily
- name: privacy.restrict3rdpartystorage.console.lazy
  type: bool
  value: true
  mirror: always

# Enable the heuristic to allow storage access for windows opened using window.open() after user interaction
- name: privacy.restrict3rdpartystorage.heuristic.opened_window_after_interaction
  type: bool
  value: true
  mirror: always

# Enable the heuristic to allow storage access for windows opened using window.open()
- name: privacy.restrict3rdpartystorage.heuristic.window_open
  type: bool
  value: true
  mirror: always

# Enable the heuristic to allow storage access for windows opened using window.open()
- name: privacy.restrict3rdpartystorage.heuristic.redirect
  type: bool
  value: true
  mirror: always

# Anti-tracking permission expiration.
- name: privacy.restrict3rdpartystorage.expiration_redirect
  type: uint32_t
  value: 900    # 15 minutes
  mirror: always

# Anti-tracking user-interaction expiration.
- name: privacy.userInteraction.expiration
  type: uint32_t
  value: 3888000   # 45 days (in seconds)
  mirror: always

# Anti-tracking user-interaction document interval.
- name: privacy.userInteraction.document.interval
  type: uint32_t
  value: 1800   # 30 minutes (in seconds)
  mirror: always

# Enable Anti-tracking testing. When it enables, it will notify the observers
# when user-interaction permission or storage access permission is added. This
# is for testing only.
- name: privacy.antitracking.testing
  type: bool
  value: false
  mirror: always

# Controls the anti-tracking webcompat features. This includes:
# - All URL-Classifier and state partitioning skip lists (prefs and remote
#   settings)
# - Storage access heuristics (opener, redirect, etc.)
# - StorageAccessAPI automatic grants (skips the prompt)
# - Allowing specific tracking channels on user opt-in (e.g. facebook login
#   shim).
- name: privacy.antitracking.enableWebcompat
  type: RelaxedAtomicBool
  value: true
  mirror: always

# Enable the heuristic to allow storage access for recent visited pages
- name: privacy.restrict3rdpartystorage.heuristic.recently_visited
  type: bool
  value: true
  mirror: always

# Valid time gap since last visit
- name: privacy.restrict3rdpartystorage.heuristic.recently_visited_time
  type: uint32_t
  value: 600    # 10 minutes
  mirror: always

# Recent visited pages redirection permission expiration.
- name: privacy.restrict3rdpartystorage.expiration_visited
  type: uint32_t
  value: 2592000   # 30 days (in seconds)
  mirror: always

# Maximum client-side cookie life-time cap. Measured in seconds, set to 0 to
# disable.
- name: privacy.documentCookies.maxage
  type: uint32_t
  value: 0
  mirror: always

- name: privacy.window.maxInnerWidth
  type: int32_t
  value: 1000
  mirror: always

- name: privacy.window.maxInnerHeight
  type: int32_t
  value: 1000
  mirror: always

- name: privacy.sanitize.sanitizeOnShutdown
  type: RelaxedAtomicBool
  value: false
  mirror: always

- name: privacy.clearOnShutdown.cache
  type: RelaxedAtomicBool
  value: false
  mirror: always

- name: privacy.dynamic_firstparty.limitForeign
  type: RelaxedAtomicBool
  value: false
  mirror: always

- name: privacy.dynamic_firstparty.use_site
  type: RelaxedAtomicBool
  value: true
  mirror: always

- name: privacy.partition.network_state
  type: RelaxedAtomicBool
  value: true
  mirror: always

# Partition the OCSP cache by the partitionKey.
- name: privacy.partition.network_state.ocsp_cache
  type: RelaxedAtomicBool
  value: @IS_NIGHTLY_BUILD@
  mirror: always

# Partition the OCSP cache by the partitionKey for private browsing mode.
- name: privacy.partition.network_state.ocsp_cache.pbmode
  type: RelaxedAtomicBool
  value: true
  mirror: always

- name: privacy.partition.bloburl_per_agent_cluster
  type: RelaxedAtomicBool
  value: false
  mirror: always

- name: privacy.window.name.update.enabled
  type: bool
  value: true
  mirror: always

# By default, the network state isolation is not active when there is a proxy
# setting. This pref forces the network isolation even in these scenarios.
- name: privacy.partition.network_state.connection_with_proxy
  type: bool
  value: false
  mirror: always

#  Partition the websocket pending connection queue by OriginAttributes.
- name: privacy.partition.network_state.ws_connection_queue
  type: RelaxedAtomicBool
  value: true
  mirror: always

# Partition the service workers unconditionally when dFPI is enabled.
- name: privacy.partition.serviceWorkers
  type: RelaxedAtomicBool
  value: @IS_NIGHTLY_BUILD@
  mirror: always

# The global switch to control the URL query sting stripping which strips query
# parameters from loading URIs to prevent bounce (redirect) tracking.
- name: privacy.query_stripping.enabled
  type: RelaxedAtomicBool
  value: false
  mirror: always

# The list which contains query parameters that are needed to be stripped from
# URIs. The query parameters are separated by a space.
- name: privacy.query_stripping.strip_list
  type: String
  value: ""
  mirror: never

# This controls if we will do the query string stripping for redirects.
- name: privacy.query_stripping.redirect
  type: bool
  value: true
  mirror: always

# the list which contains sites where should exempt from query stripping
- name: privacy.query_stripping.allow_list
  type: String
  value: ""
  mirror: never

#---------------------------------------------------------------------------
# Prefs starting with "prompts."
#---------------------------------------------------------------------------

# Prompt modal type prefs
# See nsIPromptService::MODAL_TYPE fields for possible values.

# Insecure form submit warning.
- name: prompts.modalType.insecureFormSubmit
  type: int32_t
  value: 2
  mirror: always

# nsHttpChannelAuthProvider#ConfirmAuth anti-phishing prompts.
- name: prompts.modalType.confirmAuth
  type: int32_t
  value: 2
  mirror: always

#---------------------------------------------------------------------------
# Prefs starting with "security."
#---------------------------------------------------------------------------

# Mochitests that need to load resource:// URIs not declared content-accessible
# in manifests should set this pref.
- name: security.all_resource_uri_content_accessible
  type: bool
  value: false
  mirror: always

- name: security.bad_cert_domain_error.url_fix_enabled
  type: bool
  value: true
  mirror: always

- name: security.csp.enable
  type: bool
  value: true
  mirror: always

- name: security.csp.reporting.script-sample.max-length
  type: int32_t
  value: 40
  mirror: always

- name: security.csp.truncate_blocked_uri_for_frame_navigations
  type: bool
  value: true
  mirror: always

# If true, all toplevel data: URI navigations will be blocked.
# Please note that manually entering a data: URI in the
# URL-Bar will not be blocked when flipping this pref.
- name: security.data_uri.block_toplevel_data_uri_navigations
  type: bool
  value: true
  mirror: always

# Whether window A is allowed to navigate cross-origin window B (that is not
# a descendant frame of A) to a URI that loads externally.
- name: security.allow_disjointed_external_uri_loads
  type: bool
  value: false
  mirror: always

# Allowed by default so it doesn't affect Thunderbird/SeaMonkey, but
# not allowed for Firefox Desktop in firefox.js
- name: security.allow_parent_unrestricted_js_loads
  type: RelaxedAtomicBool
  value: true
  mirror: always

# Allowed by default so it doesn't affect Thunderbird/SeaMonkey, but
# not allowed for Firefox Desktop in firefox.js
- name: security.allow_eval_with_system_principal
  type: RelaxedAtomicBool
  value: true
  mirror: always

# Allowed by default so it doesn't affect Thunderbird/SeaMonkey, but
# not allowed for Firefox Desktop in firefox.js
- name: security.allow_eval_in_parent_process
  type: RelaxedAtomicBool
  value: true
  mirror: always

# Disallowed by default, ensure not disallowed content is loaded in the parent
# process.
- name: security.allow_unsafe_parent_loads
  type: bool
  value: false
  mirror: always

# Pref to block mixed scripts (fonts, plugin content, scripts, stylesheets,
# iframes, websockets, XHR).
- name: security.mixed_content.block_active_content
  type: bool
  value: @IS_ANDROID@
  mirror: always

# Pref to block sub requests that happen within an object.
- name: security.mixed_content.block_object_subrequest
  type: bool
  value: false
  mirror: always

# Pref for mixed display content blocking (images, audio, video).
- name: security.mixed_content.block_display_content
  type: bool
  value: false
  mirror: always

# Pref for mixed display content upgrading (images, audio, video).
- name: security.mixed_content.upgrade_display_content
  type: bool
  value: false
  mirror: always

# Whether strict file origin policy is in effect. "False" is traditional.
- name: security.fileuri.strict_origin_policy
  type: RelaxedAtomicBool
  value: true
  mirror: always


# The level to which we sandbox the content process. firefox.js sets the
# default to different values on a per-OS basis, and has documentation
# on what the defaults are and what the numbers mean.
- name: security.sandbox.content.level
  type: int32_t
  value: 0
  mirror: always
  do_not_use_directly: true # Consumers should use SandboxSettings to ask.

- name: security.sandbox.socket.process.level
  type: int32_t
  value: 0
  mirror: always
  do_not_use_directly: true # Consumers should use SandboxSettings to ask.


# Whether win32k is disabled for content processes.
# true means win32k system calls are not permitted.
# (This cannot be put behind the XP_WIN and MOZ_SANDBOX guards because
#  "Nightly Experiments" has no way to filter options based on OS or other
#  CPP defines, and it fails if the pref doesn't exist)
- name: security.sandbox.content.win32k-disable
  type: RelaxedAtomicBool
  value: false
  mirror: always

#if defined(XP_WIN) && defined(MOZ_SANDBOX)
  # Note: win32k is currently _not_ disabled for GMP due to intermittent test
  # failures, where the GMP process fails very early. See bug 1449348.
-   name: security.sandbox.gmp.win32k-disable
    type: RelaxedAtomicBool
    value: false
    mirror: always

  # Whether win32k is disabled for socket processes.
  # true means win32k system calls are not permitted.
-   name: security.sandbox.socket.win32k-disable
    type: RelaxedAtomicBool
    value: true
    mirror: always

  # Whether CET User Shadow Stack compatible modules only is enabled for the
  # relevant process type.
-   name: security.sandbox.content.shadow-stack.enabled
    type: RelaxedAtomicBool
    value: false
    mirror: always

-   name: security.sandbox.rdd.shadow-stack.enabled
    type: RelaxedAtomicBool
    value: true
    mirror: always

-   name: security.sandbox.socket.shadow-stack.enabled
    type: RelaxedAtomicBool
    value: true
    mirror: always

-   name: security.sandbox.gpu.shadow-stack.enabled
    type: RelaxedAtomicBool
    value: false
    mirror: always

-   name: security.sandbox.gmp.shadow-stack.enabled
    type: RelaxedAtomicBool
    value: false
    mirror: always

  # This controls the depth of stack trace that is logged when Windows sandbox
  # logging is turned on. This is only currently available for the content
  # process because the only other sandbox (for GMP) has too strict a policy to
  # allow stack tracing. This does not require a restart to take effect.
-   name: security.sandbox.windows.log.stackTraceDepth
    type: RelaxedAtomicUint32
    value: 0
    mirror: always
#endif

#if defined(XP_LINUX) && defined(MOZ_SANDBOX)
  # Run content processes in headless mode and disallow connections to
  # the X server.  Experimental; breaks WebGL and Flash, and requires
  # `widget.non-native-theme.enabled` and `widget.remote-look-and-feel`.
  # Changing it requires a restart because sandbox policy information dependent
  # on it is cached.  See bug 1640345 for details.
- name: security.sandbox.content.headless
  type: bool
  value: false
  mirror: once
#endif

# Pref to show warning when submitting from secure to insecure.
- name: security.warn_submit_secure_to_insecure
  type: bool
  value: true
  mirror: always

# Hardware Origin-bound Second Factor Support
- name: security.webauth.webauthn
  type: bool
  value: true
  mirror: always

# Navigate-to CSP 3 directive
- name: security.csp.enableNavigateTo
  type: bool
  value: false
  mirror: always

# No way to enable on Android, Bug 1552602
- name: security.webauth.u2f
  type: bool
  value: @IS_NOT_ANDROID@
  mirror: always

# Block Worker/SharedWorker scripts with wrong MIME type.
- name: security.block_Worker_with_wrong_mime
  type: bool
  value: true
  mirror: always

# Cancel outgoing requests from SystemPrincipal
- name: security.cancel_non_local_loads_triggered_by_systemprincipal
  type: bool
  value: false
  mirror: always

# Cancel outgoing requests from SystemPrincipal:
# but only with scheme http(s) and contentpolicytype subdocument
- name: security.disallow_privileged_https_subdocuments_loads
  type: bool
  value: true
  mirror: always

# Cancel outgoing requests from SystemPrincipal:
# but only with scheme data and contentpolicytype subdocument
- name: security.disallow_privileged_data_subdocuments_loads
  type: bool
  value: true
  mirror: always

# Cancel outgoing requests from SystemPrincipal:
# but only with scheme http(s) and contentpolicytype stylesheet
- name: security.disallow_privileged_https_stylesheet_loads
  type: bool
  value: true
  mirror: always

# Disable preloaded static key pins by default.
- name: security.cert_pinning.enforcement_level
  type: ReleaseAcquireAtomicUint32
  value: 0
  mirror: always
  do_not_use_directly: true

#---------------------------------------------------------------------------
# Prefs starting with "signon."
#---------------------------------------------------------------------------
- name: signon.usernameOnlyForm.enabled
  type: bool
  value: true
  mirror: always

#---------------------------------------------------------------------------
# Prefs starting with "slider."
#---------------------------------------------------------------------------

# Scrollbar snapping region.
# - 0: off
# - 1 and higher: slider thickness multiple
- name: slider.snapMultiplier
  type: int32_t
#ifdef XP_WIN
  value: 6
#else
  value: 0
#endif
  mirror: once

#---------------------------------------------------------------------------
# Prefs starting with "storage."
#---------------------------------------------------------------------------

# Whether to use a non-exclusive VFS.
# By default we use the unix-excl VFS, for the following reasons:
# 1. It improves compatibility with NFS shares, whose implementation
#    is incompatible with SQLite's locking requirements (reliable fcntl), and
#    in particular with WAL journaling.
#    Bug 433129 attempted to automatically identify such file-systems,
#    but a reliable way was not found and the fallback locking is slower than
#    POSIX locking, so we do not want to do it by default.
# 2. It allows wal mode to avoid the memory mapped -shm file, reducing the
#    likelihood of SIGBUS failures when disk space is exhausted.
# 3. It provides some protection from third party database tampering while a
#    connection is open.
# Note there's no win32-excl VFS, so this has no effect on Windows.
- name: storage.sqlite.exclusiveLock.enabled
  type: RelaxedAtomicBool
  value: @IS_NOT_ANDROID@
  mirror: always

#---------------------------------------------------------------------------
# Prefs starting with "svg."
#---------------------------------------------------------------------------

# This pref controls whether the 'context-fill' and 'context-stroke' keywords
# can be used in SVG-as-an-image in the content processes to use the fill/
# stroke specified on the element that embeds the image. (These keywords are
# always enabled in the chrome process, regardless of this pref.) Also, these
# keywords are currently not part of any spec, which is partly why we disable
# them for web content.
- name: svg.context-properties.content.enabled
  type: RelaxedAtomicBool
  value: false
  mirror: always

# Enables the 'context-fill' and 'context-stroke' keywords for particular
# domains. We expect this list to be Mozilla-controlled properties, since the
# 'context-*' keywords are not part of any spec. We expect to remove this
# preference and the 'context-` keyword support entirely in the
# not-too-distant future when a standardized alternative ships. This preference
# is _not_ for allowing web content to use these keywords. For performance
# reasons, the list of domains in this preference should remain short in
# length.
- name: svg.context-properties.content.allowed-domains
  type: String
  value: ""
  mirror: never

# Enable the use of display-lists for SVG hit-testing.
- name: svg.display-lists.hit-testing.enabled
  type: bool
  value: true
  mirror: always

# Enable the use of display-lists for SVG painting.
- name: svg.display-lists.painting.enabled
  type: bool
  value: true
  mirror: always

# Is support for the new getBBox method from SVG 2 enabled?
# See https://svgwg.org/svg2-draft/single-page.html#types-SVGBoundingBoxOptions
- name: svg.new-getBBox.enabled
  type: bool
  value: false
  mirror: always

#---------------------------------------------------------------------------
# Prefs starting with "telemetry."
#---------------------------------------------------------------------------

# Enable origin telemetry test mode or not
# NOTE: turning this on will override the
#       privacy.trackingprotection.origin_telemetry.enabled pref.
- name: telemetry.origin_telemetry_test_mode.enabled
  type: RelaxedAtomicBool
  value: false
  mirror: always

- name: telemetry.number_of_site_origin.min_interval
  type: uint32_t
  value: 300000
  mirror: always

- name: telemetry.fog.test.localhost_port
  type: RelaxedAtomicInt32
  value: 0
  mirror: always
  rust: true

- name: telemetry.fog.test.activity_limit
  type: RelaxedAtomicUint32
  value: 120
  mirror: always
  rust: true

- name: telemetry.fog.test.inactivity_limit
  type: RelaxedAtomicUint32
  value: 1200
  mirror: always
  rust: true

#---------------------------------------------------------------------------
# Prefs starting with "test."
#---------------------------------------------------------------------------

- name: test.events.async.enabled
  type: RelaxedAtomicBool
  value: false
  mirror: always

- name: test.mousescroll
  type: RelaxedAtomicBool
  value: false
  mirror: always

#---------------------------------------------------------------------------
# Prefs starting with "thread."
#---------------------------------------------------------------------------

- name: threads.medium_high_event_queue.enabled
  type: RelaxedAtomicBool
  value: true
  mirror: always

# If control tasks aren't enabled, they get medium high priority.
- name: threads.control_event_queue.enabled
  type: RelaxedAtomicBool
  value: true
  mirror: always

#---------------------------------------------------------------------------
# Prefs starting with "timer."
#---------------------------------------------------------------------------

# Since our timestamp on macOS does not increment while the system is asleep, we
# should ignore sleep/wake notifications to make timer thread process timers.
- name: timer.ignore_sleep_wake_notifications
  type: RelaxedAtomicBool
#ifdef XP_MACOSX
  value: true
#else
  value: false
#endif
  mirror: always

#---------------------------------------------------------------------------
# Prefs starting with "toolkit."
#---------------------------------------------------------------------------

# Returns true if BHR is disabled.
- name: toolkit.content-background-hang-monitor.disabled
  type: bool
  value: false
  mirror: always

- name: toolkit.scrollbox.horizontalScrollDistance
  type: RelaxedAtomicInt32
  value: 5
  mirror: always

- name: toolkit.scrollbox.verticalScrollDistance
  type: RelaxedAtomicInt32
  value: 3
  mirror: always

# The lateWriteChecksStage and fastShutdownStage below represent the stage
# of shutdown after which we (for lateWriteChecksStage) crash / gather
# telemetry data on file writes, or (for fastShutdownStage) we call _exit(0).
# Higher values are earlier during shutdown, and the full enumeration can
# be found in AppShutdown.h in the AppShutdownPhase enum.
- name: toolkit.shutdown.lateWriteChecksStage
  type: int32_t
#ifdef MOZ_CODE_COVERAGE
  value: 0
#else
  value: 3
#endif
  mirror: always

# See the comment above toolkit.shutdown.lateWriteChecksStage. A higher value
# for this pref means we call _exit(0) earlier during shutdown.
- name: toolkit.shutdown.fastShutdownStage
  type: int32_t
#if !defined(DEBUG) && !defined(MOZ_ASAN) && !defined(MOZ_TSAN) && !defined(MOZ_CODE_COVERAGE) && !defined(MOZ_VALGRIND) && !defined(MOZ_PROFILE_GENERATE) && !defined(JS_STRUCTURED_SPEW)
  value: 1
#else
  value: 0
#endif
  mirror: always

# Sending each remote accumulation immediately places undue strain on the IPC
# subsystem. Batch the remote accumulations for a period of time before sending
# them all at once. This value was chosen as a balance between data timeliness
# and performance (see bug 1218576).
- name: toolkit.telemetry.ipcBatchTimeout
  type: uint32_t
  value: 2000
  mirror: always

- name: toolkit.telemetry.geckoview.batchDurationMS
  type: RelaxedAtomicUint32
  value: 5000
  mirror: always

- name: toolkit.telemetry.geckoview.maxBatchStalenessMS
  type: RelaxedAtomicUint32
  value: 60000
  mirror: always

- name: toolkit.telemetry.geckoview.streaming
  type: RelaxedAtomicBool
  value: false
  mirror: always

- name: toolkit.telemetry.testing.overrideProductsCheck
  type: RelaxedAtomicBool
  value: false
  mirror: always

#---------------------------------------------------------------------------
# Prefs starting with "ui."
#---------------------------------------------------------------------------

- name: ui.key.generalAccessKey
  type: int32_t
  value: -1
  mirror: always

# Only used if generalAccessKey is -1.
- name: ui.key.chromeAccess
  type: int32_t
#ifdef XP_MACOSX
  # 0 = disabled, 1 = Shift, 2 = Ctrl, 4 = Alt, 3 =  ctrl+shift, 8 = Meta
  value: 2
#else
  # 0 = disabled, 1 = Shift, 2 = Ctrl, 4 = Alt, 5 =  Alt+Shift,
  # 8 = Meta, 16 = Win
  value: 4
#endif
  mirror: always

# Only used if generalAccessKey is -1.
- name: ui.key.contentAccess
  type: int32_t
#ifdef XP_MACOSX
  # 0 = disabled, 1 = Shift, 2 = Ctrl, 4 = Alt, 3 = ctrl+shift, 8 = Meta
  value: 6
#else
  # 0 = disabled, 1 = Shift, 2 = Ctrl, 4 = Alt, 5 =  Alt+Shift,
  # 8 = Meta, 16 = Win
  value: 5
#endif
  mirror: always

# Does the access key by itself focus the menu bar?
- name: ui.key.menuAccessKeyFocuses
  type: bool
#if defined(XP_WIN) || defined(MOZ_WIDGET_GTK)
  # On Windows and Linux, we now default to showing the menu bar only when alt
  # is pressed.
  value: true
#else
  value: false
#endif
  mirror: always

# Whether native key bindings in the environment or builtin shortcut key
# definitions in Gecko are used first in <input> and <textarea>
- name: ui.key.textcontrol.prefer_native_key_bindings_over_builtin_shortcut_key_definitions
  type: bool
  value: @IS_NIGHTLY_BUILD@
  mirror: always

#ifdef MOZ_WIDGET_GTK
# Only GtkTextView (native multiline text viewer/editor) supports "select-all"
# signal so that we cannot know "select-all" key bindings only with GtkEntry.
# When this pref is set to true, if a key combination does not cause any
# signals in GtkEntry, try to check the key combination is mapped to
# "select-all" in GtkTextView or not.  If it's mapped to other commands, they
# are just ignored.
- name: ui.key.use_select_all_in_single_line_editor
  type: bool
  value: @IS_NIGHTLY_BUILD@
  mirror: always
#endif

# Duration of timeout of incremental search in menus (ms).  0 means infinite.
- name: ui.menu.incremental_search.timeout
  type: uint32_t
  value: 1000
  mirror: always

# If true, all popups won't hide automatically on blur
- name: ui.popup.disable_autohide
  type: RelaxedAtomicBool
  value: false
  mirror: always

# Negate scroll, true will make the mouse scroll wheel move the screen the
# same direction as with most desktops or laptops.
- name: ui.scrolling.negate_wheel_scroll
  type: RelaxedAtomicBool
  value: @IS_ANDROID@
  mirror: always

# If the user puts a finger down on an element and we think the user might be
# executing a pan gesture, how long do we wait before tentatively deciding the
# gesture is actually a tap and activating the target element?
- name: ui.touch_activation.delay_ms
  type: int32_t
  value: 100
  mirror: always

# If the user has clicked an element, how long do we keep the :active state
# before it is cleared by the mouse sequences fired after a
# touchstart/touchend.
- name: ui.touch_activation.duration_ms
  type: int32_t
  value: 10
  mirror: always

# Prevent system colors from being exposed to CSS or canvas.
- name: ui.use_standins_for_native_colors
  type: RelaxedAtomicBool
  value: false
  mirror: always

# Disable page loading activity cursor by default.
- name: ui.use_activity_cursor
  type: bool
  value: false
  mirror: always

# Whether context menus should only appear on mouseup instead of mousedown,
# on OSes where they normally appear on mousedown (macOS, *nix).
# Note: ignored on Windows (context menus always use mouseup).
- name: ui.context_menus.after_mouseup
  type: bool
  value: false
  mirror: always

# Whether click-hold context menus are enabled.
- name: ui.click_hold_context_menus
  type: RelaxedAtomicBool
  value: false
  mirror: always

# How long to wait for a drag gesture before displaying click-hold context menu,
# in milliseconds.
- name: ui.click_hold_context_menus.delay
  type: RelaxedAtomicInt32
  value: 500
  mirror: always

# When enabled, the touch.radius and mouse.radius prefs allow events to be
# dispatched to nearby elements that are sensitive to the event. See
# PositionedEventTargeting.cpp. The 'mm' prefs define a rectangle around the
# nominal event target point within which we will search for suitable elements.
# 'visitedWeight' is a percentage weight; a value > 100 makes a visited link be
# treated as further away from the event target than it really is, while a
# value < 100 makes a visited link be treated as closer to the event target
# than it really is.

- name: ui.touch.radius.enabled
  type: bool
  value: @IS_ANDROID@
  mirror: always

- name: ui.touch.radius.topmm
  type: uint32_t
#ifdef ANDROID
  value: 2
#else
  value: 12
#endif
  mirror: always

- name: ui.touch.radius.rightmm
  type: uint32_t
#ifdef ANDROID
  value: 3
#else
  value: 8
#endif
  mirror: always

- name: ui.touch.radius.bottommm
  type: uint32_t
#ifdef ANDROID
  value: 2
#else
  value: 4
#endif
  mirror: always

- name: ui.touch.radius.leftmm
  type: uint32_t
#ifdef ANDROID
  value: 3
#else
  value: 8
#endif
  mirror: always

- name: ui.touch.radius.visitedWeight
  type: uint32_t
  value: 120
  mirror: always

- name: ui.mouse.radius.enabled
  type: bool
  value: @IS_ANDROID@
  mirror: always

- name: ui.mouse.radius.topmm
  type: uint32_t
#ifdef ANDROID
  value: 2
#else
  value: 12
#endif
  mirror: always

- name: ui.mouse.radius.rightmm
  type: uint32_t
#ifdef ANDROID
  value: 3
#else
  value: 8
#endif
  mirror: always

- name: ui.mouse.radius.bottommm
  type: uint32_t
#ifdef ANDROID
  value: 2
#else
  value: 4
#endif
  mirror: always

- name: ui.mouse.radius.leftmm
  type: uint32_t
#ifdef ANDROID
  value: 3
#else
  value: 8
#endif
  mirror: always

- name: ui.mouse.radius.visitedWeight
  type: uint32_t
  value: 120
  mirror: always

- name: ui.mouse.radius.reposition
  type: bool
  value: @IS_ANDROID@
  mirror: always

# When true, the ui.mouse.radius.* prefs will only affect simulated mouse
# events generated by touch input. When false, the prefs will be used for all
# mouse events.
- name: ui.mouse.radius.inputSource.touchOnly
  type: bool
  value: true
  mirror: always

#---------------------------------------------------------------------------
# Prefs starting with "urlclassifier."
#---------------------------------------------------------------------------

# Update server response timeout for Safe Browsing.
- name: urlclassifier.update.response_timeout_ms
  type: uint32_t
  value: 30000
  mirror: always

# Download update timeout for Safe Browsing.
- name: urlclassifier.update.timeout_ms
  type: uint32_t
  value: 90000
  mirror: always

#---------------------------------------------------------------------------
# Prefs starting with "view_source."
#---------------------------------------------------------------------------

- name: view_source.editor.external
  type: bool
  value: false
  mirror: always

- name: view_source.wrap_long_lines
  type: bool
  value: @IS_ANDROID@
  mirror: always

- name: view_source.syntax_highlight
  type: bool
  value: true
  mirror: always

- name: view_source.tab_size
  type: int32_t
  value: 4
  mirror: always

#---------------------------------------------------------------------------
# Prefs starting with "webgl." (for pref access from Worker threads)
#---------------------------------------------------------------------------

- name: webgl.1.allow-core-profiles
  type: RelaxedAtomicBool
#ifdef XP_MACOSX
  value: true
#else
  value: false
#endif
  mirror: always

- name: webgl.all-angle-options
  type: RelaxedAtomicBool
  value: false
  mirror: always

- name: webgl.angle.force-d3d11
  type: RelaxedAtomicBool
  value: false
  mirror: always

- name: webgl.angle.try-d3d11
  type: RelaxedAtomicBool
#ifdef XP_WIN
  value: true
#else
  value: false
#endif
  mirror: always

- name: webgl.angle.force-warp
  type: RelaxedAtomicBool
  value: false
  mirror: always

- name: webgl.auto-flush
  type: RelaxedAtomicBool
  value: true
  mirror: always

- name: webgl.auto-flush.gl
  type: RelaxedAtomicBool
  value: false
  mirror: always

- name: webgl.can-lose-context-in-foreground
  type: RelaxedAtomicBool
  value: true
  mirror: always

- name: webgl.cgl.multithreaded
  type: RelaxedAtomicBool
  value: true
  mirror: always

- name: webgl.debug.incomplete-tex-color
  type: RelaxedAtomicUint32
  value: 0
  mirror: always

- name: webgl.default-antialias
  type: RelaxedAtomicBool
  value: @IS_NOT_ANDROID@
  mirror: always

- name: webgl.default-no-alpha
  type: RelaxedAtomicBool
  value: false
  mirror: always

- name: webgl.disable-angle
  type: RelaxedAtomicBool
  value: false
  mirror: always

- name: webgl.disable-wgl
  type: RelaxedAtomicBool
  value: false
  mirror: always

- name: webgl.dxgl.enabled
  type: RelaxedAtomicBool
#ifdef XP_WIN
  value: true
#else
  value: false
#endif
  mirror: always

- name: webgl.dxgl.needs-finish
  type: RelaxedAtomicBool
  value: false
  mirror: always

- name: webgl.disable-fail-if-major-performance-caveat
  type: RelaxedAtomicBool
  value: true
  mirror: always

- name: webgl.disable-DOM-blit-uploads
  type: RelaxedAtomicBool
  value: false
  mirror: always

- name: webgl.disabled
  type: RelaxedAtomicBool
  value: false
  mirror: always

- name: webgl.enable-debug-renderer-info
  type: RelaxedAtomicBool
  value: true
  mirror: always

- name: webgl.enable-draft-extensions
  type: RelaxedAtomicBool
  value: false
  mirror: always

- name: webgl.enable-privileged-extensions
  type: RelaxedAtomicBool
  value: false
  mirror: always

- name: webgl.enable-renderer-query
  type: RelaxedAtomicBool
  value: true
  mirror: always

- name: webgl.enable-surface-texture
  type: RelaxedAtomicBool
  value: true
  mirror: always

- name: webgl.enable-ahardwarebuffer
  type: RelaxedAtomicBool
  value: false
  mirror: always

- name: webgl.enable-webgl2
  type: RelaxedAtomicBool
  value: true
  mirror: always

- name: webgl.force-enabled
  type: RelaxedAtomicBool
  value: false
  mirror: always

- name: webgl.force-layers-readback
  type: RelaxedAtomicBool
  value: false
  mirror: always

- name: webgl.force-index-validation
  type: RelaxedAtomicInt32
  value: 0
  mirror: always

- name: webgl.lose-context-on-memory-pressure
  type: RelaxedAtomicBool
  value: false
  mirror: always

- name: webgl.max-contexts
  type: RelaxedAtomicUint32
  value: 1000
  mirror: always

- name: webgl.max-contexts-per-principal
  type: RelaxedAtomicUint32
  value: 300
  mirror: always

- name: webgl.max-warnings-per-context
  type: RelaxedAtomicUint32
  value: 32
  mirror: always

- name: webgl.min_capability_mode
  type: RelaxedAtomicBool
  value: false
  mirror: always

- name: webgl.msaa-force
  type: RelaxedAtomicBool
  value: false
  mirror: always

- name: webgl.msaa-samples
  type: RelaxedAtomicUint32
  value: 4
  mirror: always

- name: webgl.out-of-process
  type: RelaxedAtomicBool
#if defined(XP_MACOSX) || defined(XP_WIN)
  value: true
#else
  value: false
#endif
  mirror: always

- name: webgl.out-of-process.worker
  type: RelaxedAtomicBool
  value: true
  mirror: always

- name: webgl.out-of-process.force
  type: RelaxedAtomicBool
  value: false
  mirror: always

- name: webgl.out-of-process.shmem-size
  type: RelaxedAtomicUint32
  value: 100000 # 100KB
  mirror: always

# Override the blocklist to assume that GL is threadsafe.
- name: webgl.threadsafe-gl.force-enabled
  type: bool
  value: false
  mirror: once

# Override the blocklist to assume that GL is not threadsafe.
- name: webgl.threadsafe-gl.force-disabled
  type: bool
  value: false
  mirror: once

- name: webgl.override-unmasked-renderer
  type: String
  value: ""
  mirror: never

- name: webgl.override-unmasked-vendor
  type: String
  value: ""
  mirror: never

- name: webgl.power-preference-override
  type: RelaxedAtomicInt32
  value: 0
  mirror: always

- name: webgl.prefer-16bpp
  type: RelaxedAtomicBool
  value: false
  mirror: always

- name: webgl.sanitize-unmasked-renderer
  type: RelaxedAtomicBool
  value: true
  mirror: always

- name: webgl.allow-immediate-queries
  type: RelaxedAtomicBool
  value: false
  mirror: always

- name: webgl.allow-fb-invalidation
  type: RelaxedAtomicBool
  value: false
  mirror: always


- name: webgl.perf.max-warnings
  type: RelaxedAtomicInt32
  value: 0
  mirror: always

- name: webgl.perf.max-acceptable-fb-status-invals
  type: RelaxedAtomicInt32
  value: 0
  mirror: always

- name: webgl.perf.spew-frame-allocs
  type: RelaxedAtomicBool
  value: true
  mirror: always

#---------------------------------------------------------------------------
# Prefs starting with "widget."
#---------------------------------------------------------------------------

# Global user preference for disabling native theme in content processes.
#
# NOTE(emilio): When changing this make sure to update the non_native_theme
# entry in python/mozbuild/mozbuild/mozinfo.py and test_fission_autostart.py
- name: widget.non-native-theme.enabled
  type: RelaxedAtomicBool
  value: true
  mirror: always

# Whether the non-native theme should always use system colors. Useful mostly
# for testing forced colors mode.
- name: widget.non-native-theme.always-high-contrast
  type: RelaxedAtomicBool
  value: false
  mirror: always

# The style of scrollbars to use. Here are the current options:
#
#   0: Default platform scrollbar style.
#   1: macOS scrollbars
#   2: GTK scrollbars
#   3: Android scrollbars
#   4: Windows 10 scrollbars
#
# Note that switching to non-default scrollbars is experimental and other
# scrollbar-related prefs may interfere with the experience. For example,
# setting the GTK thumb size may have no effect when using non-GTK scrollbars
# on GTK.
- name: widget.non-native-theme.scrollbar.style
  type: uint32_t
  value: 0
  mirror: always

# An override that allows to override the default platform size. The size in CSS
# pixels at full zoom of the minimum scrollbar width.
- name: widget.non-native-theme.scrollbar.size.override
  type: uint32_t
  value: 0
  mirror: always

# Whether the active thumb color should always use the themed colors, even if
# dark scrollbars are in use.
- name: widget.non-native-theme.scrollbar.active-always-themed
  type: bool
  value: true
  mirror: always

# Whether we use the Windows CSS scrollbar sizes, or the scrollbar sizes
# defined above.
- name: widget.non-native-theme.win.scrollbar.use-system-size
  type: bool
  value: true
  mirror: always

# The amount of space that the thumb should fill the scrollbar, from zero to
# one.
- name: widget.non-native-theme.gtk.scrollbar.thumb-size
  type: float
  value: 0.75
  mirror: always

# The minimum size of the scroll thumb, in the scrollbar direction.
- name: widget.non-native-theme.gtk.scrollbar.thumb-cross-size
  type: uint32_t
  value: 40
  mirror: always

# Whether the thumb should be rounded for the non-native scrollbars.
- name: widget.non-native-theme.gtk.scrollbar.round-thumb
  type: bool
  value: true
  mirror: always

# Whether buttons shouldn't be suppressed for non-native scrollbars.
- name: widget.non-native-theme.gtk.scrollbar.allow-buttons
  type: bool
  value: false
  mirror: always

# Whether we should use the default accent color or the theme-provided one.
#
# TODO(emilio): This should probably do the right thing in most other
# platforms, but stick to the standard colors on those.
- name: widget.non-native-theme.use-theme-accent
  type: RelaxedAtomicBool
#if defined(MOZ_WIDGET_GTK) || defined(XP_MACOSX) || defined(ANDROID)
  value: true
#else
  value: false
#endif
  mirror: always

# Whether we should try to use WebRender to render widgets.
- name: widget.non-native-theme.webrender
  type: bool
#if defined(XP_MACOSX)
  # Disabled on macOS release / beta because of a suspected AMD driver bug (see
  # bug 1715452).
  value: @IS_NIGHTLY_BUILD@
#else
  value: true
#endif
  mirror: always

# Preference to disable dark scrollbar implementation.
# This is mainly for testing because dark scrollbars have to be semi-
# transparent, but many reftests expect scrollbars to look identical
# among different backgrounds.
# However, some users may want to disable this as well.
- name: widget.disable-dark-scrollbar
  type: bool
  value: false
  mirror: always

- name: widget.window-transforms.disabled
  type: RelaxedAtomicBool
  value: false
  mirror: always

#ifdef XP_MACOSX
- name: widget.macos.native-context-menus
  type: RelaxedAtomicBool
  value: true
  mirror: always

- name: widget.macos.enable-pre-bigsur-workaround-for-dark-mode-context-menus
  type: RelaxedAtomicBool
  value: true
  mirror: always
#endif

# Whether to allow gtk dark themes in content.
- name: widget.content.allow-gtk-dark-theme
  type: RelaxedAtomicBool
  value: false
  mirror: always

# Whether we try to extract dark theme GTK colors.
#
# For now, needed for follow-firefox-theme. In the future will also be needed
# for the color-scheme CSS property / meta tag / etc.
- name: widget.gtk.alt-theme.dark
  type: bool
  value: true
  mirror: always

# Whether selection colors for the non-system theme get passed from the system
# GTK theme.
- name: widget.gtk.alt-theme.selection
  type: bool
  value: true
  mirror: always

# Whether form control accent colors for the non-system theme get passed from
# the system GTK theme.
- name: widget.gtk.alt-theme.accent
  type: bool
  value: true
  mirror: always

# Whether the scrollbar thumb active color from the non-system theme gets
# passed from the system GTK theme.
- name: widget.gtk.alt-theme.scrollbar_active
  type: bool
  value: true
  mirror: always

# Whether other scrollbar colors get passed from the real GTK theme.
#
# This is default false because light scrollbars usually match better websites,
# and we have automatic scrollbar darkening.
- name: widget.gtk.alt-theme.scrollbar
  type: bool
  value: false
  mirror: always

# Whether to use gtk high contrast themes to disable content styling like on
# windows high contrast mode.
- name: widget.content.gtk-high-contrast.enabled
  type: bool
  value: true
  mirror: always

# Whether to pause the compositor when a native window is minimized.
- name: widget.pause-compositor-when-minimized
  type: bool
  value: true
  mirror: always

#ifdef MOZ_WAYLAND
# Whether to override the DMABuf blocklist.
- name: widget.dmabuf.force-enabled
  type: bool
  value: false
  mirror: once

#ifdef NIGHTLY_BUILD
# Keep those pref hidden on non-nightly builds to avoid people accidentally
# turning it on.

# Use DMABuf for content textures.
# For testing purposes only.
- name: widget.dmabuf-textures.enabled
  type: RelaxedAtomicBool
  value: false
  mirror: always
#endif

# Use DMABuf backend for WebGL.
- name: widget.dmabuf-webgl.enabled
  type: RelaxedAtomicBool
  value: true
  mirror: always

# Use async clipboard on Wayland
- name: widget.wayland.async-clipboard.enabled
  type: bool
  value: true
  mirror: once

# Use async data getter on Wayland Clipboard
- name: widget.wayland.async-data-transfer.enabled
  type: bool
  value: false
  mirror: once

# Force fractional scaling using wp_viewporter. Valid values: 0.5 - 8
- name: widget.wayland.fractional_buffer_scale
  type: float
  value: 0.0f
  mirror: once

# Use opaque region for MozContainer wl_surface
- name: widget.wayland.opaque-region.enabled
  type: bool
  value: true
  mirror: once

# Use frame callback based vsync
- name: widget.wayland.vsync.enabled
  type: bool
  value: true
  mirror: once
#endif

#ifdef XP_WIN
# WindowsUIUtils::Share to wait for user action on Windows share dialog
# `true` means the promise resolves when user completes or cancels the share
# action. This can be unsafe since selecting copy action fires no DataPackage
# event as of 21H1.
# `false` means the promise resolves when the share data is passed to
# DataPackage.
# This affects the behavior of `navigator.share()`.
- name: widget.windows.share.wait_action.enabled
  type: bool
  value: false
  mirror: always

- name: widget.windows.window_occlusion_tracking.enabled
  type: bool
  value: @IS_EARLY_BETA_OR_EARLIER@
  mirror: always

- name: widget.windows.window_occlusion_tracking_display_state.enabled
  type: bool
  value: false
  mirror: always

- name: widget.windows.window_occlusion_tracking_session_lock.enabled
  type: bool
  value: false
  mirror: always
#endif


#---------------------------------------------------------------------------
# Prefs starting with "xul."
#---------------------------------------------------------------------------

# Pref to control whether arrow-panel animations are enabled or not.
# Transitions are currently disabled on Linux due to rendering issues on
# certain configurations.
- name: xul.panel-animations.enabled
  type: bool
#ifdef MOZ_WIDGET_GTK
  value: false
#else
  value: true
#endif
  mirror: always

#---------------------------------------------------------------------------
# Prefs starting with "zoom."
#---------------------------------------------------------------------------

- name: zoom.maxPercent
  type: uint32_t
#ifdef ANDROID
  value: 400
#else
  value: 500
#endif
  mirror: always

- name: zoom.minPercent
  type: uint32_t
#ifdef ANDROID
  value: 20
#else
  value: 30
#endif
  mirror: always

#---------------------------------------------------------------------------
# End of prefs
#---------------------------------------------------------------------------<|MERGE_RESOLUTION|>--- conflicted
+++ resolved
@@ -4380,11 +4380,7 @@
 # if fission is enabled by default.
 - name: fission.autostart
   type: bool
-<<<<<<< HEAD
-  value: true
-=======
   value: @IS_NOT_ANDROID@
->>>>>>> 7c8ed7d8
   mirror: never
 
 # Prefs used by normandy to orchestrate the fission experiment. For more
