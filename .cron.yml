--- conflicted
+++ resolved
@@ -128,11 +128,8 @@
           - mozilla-release
           - mozilla-esr78
           - mozilla-esr91
-<<<<<<< HEAD
+          - elm
           - pine
-=======
-          - elm
->>>>>>> 941dc4e9
       when:
           by-project:
               # We want to run at both of the times the nightly runs.
@@ -153,11 +150,8 @@
               mozilla-release: [{hour: 10, minute: 0}]
               mozilla-esr78: [{hour: 10, minute: 0}]
               mozilla-esr91: [{hour: 10, minute: 0}]
-<<<<<<< HEAD
+              elm: [{hour: 10, minute: 0}]
               pine: [{hour: 10, minute: 0}]
-=======
-              elm: [{hour: 10, minute: 0}]
->>>>>>> 941dc4e9
 
     - name: coverity-tree-analysis
       job:
